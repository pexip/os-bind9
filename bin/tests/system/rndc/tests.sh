--- conflicted
+++ resolved
@@ -253,13 +253,6 @@
 if [ $ret != 0 ]; then echo "I:failed"; fi
 status=`expr $status + $ret`
 
-<<<<<<< HEAD
-n=`expr $n + 1`
-echo "I:check 'rndc \"\"' is handled ($n)"
-ret=0
-$RNDCCMD "" > rndc.out.test$n 2>&1 && ret=1
-grep "rndc: '' failed: failure" rndc.out.test$n > /dev/null
-=======
 echo "I:test 'rndc reload' on a zone with include files"
 ret=0
 grep "incl/IN: skipping load" ns2/named.run > /dev/null && ret=1
@@ -390,7 +383,6 @@
 sleep 1
 $RNDC -s 10.53.0.3 -p 9953 -c ../common/rndc.conf reconfig > /dev/null || ret=1
 sleep 1
->>>>>>> e2a8783c
 if [ $ret != 0 ]; then echo "I:failed"; fi
 status=`expr $status + $ret`
 
