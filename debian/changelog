--- conflicted
+++ resolved
@@ -1,17 +1,21 @@
-<<<<<<< HEAD
-bind9 (1:9.11.5.P4+dfsg-5.1+deb10u2pexip1) pexip; urgency=medium
+bind9 (1:9.11.5.P4+dfsg-5.1+deb10u3pexip1) pexip; urgency=medium
 
   * New upstream version
 
- -- Steve McIntyre <steve.mcintyre@pexip.com>  Tue, 01 Sep 2020 11:13:37 +0100
-=======
+ -- Steve McIntyre <steve.mcintyre@pexip.com>  Tue, 23 Feb 2021 09:27:38 +0000
+
 bind9 (1:9.11.5.P4+dfsg-5.1+deb10u3) buster-security; urgency=high
 
   * Non-maintainer upload by the Security Team.
   * Buffer overflow in GSSAPI security policy negotiation (CVE-2020-8625)
 
  -- Salvatore Bonaccorso <carnil@debian.org>  Mon, 15 Feb 2021 08:51:28 +0100
->>>>>>> 21448c98
+
+bind9 (1:9.11.5.P4+dfsg-5.1+deb10u2pexip1) pexip; urgency=medium
+
+  * New upstream version
+
+ -- Steve McIntyre <steve.mcintyre@pexip.com>  Tue, 01 Sep 2020 11:13:37 +0100
 
 bind9 (1:9.11.5.P4+dfsg-5.1+deb10u2) buster-security; urgency=high
 
