<<<<<<< HEAD
bind9 (1:9.9.5.dfsg-9+deb8u12pexip1) pexip; urgency=low

  * New upstream release

 -- John-Mark Bell <jmb@pexip.com>  Mon, 10 Jul 2017 12:19:37 +0100
=======
bind9 (1:9.9.5.dfsg-9+deb8u13) jessie-security; urgency=high

  * Non-maintainer upload by the Security Team.
  * Add patch to fix regression introduced by patch for CVE-2017-3042.
                                                                closes: #868952

 -- Yves-Alexis Perez <corsac@debian.org>  Sun, 23 Jul 2017 15:15:58 +0200
>>>>>>> 458379a9

bind9 (1:9.9.5.dfsg-9+deb8u12) jessie-security; urgency=high

  * Non-maintainer upload by the Security Team.
  * Add patch to fix CVE-2017-3042 and CVE-2017-3043
    CVE-2017-3042: error in TSIG authentication can permit unauthorized zone
    transfers. An attacker may be able to circumvent TSIG authentication of
    AXFR and Notify requests.
    CVE-2017-3043: error in TSIG authentication can permit unauthorized
    dynamic updates. An attacker may be able to forge a valid TSIG or SIG(0)
    signature for a dynamic update.

 -- Yves-Alexis Perez <corsac@debian.org>  Fri, 30 Jun 2017 18:10:30 +0200

bind9 (1:9.9.5.dfsg-9+deb8u11pexip1) pexip; urgency=low

  * New upstream release

 -- John-Mark Bell <jmb@pexip.com>  Mon, 05 Jun 2017 20:12:46 +0100

bind9 (1:9.9.5.dfsg-9+deb8u11) jessie-security; urgency=high

  * Non-maintainer upload by the Security Team.
  * Dns64 with "break-dnssec yes;" can result in a assertion failure.
    (CVE-2017-3136) (Closes: #860224)
  * Prerequisite for CVE-2017-3137 cherry-picked from upstream change #4190.
    If not cherry-picking this change the fix for CVE-2017-3137 can cause an
    assertion failure to appear in name.c.
  * Some chaining (CNAME or DNAME) responses to upstream queries could trigger
    assertion failures (CVE-2017-3137) (Closes: #860225)
  * Reimplement: Some chaining (CNAME or DNAME) responses to upstream queries
    could trigger assertion failures. (CVE-2017-3137)
  * Fix regression introduced when handling CNAME to referral below the
    current domain
  * 'rndc ""' could trigger a assertion failure in named. (CVE-2017-3138)
    (Closes: #860226)

 -- Salvatore Bonaccorso <carnil@debian.org>  Thu, 11 May 2017 08:39:19 +0200

bind9 (1:9.9.5.dfsg-9+deb8u10pexip1) pexip; urgency=low

  * New upstream release

 -- John-Mark Bell <jmb@pexip.com>  Tue, 09 May 2017 14:27:16 +0100

bind9 (1:9.9.5.dfsg-9+deb8u10) jessie-security; urgency=medium

  * Fix regression caused by the fix for CVE-2016-8864 (closes: #855540).
  * Fix CVE-2017-3135: a malicously crafted query can cause named to crash if
    both DNS64 and RPZ are being used (closes: #855520).

 -- Michael Gilbert <mgilbert@debian.org>  Sun, 26 Feb 2017 00:03:04 +0000

bind9 (1:9.9.5.dfsg-9+deb8u9pexip1) pexip; urgency=low

  * Migrate to Jessie

 -- John-Mark Bell <jmb@pexip.com>  Mon, 20 Feb 2017 19:37:36 +0000

bind9 (1:9.9.5.dfsg-9+deb8u9) jessie-security; urgency=medium

  * Apply patches from ISC.
  * CVE-2016-9131: Assertion failure related to caching of TKEY records
    in upstream DNS responses.
  * CVE-2016-9147: Processing of RRSIG records in upstream DNS response
    without corresponding signed data could lead to an assertion failure.
  * CVE-2016-9444: Missing RRSIG records in the authority section of
    upstream responses could lead to an assertion failure.
  * RT #43779: Fix handling of CNAME/DNAME responses.  (Regression due
    to the CVE-2016-8864 fix.)

 -- Florian Weimer <fw@deneb.enyo.de>  Wed, 11 Jan 2017 11:50:31 +0100

bind9 (1:9.9.5.dfsg-9+deb8u8) jessie-security; urgency=medium

  * CVE-2016-8864: Fix assertion failure in DNAME processing with patch
    provided by ISC.

 -- Florian Weimer <fw@deneb.enyo.de>  Tue, 01 Nov 2016 17:51:22 +0100

bind9 (1:9.9.5.dfsg-9+deb8u7) jessie-security; urgency=high

  * CVE-2016-2775: lwresd crash with long query name.
    Backport of upstream commit 38cc2d14e218e536e0102fa70deef99461354232.
    Closes: #831796.
  * CVE-2016-2776: assertion failure due to unspecified crafted query.
    Fix based on 43139-9-9.patch from ISC.  Closes: #839010.

 -- Florian Weimer <fw@deneb.enyo.de>  Tue, 27 Sep 2016 19:46:00 +0200

bind9 (1:9.9.5.dfsg-9+deb8u6) jessie-security; urgency=high

  * Fix CVE-2016-1285: error parsing control channel input.
  * Fix CVE-2016-1286: error parsing DNAME resource records.

 -- Michael Gilbert <mgilbert@debian.org>  Tue, 08 Mar 2016 00:40:53 +0000

bind9 (1:9.9.5.dfsg-9+deb8u5) jessie-security; urgency=high

  * Non-maintainer upload by the Security Team.
  * CVE-2015-8704: Specific APL data could trigger an INSIST in apl_42.c.
    A buffer size check used to guard against overflow could cause named to
    exit with an INSIST failure In apl_42.c.

 -- Salvatore Bonaccorso <carnil@debian.org>  Sat, 16 Jan 2016 10:51:37 +0100

bind9 (1:9.9.5.dfsg-9+deb8u4) jessie-security; urgency=high

  * Non-maintainer upload by the Security Team.
  * Add patch to fix CVE-2015-8000.
    CVE-2015-8000: Insufficient testing when parsing a message allowed
    records with an incorrect class to be be accepted, triggering a REQUIRE
    failure when those records were subsequently cached.

 -- Salvatore Bonaccorso <carnil@debian.org>  Mon, 14 Dec 2015 20:02:04 +0100

bind9 (1:9.9.5.dfsg-9+deb8u3) jessie-security; urgency=medium

  * CVE-2015-5722

 -- Moritz Muehlenhoff <jmm@debian.org>  Wed, 02 Sep 2015 13:11:02 +0000

bind9 (1:9.9.5.dfsg-9+deb8u2) jessie-security; urgency=high

  * Non-maintainer upload by the Security Team.
  * CVE-2015-5477: A failure to reset a value to NULL in tkey.c could
    result in an assertion failure.

 -- Salvatore Bonaccorso <carnil@debian.org>  Mon, 27 Jul 2015 21:06:05 +0200

bind9 (1:9.9.5.dfsg-9+deb8u1) jessie-security; urgency=high

  * Non-maintainer upload by the Security Team.
  * CVE-2015-4620: Specially constructed zone data can cause a resolver to
    crash when validating.

 -- Salvatore Bonaccorso <carnil@debian.org>  Tue, 30 Jun 2015 17:21:49 +0200

bind9 (1:9.9.5.dfsg-9) unstable; urgency=high

  * Fix CVE-2015-1349: named crash due to managed key rollover, primarily only
    affecting setups using DNSSEC (closes: #778733).

 -- Michael Gilbert <mgilbert@debian.org>  Thu, 19 Feb 2015 03:42:21 +0000

bind9 (1:9.9.5.dfsg-8) unstable; urgency=medium

  * Launch rndc command in the background in networking scripts to avoid a
    hang in named from bringing down the entire network (closes: #760555).

 -- Michael Gilbert <mgilbert@debian.org>  Thu, 01 Jan 2015 17:51:52 +0000

bind9 (1:9.9.5.dfsg-7) unstable; urgency=medium

  * Fix CVE-2014-8500: limit recursion in order to avoid memory consuption
    issues that can lead to denial-of-service (closes: #772610).

 -- Michael Gilbert <mgilbert@debian.org>  Sun, 14 Dec 2014 05:05:48 +0000

bind9 (1:9.9.5.dfsg-6) unstable; urgency=medium

  * Include dlz_dlopen.h in libbind-dev (closes: #769117).

 -- Michael Gilbert <mgilbert@debian.org>  Sun, 30 Nov 2014 22:53:50 +0000

bind9 (1:9.9.5.dfsg-5) unstable; urgency=medium

  * Avoid libnsl dependency on non-linux architectures.  Closes: #766430
  * Install export libraries to /lib instead of /usr/lib.  Closes: #766544
  * Add myself to the maintainer team with approval from LaMont and Bdale.

 -- Michael Gilbert <mgilbert@debian.org>  Thu, 30 Oct 2014 02:42:17 +0000

bind9 (1:9.9.5.dfsg-4.3) unstable; urgency=medium

  * Non-maintainer upload.
  * Mark critical section as not parallel in the makefile.  Closes: #762766

 -- Michael Gilbert <mgilbert@debian.org>  Mon, 13 Oct 2014 04:37:55 +0000

bind9 (1:9.9.5.dfsg-4.2) unstable; urgency=low

  * Non-maintainer upload.
  * Fix intermittent parallel build failure.  Closes: #762766
  * Set -fno-delete-null-pointer-checks.  Closes: #750760
  * Use separate packages for the udebs.  Closes: #762762
  * Don't install configuration files to /usr.  Closes: #762948

 -- Michael Gilbert <mgilbert@debian.org>  Mon, 06 Oct 2014 01:23:57 +0000

bind9 (1:9.9.5.dfsg-4.1) unstable; urgency=low

  * Non-maintainer upload.
  * Add support for hurd.  Closes: #746540
  * Provide shared libraries for isc-dhcp.  Closes: #656150

 -- Michael Gilbert <mgilbert@debian.org>  Sun, 14 Sep 2014 00:58:06 +0000

bind9 (1:9.9.5.dfsg-4) unstable; urgency=low

  [Julien Cristau]

  * FTBFS on kfreebsd.  Closes: #741285

  [LaMont Jones]

  * revert aclocal.m4 expansion from earlier merge

 -- LaMont Jones <lamont@debian.org>  Tue, 29 Apr 2014 14:48:50 -0600

bind9 (1:9.9.5.dfsg-3) unstable; urgency=low

  * Re-enable rrl (now a configure option).  Closes: #741059 LP: #1288823

 -- LaMont Jones <lamont@debian.org>  Mon, 24 Mar 2014 06:55:55 -0600

bind9 (1:9.9.5.dfsg-2) unstable; urgency=low

  * merge in ubuntu 1:9.9.3.dfsg.P2-4ubuntu3
  * move dnssec-coverage to bind9utils.  Closes: #739994
  * dnssec-{checkds,verify} manpages in wrong package.  Closes: #739995

 -- LaMont Jones <lamont@debian.org>  Wed, 26 Feb 2014 09:30:31 -0700

bind9 (1:9.9.5.dfsg-1) experimental; urgency=low

  [Internet Software Consortium, Inc]

  * New upstream version: 9.9.5  Closes: #735190

  [Martin Nagy]

  * dynamic loading of database backends. See:
    http://pkgs.fedoraproject.org/cgit/bind.git/tree/bind-96-dyndb.patch. 
    Closes: #722669

  [LaMont Jones]

  * fix sonames
  * merge ubuntu changes
  * Deliver dns/rrl.h.  Closes: #724844
  * rules tweak to make backports to pre-dh-systemd releases easier

 -- LaMont Jones <lamont@debian.org>  Tue, 11 Feb 2014 09:16:05 -0700

bind9 (1:9.9.4.dfsg-0.3) experimental; urgency=low

  [Internet Software Consortium, Inc]

  * Upstream version 9.9.4

  [LaMont Jones]

  * fix sonames
  * merge ubuntu change
  * Deliver dns/rrl.h.  Closes: #724844

 -- LaMont Jones <lamont@debian.org>  Wed, 06 Nov 2013 13:27:37 -0700

bind9 (1:9.9.3.dfsg.P2-4ubuntu3) trusty; urgency=low

  * SECURITY UPDATE: denial of service when processing NSEC3-signed zone
    queries
    - debian/patches/CVE-2014-0591.patch: don't call memcpy with
      overlapping ranges in bin/named/query.c.
    - patch backported from 9.9.4-P2.
    - CVE-2014-0591

 -- Marc Deslauriers <marc.deslauriers@ubuntu.com>  Fri, 10 Jan 2014 09:36:55 -0500

bind9 (1:9.9.3.dfsg.P2-4ubuntu2) trusty; urgency=medium

  * Use dh-autoreconf to update libtool and configure for new ports.

 -- Adam Conrad <adconrad@ubuntu.com>  Wed, 18 Dec 2013 04:42:22 -0700

bind9 (1:9.9.3.dfsg.P2-4ubuntu1) saucy; urgency=low

  * Use dh_autotools-dev to update config.{sub,guess} for new ports.

 -- Adam Conrad <adconrad@ubuntu.com>  Mon, 07 Oct 2013 23:09:45 -0600

bind9 (1:9.9.3.dfsg.P2-4) unstable; urgency=low

  [Peter Marschall]

  * If rndc.conf exists, skip creation of rndc.key.  Closes: #620394

  [Al Tarakanoff]

  * properly quote check of pid in bind9 init.d.  LP: #1092243

  [LaMont Jones]

  * include distro and package version in version string
  * apparmor: allow GeoIP data file access.  LP: #834901
  * enable filter-aaaa.  Closes: #701704  LP: #1115168

 -- LaMont Jones <lamont@debian.org>  Thu, 29 Aug 2013 16:22:29 -0600

bind9 (1:9.9.3.dfsg.P2-3) unstable; urgency=low

  [Michael Stapelberg]

  * add systemd service file.  Closes: #718212

  [LaMont Jones]

  * deliver more dnssec-* tools in bind9utils.  Closes: #713026
  * support parallel=N DEB_BUILD_OPTIONS, fix -j build. Closes: #713025
  * deliver rrl.h and stat.h Closes: #692483, #720813

 -- LaMont Jones <lamont@debian.org>  Tue, 27 Aug 2013 10:06:37 -0600

bind9 (1:9.9.3.dfsg.P2-2build1) saucy; urgency=low

  [Marc Deslauriers]

  * 9.9.2.dfsg.P1-2ubuntu1: fixed in 9.9.3b1
  * 9.9.2.dfsg.P1-2ubuntu3: fixed in 9.9.3-P2

  [Robie Basak]

  * 9.9.2.dfsg.P1-2ubuntu2: fixed in 9.9.3b1

  [LaMont Jones]

  * Merge ubuntu changes, except: autoconf files are generated as part
    of the source packagee creation, not on the build host.  NAK
  * deliver more dnssec-* tools in bind9utils.  Closes: #713026
  * support parallel=N DEB_BUILD_OPTIONS, fix -j build

  [Michael Stapelberg]

  * add systemd service file.  Closes: #718212

 -- LaMont Jones <lamont@debian.org>  Thu, 22 Aug 2013 10:57:17 -0600

bind9 (1:9.9.3.dfsg.P2-2) unstable; urgency=low

  * ack NMUs of 9.8.4
    - upstream 9.9.3-P2 fixes: CVE-2013-4854, CVE-2012-5689,
      CVE-2013-2266
    - deliver rrl.h

  [LaMont Jones]

  * Use ISC's bin/tests
  * Diff cleanup and rationalization to 9.9.3 upstream

 -- LaMont Jones <lamont@debian.org>  Sat, 17 Aug 2013 07:09:54 -0600

bind9 (1:9.9.3.dfsg.P2-1) unstable; urgency=low


  [Internet Software Consortium, Inc]

  * 9.9.3-P2

  [Ben Hutchings]

  * Initialise OpenSSL before calling chroot().  Closes: #696661

  [LaMont Jones]

  * soname changes

  [Paul Vixie]

  * Reapply rpz/rrl patches from http://www.redbarn.org/dns/ratelimits

 -- LaMont Jones <lamont@debian.org>  Wed, 14 Aug 2013 10:38:59 -0600

bind9 (1:9.9.2.dfsg.P1-3) experimental; urgency=low

  [LaMont Jones]
  
  * Merge 1:9.8.4.dfsg.P1-6

  [Ben Hutchings]

  * Initialise OpenSSL before calling chroot().  Closes: #696661

 -- LaMont Jones <lamont@debian.org>  Mon, 04 Mar 2013 09:30:50 -0700

bind9 (1:9.9.2.dfsg.P1-2ubuntu3) saucy; urgency=low

  * SECURITY UPDATE: denial of service via incorrect bounds checking on
    private type 'keydata'
    - lib/dns/rdata/generic/keydata_65533.c: check for correct length.
    - Patch backported from 9.9.3-P2
    - CVE-2013-4854

 -- Marc Deslauriers <marc.deslauriers@ubuntu.com>  Sun, 28 Jul 2013 10:13:06 -0400

bind9 (1:9.9.2.dfsg.P1-2ubuntu2) raring; urgency=low

  * configure.in: detect libxml 2.9 as well as 2.[678] (LP: #1164475). 
  * debian/control: add Build-Depends on dh-autoreconf.
  * debian/rules: use dh_autoreconf and dh_autoreconf_clean.

 -- Robie Basak <robie.basak@canonical.com>  Wed, 10 Apr 2013 16:50:28 +0000

bind9 (1:9.9.2.dfsg.P1-2ubuntu1) raring; urgency=low

  * SECURITY UPDATE: denial of service via regex syntax checking
    - configure,configure.in,config.h.in: remove check for regex.h to
      disable regex syntax checking.
    - CVE-2013-2266

 -- Marc Deslauriers <marc.deslauriers@ubuntu.com>  Thu, 28 Mar 2013 15:04:57 -0400

bind9 (1:9.9.2.dfsg.P1-2) experimental; urgency=low

  [Michael Gilbert]

  * Use /var/lib/bind for state file.  Closes: #689332

  [LaMont Jones]

  * zone transfers now involve link(), update the apparmor profile
  * Update db.root with new IP for D.root-servers.net.  Closes: #697352
  * re-drop dlzexternal test
  * Reduce log level for "sucessfully validated after lower casing" dnssec
    based on mail from Mark Andrews.  Closes: #697681
  * remove /var/lib/bind/bind9-default.md5sum in postrm
  * remove /etc/bind/named.conf.options on purge.  Closes: #668801

  [Sebastian Wiesinger]

  * Build and deliver dnssec-checkds and dnssec-verify in bind9utils

 -- LaMont Jones <lamont@debian.org>  Wed, 09 Jan 2013 10:09:40 -0700

bind9 (1:9.8.4.dfsg.P1-6+nmu3) unstable; urgency=high

  * Non-maintainer upload by the Security Team.
  * CVE-2013-4854: A specially crafted query that includes malformed rdata can
    cause named to terminate with an assertion failure while rejecting the
    malformed query. (Closes: #717936).

 -- Salvatore Bonaccorso <carnil@debian.org>  Sat, 27 Jul 2013 10:24:07 +0200

bind9 (1:9.8.4.dfsg.P1-6+nmu2) unstable; urgency=medium

  * Non-maintainer upload.
  * Install /usr/include/dns/rrl.h (closes: #699834).

 -- Michael Gilbert <mgilbert@debian.org>  Tue, 16 Apr 2013 01:59:05 +0000

bind9 (1:9.8.4.dfsg.P1-6+nmu1) unstable; urgency=high

  * Non-maintainer upload by the Security Team.
  * Fix cve-2012-5689: issue in nameservers using DNS64 to perform a AAAA
    lookup for a record with an A record overwrite rule in a Response Policy
    Zone (closes: #699145).
  * Fix cve-2013-2266: issues in regular expression handling (closes: #704174).

 -- Michael Gilbert <mgilbert@debian.org>  Fri, 29 Mar 2013 00:47:25 +0000

bind9 (1:9.8.4.dfsg.P1-6) unstable; urgency=low

  [Ben Hutchings]

  * Initialise OpenSSL before calling chroot().  Closes: #696661

 -- LaMont Jones <lamont@debian.org>  Fri, 01 Mar 2013 08:23:27 -0700

bind9 (1:9.8.4.dfsg.P1-5) unstable; urgency=low

  [LaMont Jones]

  * Properly acknowledge 1:9.8.1.dfsg.P1-4.4: [Philipp Kern]
    - Fix CVE-2012-4244. Thanks to Moritz Mühlenhoff for providing the patch.

  [Paul Vixie]

  * Include rpz/rrl patches from http://www.redbarn.org/dns/ratelimits. 
    Closes: #698641

 -- LaMont Jones <lamont@debian.org>  Wed, 30 Jan 2013 14:04:35 -0700

bind9 (1:9.8.4.dfsg.P1-4) unstable; urgency=high

  * The rest of the dnssec validation logspam removal.  Closes: #697681

 -- LaMont Jones <lamont@debian.org>  Mon, 21 Jan 2013 13:18:53 -0700

bind9 (1:9.8.4.dfsg.P1-3) unstable; urgency=low

  [Marc Deslauriers]

  * debian/bind9.apport: Add AppArmor info and logs to apport hook.

  [LaMont Jones]

  * Reduce log level for "sucessfully validated after lower casing" dnssec
    based on mail from Mark Andrews.  Closes: #697681
  * remove /var/lib/bind/bind9-default.md5sum in postrm
  * remove /etc/bind/named.conf.options on purge.  Closes: #668801

 -- LaMont Jones <lamont@debian.org>  Wed, 09 Jan 2013 09:47:24 -0700

bind9 (1:9.9.2.dfsg.P1-1) experimental; urgency=low

  * Named could die on specific queries with dns64 enabled.
    [Addressed in change #3388 for BIND 9.8.5 and 9.9.3.]
    CVE-2012-5688  Closes: #695192

 -- LaMont Jones <lamont@debian.org>  Wed, 05 Dec 2012 05:27:18 -0700

bind9 (1:9.8.4.dfsg.P1-2) unstable; urgency=low

  [Michael Gilbert]

  * Use /var/lib/bind for state file.  Closes: #689332

  [LaMont Jones]

  * Re-enable dlopen, do not build the test that fails.  Closes: #692416
  * Update db.root with new IP for D.root-servers.net.  Closes: #697352

 -- LaMont Jones <lamont@debian.org>  Mon, 07 Jan 2013 06:50:25 -0700

bind9 (1:9.8.4.dfsg.P1-1) unstable; urgency=low

  * Named could die on specific queries with dns64 enabled.
    [Addressed in change #3388 for BIND 9.8.5 and 9.9.3.]
    CVE-2012-5688  Closes: #695192

 -- LaMont Jones <lamont@debian.org>  Wed, 05 Dec 2012 05:22:06 -0700

bind9 (1:9.9.2.dfsg-1) experimental; urgency=low

  [Matthew Grant]

  * Turn off dlopen as it was causing test compile failures.
  * Add missing library .postrm files for debhelper

  [LaMont Jones]

  * New upstream version 9.9.2
  * soname fixes

 -- LaMont Jones <lamont@debian.org>  Thu, 01 Nov 2012 08:59:57 -0600

bind9 (1:9.9.1.dfsg.P1-1) unstable; urgency=low

  [LaMont Jones]

  * New upstream 9.9.1-P1

 -- LaMont Jones <lamont@debian.org>  Wed, 13 Jun 2012 08:22:15 -0600

bind9 (1:9.9.0.dfsg-1) unstable; urgency=low

  [Internet Software Consortium, Inc]

  * 9.9.0 release

  [Christoph Egger]

  * define _GNU_SOURCE on kfreebsd et al.  Closes: #658201

  [LaMont Jones]

  * chmod typo in postinst.  LP: #980798
  * Correctly order debhelper bits in postrm.  Closes: #661040

 -- LaMont Jones <lamont@debian.org>  Mon, 23 Apr 2012 09:52:51 -0600

bind9 (1:9.9.0.dfsg~rc4-1) unstable; urgency=low

  [Internet Software Consortium, Inc]

  * New upstream release

  [LaMont Jones]

  * soname changes for new release

 -- LaMont Jones <lamont@debian.org>  Fri, 17 Feb 2012 17:51:39 -0700

bind9 (1:9.8.4.dfsg-1ubuntu2) raring; urgency=low

  * SECURITY UPDATE: denial of service via DNS64 and crafted query
    - bin/named/query.c: init rdataset before cleanup.
    - Patch backported from 9.8.4-P1
    - CVE-2012-5688

 -- Marc Deslauriers <marc.deslauriers@ubuntu.com>  Wed, 05 Dec 2012 15:42:08 -0500

bind9 (1:9.8.4.dfsg-1ubuntu1) raring; urgency=low

  * Merge from Debian unstable. Remaining changes:
    - debian/bind9.apport: Add AppArmor info and logs to apport hook.

 -- Marc Deslauriers <marc.deslauriers@ubuntu.com>  Fri, 23 Nov 2012 08:13:50 -0500

bind9 (1:9.8.4.dfsg-1) unstable; urgency=low

  [Matthew Grant]

  * Turn off dlopen as it was causing test compile failures.
  * Add missing library .postrm files for debhelper

  [LaMont Jones]

  * New upstream version
  * soname fixup
  * Ack NMUs

 -- LaMont Jones <lamont@debian.org>  Mon, 29 Oct 2012 08:37:49 -0600

bind9 (1:9.8.1.dfsg.P1-4.4) testing-proposed-updates; urgency=low

  * Non-maintainer upload.
  * Fix CVE-2012-4244. Thanks to Moritz Mühlenhoff for providing
    the patch.

 -- Philipp Kern <pkern@debian.org>  Sat, 03 Nov 2012 20:43:43 +0100

bind9 (1:9.8.1.dfsg.P1-4.3) unstable; urgency=medium

  [ Philipp Kern ]
  * Non-maintainer upload.

  [ Marc Deslauriers ]
  * SECURITY UPDATE: denial of service via specific combinations of RDATA
    - bin/named/query.c: fix logic
    - Patch backported from 9.8.3-P4
    - CVE-2012-5166

 -- Philipp Kern <pkern@debian.org>  Sun, 28 Oct 2012 20:28:11 +0100

bind9 (1:9.8.1.dfsg.P1-4.2) unstable; urgency=high

  * Non-maintainer upload by the Security Team.
  * Fix denial of service vulnerability triggered
    through an assert because of using bad cache
    (CVE-2012-3817; Closes: #683259).

 -- Nico Golde <nion@debian.org>  Mon, 30 Jul 2012 20:56:10 +0200

bind9 (1:9.8.1.dfsg.P1-4.1) unstable; urgency=high

  * Non-maintainer upload by the Security Team.
  * SECURITY UPDATE: ghost domain names attack
    - lib/dns/rbtdb.c: Restrict the TTL of NS RRset to no more than that
      of the old NS RRset when replacing it.
    - Patch backported from 9.8.2.
    - CVE-2012-1033
  * SECURITY UPDATE: denial of service via zero length rdata handling
    - lib/dns/rdata.c,lib/dns/rdataslab.c: use sentinel pointer for
      duplicate rdata.
    - Patch backported from 9.8.3-P1.
    - CVE-2012-1667

 -- Luk Claes <luk@debian.org>  Wed, 20 Jun 2012 15:26:09 -0400

bind9 (1:9.8.1.dfsg.P1-4) unstable; urgency=low

  [Christoph Egger]

  * define _GNU_SOURCE on kfreebsd et al.  Closes: #658201

  [LaMont Jones]

  * chmod typo in postinst.  LP: #980798
  * Correctly order debhelper bits in postrm.  Closes: #661040

 -- LaMont Jones <lamont@debian.org>  Fri, 13 Apr 2012 12:09:24 -0600

bind9 (1:9.8.1.dfsg.P1-3) unstable; urgency=low

  [Zlatan Todoric]

  * fixed Serbian latin translation of debconf template.  Closes: #634951

  [Peter Eisentraut]

  * Add support for "status" action to lwresd init script.  Closes: #651540

  [Bjørn Steensrud]

  * NB Translations.  Closes: #654454

  [LaMont Jones]

  * Default to run_resolvconf=false.  LP: #933723
  * Deliver named.conf.options on fresh install.  Closes: #657042  LP: #920202
  * Do not deliver /usr/share/bind9/bind9-default.md5sum in the bind9 deb. 
    Closes: #620007  LP: #681536
  * Deliver and use /etc/apparmor.d/local/usr.sbin.named for local overrides.
    LP: #929563

 -- LaMont Jones <lamont@debian.org>  Fri, 17 Feb 2012 14:40:29 -0800

bind9 (1:9.8.1.dfsg.P1-2) unstable; urgency=low

  * Deliver named.conf.options on fresh install.  Closes: #657042  LP: #920202

 -- LaMont Jones <lamont@debian.org>  Wed, 25 Jan 2012 03:55:21 -0700

bind9 (1:9.8.1.dfsg.P1-1) unstable; urgency=low

  [Internet Software Consortium, Inc]

  * 9.8.1-P1
    -  Cache lookup could return RRSIG data associated with nonexistent
       records, leading to an assertion failure.

  [LaMont Jones]

  * add a readme entry for DNSSEC-by-default
  * Failed to install due to chgrp on non-existant directory.  Closes: #647598
  * ack NMU: l10n issues

 -- LaMont Jones <lamont@debian.org>  Wed, 18 Jan 2012 10:44:14 -0700

bind9 (1:9.8.1.dfsg-1.1) unstable; urgency=low

  * Non-maintainer upload.
  * Fix pending l10n issues. Debconf translations:
    - Danish (Joe Hansen).  Closes: #619302
    - Korean (강민지).  Closes: #632006, #632016
    - Serbian (FULL NAME).  Closes: #634886

 -- Christian Perrier <bubulle@debian.org>  Sat, 03 Dec 2011 17:22:12 +0100

bind9 (1:9.8.1.dfsg-1) unstable; urgency=low

  [Internet Software Consortium, Inc]

  * New upstream release

  [LaMont Jones]

  * cleanup the messages around killing named
  * enable dnssec validation: deliver named.conf.options outside of
    conffiledom, and update if able, complain and do not update if not
    Closes: #516979
  * typo in min-ncache-ttl processing
  * disable dlz until we get a patch to make it build again

  [Jay Ford]

  * Fix "waiting for pid $pid to die" loop to not be infinite.  Closes: #570852

 -- LaMont Jones <lamont@debian.org>  Tue, 01 Nov 2011 16:39:19 -0600

bind9 (1:9.8.0.dfsg.P1-0) unstable; urgency=low

  [Internet Software Consortium, Inc]

  * 9.8.0-P1

  [LaMont Jones]

  * soname changes

 -- LaMont Jones <lamont@debian.org>  Fri, 13 May 2011 03:46:22 -0600

bind9 (1:9.7.4.dfsg-0) unstable; urgency=low

  * New upstream

 -- LaMont Jones <lamont@debian.org>  Sun, 21 Aug 2011 04:43:16 -0600

bind9 (1:9.7.3.dfsg-1ubuntu4) oneiric; urgency=low

  * debian/apparmor-profile: Allow /var/run and /run. (LP: #810270)

 -- Martin Pitt <martin.pitt@ubuntu.com>  Thu, 14 Jul 2011 15:15:45 +0200

bind9 (1:9.7.3.dfsg-1ubuntu3) oneiric; urgency=low

  * SECURITY UPDATE: denial of service via specially crafted packet
    - lib/dns/include/dns/rdataset.h, lib/dns/{masterdump,message,ncache,
      nsec3,rbtdb,rdataset,resolver,validator}.c: Use an rdataset attribute
      flag to indicate negative-cache records rather than using rrtype 0.
    - Patch backported from 9.7.3-P3.
    - CVE-2011-2464

 -- Marc Deslauriers <marc.deslauriers@ubuntu.com>  Tue, 05 Jul 2011 08:33:30 -0400

bind9 (1:9.7.3.dfsg-1ubuntu2.1) natty-security; urgency=low

  * SECURITY UPDATE: denial of service via off-by-one
    - lib/dns/ncache.c: correctly validate length.
    - Patch backported from 9.7.3-P1.
    - CVE-2011-1910

 -- Marc Deslauriers <marc.deslauriers@ubuntu.com>  Fri, 27 May 2011 12:50:40 -0400

bind9 (1:9.7.3.dfsg-1ubuntu2) natty; urgency=low

  * debian/rules, configure, contrib/dlz/config.dlz.in: use
    DEB_HOST_MULTIARCH so we can find multiarch libraries and fix FTBFS.
    (LP: #745642)

 -- Marc Deslauriers <marc.deslauriers@ubuntu.com>  Wed, 30 Mar 2011 10:19:37 -0400

bind9 (1:9.7.3.dfsg-1ubuntu1) natty; urgency=low

  * debian/bind9-default.md5sum:
    - updated to reflect the default md5sum in maverick and natty, this
      avoids a bogus /etc/default/bind9.dpkg-dist file
      (LP: #556332)

 -- Michael Vogt <michael.vogt@ubuntu.com>  Tue, 29 Mar 2011 10:13:11 +0200

bind9 (1:9.7.3.dfsg-1) unstable; urgency=low

  [Peter Palfrader]

  * Add db-4.6 to bdb_libnames in dlz/config.dlz.in so that it finds the right
    db.

  [Internet Systems Consortium, Inc]

  * 9.7.3 - Closes: #612287

  [Mahyuddin Susanto]

  * Updated Indonesian debconf templates.  Closes: #608559

  [LaMont Jones]

  * soname changes

 -- LaMont Jones <lamont@debian.org>  Wed, 23 Feb 2011 09:14:36 -0700

bind9 (1:9.7.3.dfsg~rc1-1) unstable; urgency=low

  [Internet Software Consortium, Inc]

  * New upstream

  [Peter Palfrader]

  * Add db-4.6 to bdb_libnames in dlz/config.dlz.in so that it finds the right
    db.

  [Mahyuddin Susanto]

  * Updated Indonesian debconf templates.  Closes: #608559

  [LaMont Jones]

  * soname changes for new upstream

 -- LaMont Jones <lamont@debian.org>  Fri, 04 Feb 2011 21:20:05 -0700

bind9 (1:9.7.2.dfsg.P3-1) unstable; urgency=high

  [ISC]
  * Fix denial of service via ncache entry and a rrsig for the
    same type (CVE-2010-3613)
  * answers were incorrectly marked as insecure during key algorithm
    rollover (CVE-2010-3614)
  * Using "allow-query" in the "options" or "view" statements to
    restrict access to authoritative zones had no effect.
    (CVE-2010-3615)

  [LaMont Jones]

  * Adjust indentation for dpkg change.  Closes: #597171

 -- LaMont Jones <lamont@debian.org>  Wed, 01 Dec 2010 16:32:48 -0700

bind9 (1:9.7.2.dfsg.P2-3) unstable; urgency=low

  [LaMont Jones]

  * Adjust indentation for dpkg change.  Closes: #597171
  * acknowledge and incorporate ubuntu change.

 -- LaMont Jones <lamont@debian.org>  Fri, 26 Nov 2010 05:18:43 -0700

bind9 (1:9.7.2.dfsg.P2-2ubuntu1) natty; urgency=low

  [ Andres Rodriguez ]
  * Add apport hook (LP: #533601):
    - debian/bind9.apport: Added.

  [ Martin Pitt ]
  * debian/rules: Install Apport hook when building on Ubuntu.

 -- Martin Pitt <martin.pitt@ubuntu.com>  Fri, 26 Nov 2010 10:50:17 +0100

bind9 (1:9.7.2.dfsg.P2-2) unstable; urgency=low

  [Roy Jamison]

  * lib/isc/unix/resource.c was missing inttypes.h include.  LP: #674199

 -- LaMont Jones <lamont@debian.org>  Fri, 12 Nov 2010 10:52:32 -0700

bind9 (1:9.7.2.dfsg.P2-1) unstable; urgency=low

  [Joe Dalton]

  * Add Danish translation of debconf templates.  Closes: #599431

  [Internet Software Consortium, Inc]

  * v9.7.2-P2

  [José Figueiredo]

  * Add Brazilian Portuguese debconf templates translation.  Closes: #597616

  [LaMont Jones]

  * drop this v3 (quilt) source format idea.  Closes: #589916

 -- LaMont Jones <lamont@debian.org>  Sun, 10 Oct 2010 19:01:57 -0600

bind9 (1:9.7.1.dfsg.P2-2) unstable; urgency=low

  * Correct conflicts for bind9-host

 -- LaMont Jones <lamont@debian.org>  Fri, 16 Jul 2010 05:24:38 -0600

bind9 (1:9.7.1.dfsg.P2-1) unstable; urgency=low

  [Internet Software Consortium, Inc]

  * Temporarily and partially disable change 2864 because it would cause
    inifinite attempts of RRSIG queries.  This is an urgent care fix; we'll
    revisit the issue and complete the fix later.  [RT #21710]
  * Temporarially rollback change 2748. [RT #21594]
  * Named failed to accept uncachable negative responses from insecure zones.
    [RT# 21555]

  [LaMont Jones]

  * freshen copyright file

 -- LaMont Jones <lamont@debian.org>  Thu, 15 Jul 2010 15:07:54 -0600

bind9 (1:9.7.1.dfsg.0-1) unstable; urgency=low

  * Repack to drop zkt/doc/{draft,rfc}*  Closes: #588055

 -- LaMont Jones <lamont@debian.org>  Mon, 05 Jul 2010 07:21:34 -0600

bind9 (1:9.7.1.dfsg-2) unstable; urgency=low

  [Regid Ichira]

  * explicitly add nsupdate to dynamic updates in README.Debian. 
    Closes: #577398

  [LaMont Jones]

  * Cleanup bind9-host description.  Closes: #579421
  * switch to 3.0 (quilt) source format, but not to quilt.  Closes: #578210

  [Stephen Gran]

  * updated geoip patch for ipv6, based on work by John 'Warthog9' Hawley
    <warthog9@eaglescrag.net>.  Closes: #584603

 -- LaMont Jones <lamont@debian.org>  Fri, 02 Jul 2010 08:19:29 -0600

bind9 (1:9.7.1.dfsg-1) unstable; urgency=low

  [Internet Software Consortium, Inc]

  * 9.7.1

  [LaMont Jones]

  * Add freebsd support.  Closes: #578447
  * soname changes
  * freshen root cache.  LP: #596363

 -- LaMont Jones <lamont@debian.org>  Mon, 21 Jun 2010 09:53:30 -0600

bind9 (1:9.7.0.dfsg.P1-1) unstable; urgency=low

  [Internet Software Consortium, Inc]

  * 9.7.0-P1
    - 2852. [bug] Handle broken DNSSEC trust chains better. [RT #15619]

 -- LaMont Jones <lamont@debian.org>  Wed, 17 Mar 2010 08:06:42 -0600

bind9 (1:9.7.0.dfsg.1-1) unstable; urgency=low

  [Niko Tyni]

  * fix mips/mipsel startup.  Closes: #516616

  [LaMont Jones]

  * ignore failures due to a lack of /etc/bind/named.conf*.  LP: #422968
  * ldap API changed regarding % sign.  LP: #227344
  * Drop more rfc and draft files.  Closes: #572606
  * update config.guess, config.sub.  Closes: #572528

 -- LaMont Jones <lamont@debian.org>  Fri, 12 Mar 2010 14:56:08 -0700

bind9 (1:9.7.0.dfsg-2) unstable; urgency=low

  [Aurelien Jarno]

  * kfreebsd has linux threads.  Closes: #470500

  [LaMont Jones]

  * do not error out on initial install.  Closes: #572443

 -- LaMont Jones <lamont@debian.org>  Thu, 04 Mar 2010 09:32:13 -0700

bind9 (1:9.7.0.dfsg-1) unstable; urgency=low

  * New upstream release

 -- LaMont Jones <lamont@debian.org>  Wed, 17 Feb 2010 14:53:36 -0700

bind9 (1:9.7.0.dfsg~rc2-1) experimental; urgency=low

  * New upstream release

 -- LaMont Jones <lamont@debian.org>  Thu, 28 Jan 2010 05:46:50 -0700

bind9 (1:9.7.0.dfsg~b3-2) experimental; urgency=low

  * merge changes from 9.6.1.dfsg.P2-1
  * meta: drop verisoned depends from library packages, for less upgrade pain
  * apparmor: allow named to create /var/run/named/session.key

 -- LaMont Jones <lamont@debian.org>  Sun, 06 Dec 2009 11:46:17 -0700

bind9 (1:9.7.0.dfsg~b3-1) experimental; urgency=low

  [Internet Software Consortium, Inc]

  * 9.7.0b3

  [LaMont Jones]

  * Merge remote branch 'origin/master'
  * soname changes

 -- LaMont Jones <lamont@debian.org>  Mon, 30 Nov 2009 21:07:58 -0700

bind9 (1:9.6.1.dfsg.P2-1) unstable; urgency=low

  [Internet Software Consortium, Inc]

  * 9.6.1-P2
    - When validating, track whether pending data was from the
      additional section or not and only return it if validates
      as secure. [RT #20438] CVE-2009-4022

  [LaMont Jones]

  * prerm: do not stop named on upgrade.  Closes: #542888
  * Drop some RFCs that crept into the diff.
  * meta: add ${misc:Depends}
  * lintian: update config.guess, config.sub in idnkit-1.0 tree
  * dnsutils: remove pre-sarge dpkg-divert calls in postinst
  * meta: soname changes
  * l10n: missing newline in pofile.

 -- LaMont Jones <lamont@debian.org>  Fri, 27 Nov 2009 10:07:10 -0700

bind9 (1:9.7.0.dfsg~b2-2) experimental; urgency=low

  * dnsutils: remove pre-sarge dpkg-divert calls in postinst

 -- LaMont Jones <lamont@debian.org>  Tue, 17 Nov 2009 22:42:40 -0600

bind9 (1:9.7.0.dfsg~b2-1) experimental; urgency=low

  [Internet Software Consortium, Inc]

  * 9.7.0b2

  [LaMont Jones]

  * /etc/bind/bind.keys need not be executable.
  * bind9: drop old stale code from postinst
  * prerm: do not stop named on upgrade.  Closes: #542888
  * Drop some RFCs that crept into the diff.
  * meta: add ${misc:Depends}
  * lintian: update config.guess, config.sub in idnkit-1.0 tree
  * l10n: missing newline in pofile.

 -- LaMont Jones <lamont@debian.org>  Mon, 16 Nov 2009 18:53:24 -0700

bind9 (1:9.7.0~a1.dfsg-0) experimental; urgency=low

  [Internet Software Consortium, Inc]

  * 9.7.0a1

 -- LaMont Jones <lamont@debian.org>  Wed, 24 Jun 2009 15:10:08 -0600

bind9 (1:9.6.1.dfsg.P1-3) unstable; urgency=low

  * Build-Depend on the fixed libgeoip-dev.  Closes: #540973

 -- LaMont Jones <lamont@debian.org>  Mon, 17 Aug 2009 06:53:11 -0600

bind9 (1:9.6.1.dfsg.P1-2) unstable; urgency=low

  [Jamie Strandboge]

  * reload individual named profile, not all of apparmor.  LP: #412751

  [Guillaume Delacour]

  * bind9 did not purge cleanly.  Closes: #497959

  [LaMont Jones]

  * postinst: do not append a blank line to /etc/default/bind9. 
    Closes: #541469
  * init.d stop needs to not error out.  LP: #398033
  * meta: fix build-depends.  Closes: #539230

 -- LaMont Jones <lamont@debian.org>  Fri, 14 Aug 2009 17:03:31 -0600

bind9 (1:9.6.1.dfsg.P1-1) unstable; urgency=low

  [Internet Software Consortium, Inc]

  * A specially crafted update packet will cause named to exit. 
    CVE-2009-0696, CERT VU#725188.  Closes: #538975

  [InterNIC]

  * Update db.root hints file.

  [LaMont Jones]

  * Move default zone definitions from named.conf to named.conf.default-zones.
     Closes: #492308
  * use start-stop-daemon if rndc stop fails.  Closes: #536487
  * lwresd: pidfile name was wrong in init script.  Closes: #527137

 -- LaMont Jones <lamont@debian.org>  Tue, 28 Jul 2009 22:03:14 -0600

bind9 (1:9.6.1.dfsg-2) unstable; urgency=low

  * ia64: fix atomic.h

 -- LaMont Jones <lamont@debian.org>  Tue, 23 Jun 2009 01:56:35 -0600

bind9 (1:9.6.1.dfsg-1) unstable; urgency=low

  [Internet Software Consortium, Inc]

  * 9.6.1

 -- LaMont Jones <lamont@debian.org>  Mon, 22 Jun 2009 14:33:20 -0600

bind9 (1:9.6.0.dfsg.P1-3) unstable; urgency=low

  [Martin Zobel-Helas]

  * GEO-IP Patch from
    git://git.kernel.org/pub/scm/network/bind/bind-geodns.git.  Closes: #395191

  [LaMont Jones]

  * Remove /var/lib/bind on purge.  Closes: #527613
  * Build-Depend: libdb-dev (>4.6).  Closes: #527877, #528772
  * init.d: detect rndc errors better.  LP: #380962
  * init.d: clean up exit status.  Closes: #523454
  * Enable pkcs11 support, and then Revert - causes assertion failures
    c.f.: #516552

 -- LaMont Jones <lamont@debian.org>  Mon, 22 Jun 2009 13:58:32 -0600

bind9 (1:9.6.0.dfsg.P1-2) unstable; urgency=low

  * random_1 broke memory usage assertions.

 -- LaMont Jones <lamont@debian.org>  Thu, 23 Apr 2009 05:15:45 -0600

bind9 (1:9.6.0.dfsg.P1-1) experimental; urgency=low

  [Michael Milligan]

  * Add min-cache-ttl and min-ncache-ttl keywords

  [LaMont Jones]
  
  * Fix merge errors from 9.6.0.dfsg.P1-0

 -- LaMont Jones <lamont@debian.org>  Fri, 20 Mar 2009 15:50:50 -0600

bind9 (1:9.6.0.dfsg.P1-0) experimental; urgency=low

  [Internet Software Consortium, Inc]

  * 9.6.0-P1

  [LaMont Jones]

  * meta: fix override disparity
  * meta: soname package fixups for 9.6.0
  * meta: update Standards-Version: 3.7.3.0
  * upstream now uses a bind subdir.  Closes: #212659

  [Sven Joachim]

  * meta: pass host and build into configure for hybrid build machines. 
    Closes: #515110

 -- LaMont Jones <lamont@debian.org>  Fri, 20 Mar 2009 11:54:55 -0600

bind9 (1:9.5.1.dfsg.P1-3) unstable; urgency=low

  * package -2 for unstable

 -- LaMont Jones <lamont@debian.org>  Wed, 18 Mar 2009 09:40:18 -0600

bind9 (1:9.5.1.dfsg.P1-2) stable; urgency=low

  [Juhana Helovuo]

  * fix atomic operations on alpha.  Closes: #512285

  [Dann Frazier]

  * fix atomic operations on ia64.  Closes: #520179

  [LaMont Jones]

  * build-conflict: libdb4.2-dev.  Closes: #515074, #507013

  [localization folks]

  * l10n: Basque debconf template.  Closes: #516549 (Piarres Beobide)

 -- LaMont Jones <lamont@debian.org>  Wed, 18 Mar 2009 05:30:22 -0600

bind9 (1:9.5.1.dfsg.P1-1) unstable; urgency=low

  * New upstream patch release
    - supportable version of fix from 9.5.0.dfsg.P2-5.1
    - CVE-2009-0025:  Closes: #511936
    - 2475: Overly agressive cache entry removal.  Closes: #511768
    - other bug fixes worthy of patch-release inclusion

 -- LaMont Jones <lamont@debian.org>  Mon, 26 Jan 2009 10:33:42 -0700

bind9 (1:9.5.0.dfsg.P2-5.1) unstable; urgency=low

  * Non-maintainer upload.
  * Apply upstream ACL fixes from 9.5.1 to fix RC bug. Patch was provided
    by Evan Hunt (upstream bind9 developer) after Emmanuel Bouthenot
    contacted him. Closes: #496954, #501800.
  * Remove obsolete dh_installmanpages invocation which was adding
    unwanted manual pages to bind9. Closes: #486196.

 -- Ben Hutchings <ben@decadent.org.uk>  Fri, 02 Jan 2009 16:51:42 +0000

bind9 (1:9.5.0.dfsg.P2-5) unstable; urgency=low

  [ISC]

  * 2463: IPv6 Advanced Socket API broken on linux.  LP: #249824

  [Jamie Strandboge]

  * apparmor: add capability sys_resource
  * apparmor: add krb keytab access.  LP: #277370

  [LaMont Jones]

  * apparmor: allow proc/*/net/if_inet6 read access too.  LP: #289060
  * apparmor: add /var/log/named/* entries.  LP: #294935

  [Ben Hutchings]

  * meta: Add dependency of bind9 on net-tools (ifconfig used in init script)
  * meta: Fix bind9utils Depends.
  * meta: fix typo in package description

  [localization folks]

  * l10n: add polish debconf translations.  Closes: #506856 (L)

 -- LaMont Jones <lamont@debian.org>  Sun, 07 Dec 2008 21:03:29 -0700

bind9 (1:9.5.0.dfsg.P2-4) unstable; urgency=low

  * meta: fix typo in Depends: lsb-base.  Closes: #501365

 -- LaMont Jones <lamont@debian.org>  Tue, 07 Oct 2008 17:20:11 -0600

bind9 (1:9.5.0.dfsg.P2-3) unstable; urgency=low

  [LaMont Jones]

  * enable largefile support.  Closes: #497040

  [localization folks]

  * l10n: Dutch translation.  Closes: #499977 (Paul Gevers)
  * l10n: simplified chinese debconf template.  Closes: #501103 (LI Daobing)
  * l10n: Update spanish template.  Closes: #493775 (Ignacio Mondino)

 -- LaMont Jones <lamont@debian.org>  Sun, 05 Oct 2008 20:20:00 -0600

bind9 (1:9.5.0.dfsg.P2-2) unstable; urgency=low

  [Kees Cook]

  * debian/{control,rules}: enable PIE hardening (from -1ubuntu1)

  [Nicolas Valcárcel]

  * Add ufw integration (from -1ubuntu2)

  [Dustin Kirkland]

  * use pid file in init.d/bind9 status.  LP: #247084

  [LaMont Jones]

  * dig: add -DDIG_SIGCHASE to compile options.  LP: #257682
  * apparmor profile: add /var/log/named

  [Nikita Ofitserov]

  * ipv6 support requires _GNU_SOURCE definition.  LP: #249824

 -- LaMont Jones <lamont@debian.org>  Thu, 28 Aug 2008 23:08:36 -0600

bind9 (1:9.5.0.dfsg.P2-1) unstable; urgency=low

  [LaMont Jones]

  * default to using resolvconf if it is installed
  * fix sonames and dependencies.  Closes: #149259, #492418
  * Do not build-depend libcap2-dev on non-linux.  Closes: #493392
  * drop unused query-loc manpage.  Closes: #492564
  * lwresd: Deliver /etc/bind directory.  Closes: #490027
  * fix query-source comment in default install

  [Internet Software Consortium, Inc]

  * 9.5.0-P2.  Closes: #492949

  [localization folks]

  * l10n: Spanish debconf translation.  Closes: #492425 (Ignacio Mondino)
  * l10n: Swedish debconf templates.  Closes: #491369 (Martin Ågren)
  * l10n: Japanese debconf translations.  Closes: #492048 (Hideki Yamane
    (Debian-JP))
  * l10n: Finnish translation.  Closes: #490630 (Esko Arajärvi)
  * l10n: Italian debconf translations.  Closes: #492587 (Alessandro Vietta)

 -- LaMont Jones <lamont@debian.org>  Sat, 02 Aug 2008 14:20:20 -0600

bind9 (1:9.5.0.dfsg.P1-2) unstable; urgency=low

  * Revert "meta: merge the mess of single-lib packages back into one large
    one." - That way lies madness and pain.
  * init.d/bind9: implement status function.  LP: #203169

 -- LaMont Jones <lamont@debian.org>  Tue, 08 Jul 2008 21:56:58 -0600

bind9 (1:9.5.0.dfsg.P1-1) unstable; urgency=low

  * Repackage 9.5.0.dfsg-5 with the -P1 tarball.

 -- LaMont Jones <lamont@debian.org>  Tue, 08 Jul 2008 15:06:07 -0600

bind9 (1:9.5.0.dfsg-5) unstable; urgency=low

  [Internet Software Consortium, Inc]

  * Randomize UDP query source ports to improve forgery resilience.
    (CVE-2008-1447)                                                                              

  [LaMont Jones]

  * add build-depends: texlive-latex-base, xsltproc, remove Bv9ARM.pdf in clean
  * fix sonames
  * drop unneeded build-deps, since we do not actually deliver B9vARM.pdf
  * meta: cleanup libbind9-41 Provides/Conflicts
  * build: fix sonames for new libraries
  * postinst: really restart bind/lwresd in postinst

 -- LaMont Jones <lamont@debian.org>  Sun, 06 Jul 2008 21:34:18 -0600

bind9 (1:9.5.0.dfsg-4) unstable; urgency=low

  [LaMont Jones]

  * control: fix dnsutils description to avoid list reformatting. 
    Closes: #480317
  * lwresd: restart in postinst.  Closes: #486481
  * meta: merge the mess of single-lib packages back into one large one.
  * apparmor: allow bind to create files in /var/{lib,cache}/bind
  * build: drop .la files.  Closes: #486969
  * build: drop the extra lib path from the library-package merge
  * meta: liblwres40 does not conflict with the libbind9-40-provided libbind0

  [localization folks]

  * l10n: German debconf translation.  Closes: #486547 (Helge Kreutzmann)
  * l10n: Indonesian debconf translations.  Closes: #486503 (Arief S Fitrianto)
  * l10n: Slovak po-debconf translation Closes: #488905 (helix84)
  * l10n: Turkish debconf template.  Closes: #486479 (Mert Dirik)

 -- LaMont Jones <lamont@debian.org>  Mon, 30 Jun 2008 11:22:05 -0600

bind9 (1:9.4.2-12) unstable; urgency=low

  * apparmor: allow bind to create files in /var/{lib,cache}/bind

 -- LaMont Jones <lamont@debian.org>  Mon, 30 Jun 2008 11:17:53 -0600

bind9 (1:9.4.2-11) unstable; urgency=low

  * apparmor: add dnscvsutil package files
  * lwresd Depends: adduser
  * control: fix dnsutils description to avoid list reformatting. 
    Closes: #480317

 -- LaMont Jones <lamont@debian.org>  Tue, 17 Jun 2008 21:30:12 -0600

bind9 (1:9.5.0.dfsg-3) unstable; urgency=low

  [LaMont Jones]

  * bind9utils Depends: libbind9-40.  Closes: #486194
  * bind9 should not deliver manpages for nonexistant binaries. 
    Closes: #486196

  [localization folks]

  * l10n: Vietnamese debconf templates translation update.  Closes: #486185
    (Clytie Siddall)
  * l10n: Russian debconf templates translation.  Closes: #486191 (Yuri Kozlov)
  * l10n: Galician debconf template.  Closes: #486215 (Jacobo Tarrio)
  * l10n: French debconf templates.  Closes: #486325 (CALARESU Luc)
  * l10n: Czech debconf translation.  Closes: #486337 (Miroslav Kure)
  * l10n: Updated Portuguese translation.  Closes: #486267 (Traduz -
    Portuguese Translation Team)

 -- LaMont Jones <lamont@debian.org>  Sun, 15 Jun 2008 18:25:02 -0600

bind9 (1:9.5.0.dfsg-2) unstable; urgency=low

  [Tim Spriggs]

  * init.d: Nexenta has different ifconfig arguments

  [LaMont Jones]

  * templates rework from debian-l10n-english
  * reload named when an interface goes up or down.  LP: #226495
  * build: need to create the directories for interface restart triggering
  * Build-Depends: libcap2-dev.  Closes: #485747
  * Leave named running during update.  Closes: #453765
  * Fix path to uname, cleaning up the nexenta checks.
  * l10n: avoid double-question in templates.

  [localization folks]

  * l10n: Vietnamese debconf translations.  Closes: #483911 (Clytie Siddall)
  * l10n: Portuguese debconf translations.  Closes: #483872 (Traduz -
    Portuguese Translation Team)

 -- LaMont Jones <lamont@debian.org>  Fri, 13 Jun 2008 16:54:42 -0600

bind9 (1:9.5.0.dfsg-1) unstable; urgency=low

  [LaMont Jones]

  * manpages: fix references that should say /etc/bind
  * meta: build-depend libxml2-dev for statistics support

 -- LaMont Jones <lamont@debian.org>  Sat, 31 May 2008 12:17:21 -0600

bind9 (1:9.5.0.dfsg-0) experimental; urgency=low

  [Internet Software Consortium, Inc]

  * 9.5.0 release

  [LaMont Jones]

  * Only use capabilities if they are present: reprise.  Closes: #360339, #212226
  * control: fix dnsutils description to avoid list reformatting.  Closes: #480317
  * build: use the correct directories in dh_shlibdeps invocation
  * build: turn on dlz.  No pgsql or mysql support yet.  LP: #227344

 -- LaMont Jones <lamont@debian.org>  Thu, 29 May 2008 22:05:19 -0600

bind9 (1:9.5.0~rc1-2~0ubuntu2) intrepid; urgency=low

  * build: use the correct directories in dh_shlibdeps invocation
  * build: turn on dlz.  LP: #227344

 -- LaMont Jones <lamont@ubuntu.com>  Tue, 27 May 2008 21:43:06 -0600

bind9 (1:9.5.0~rc1-2~0ubuntu1) intrepid; urgency=low

  * Upload what will become (maybe an ancestor of) -2 to intrepid.
    - Only use capabilities if they are present: reprise.  Closes: #360339, #212226
    - control: fix dnsutils description to avoid list reformatting.  Closes: #480317

 -- LaMont Jones <lamont@ubuntu.com>  Mon, 26 May 2008 11:46:27 -0600

bind9 (1:9.5.0~rc1-1) experimental; urgency=low

  [Patrick Winnertz]

  * postinst: make add debconf support.  Closes: #473460

  [Jamie Strandboge]

  * debian/bind9.preinst: Apparmor force-complain on upgrade without
    existing profile.  LP: #204658

  [LaMont Jones]

  * bind9utils: fix typos in .install
  * host: manpage inaccurately describes default query.  LP: #203087
  * apparmor: add dnscvsutil package files
  * Revert "Only use capabilities if they are present." for merge of 9.5.0rc1.
  * soname: libdns41 -> 42
  * fix typos in debconf patch, #473460
  * cleanup more files in clean target
  * lwresd Depends: adduser

 -- LaMont Jones <lamont@debian.org>  Thu, 15 May 2008 17:59:54 -0600

bind9 (1:9.5.0~b2-2) experimental; urgency=low

  * meta: add bind9utils binary package, with various useful utilities.  Closes: #151957, #130445, #160483

 -- LaMont Jones <lamont@debian.org>  Thu, 03 Apr 2008 07:01:42 -0600

bind9 (1:9.4.2-10) unstable; urgency=low

  [Jamie Strandboge]

  * debian/bind9.preinst: AA force-complain on upgrade without existing
    profile.  LP: #204658

  [LaMont Jones]

  * host: manpage inaccurately describes default query.  LP: #203087

 -- LaMont Jones <lamont@debian.org>  Tue, 08 Apr 2008 22:45:57 -0600

bind9 (1:9.4.2-9) unstable; urgency=low

  * apparmor: allow subdirs in {/etc,/var/cache,/var/lib}/bind
  * apparmor: make profile match README.Debian

 -- LaMont Jones <lamont@debian.org>  Tue, 01 Apr 2008 21:13:05 -0600

bind9 (1:9.4.2-8) unstable; urgency=low

  [ISC]

  * CVE-2008-0122: off by one error in (unused) inet_network function.
    Closes: #462783  LP: #203476

  [Michael Milligan]

  * Fix min-cache-ttl and min-ncache-ttl keywords

  [Jamie Strandboge]

  * apparmor: force complain-mode for apparmor on certain upgrades.  LP: #203528
  * debian/bind9.postrm: purge /etc/apparmor.d/force-complain/usr.sbin.named

 -- LaMont Jones <lamont@debian.org>  Tue, 18 Mar 2008 18:35:15 -0600

bind9 (1:9.4.2-7) unstable; urgency=low

  [Jamie Strandboge]

  * Allow rw access to /var/lib/bind/* in apparmor-profile.  LP: #201954

  [LaMont Jones]

  * Drop root-delegation comments from named.conf.  Closes: #217829, #297219

 -- LaMont Jones <lamont@debian.org>  Sat, 15 Mar 2008 09:48:10 -0600

bind9 (1:9.4.2-6) unstable; urgency=low

  * Correct apparmor profile filename.  LP: #200739

 -- LaMont Jones <lamont@debian.org>  Mon, 10 Mar 2008 14:28:01 -0600

bind9 (1:9.4.2-5) unstable; urgency=low

  * add "order random_1" support (return one random RR)
  * Fix doc pathnames in README.Debian.  Closes: #266891
  * Add AAAA ::1 entry to db.local.  Closes: #230088

 -- LaMont Jones <lamont@debian.org>  Mon, 10 Mar 2008 13:51:28 -0600

bind9 (1:9.5.0~b2-1) experimental; urgency=low

  [Thiemo Seufer]

  * mips:atomic.h: improve implementation of atomic ops, fix mips{el,64}

  [LaMont Jones]

  * manpages: call it /etc/bind/named.conf throughout, and typos.  Closes: #419750
  * named.conf.5: correct filename.  Closes: #428015
  * manpages: fix typo errors.  Closes: #395834
  * Makefile.in: be explicit about library paths
  * build: Turn on GSS-TSIG support.  LP: #158197
  * build: soname changes
  * db.root: include AAAA RRs.  Closes: #464111
  * soname: lib{dns,isc}40 -> 41
  * meta: use binary:Version instead of Source-Version

  [Andreas John]

  * Only use capabilities if they are present.  Closes: #360339, #212226

 -- LaMont Jones <lamont@debian.org>  Sat, 23 Feb 2008 08:06:17 -0700

bind9 (1:9.4.2-4) unstable; urgency=low

  * incorporate ubuntu apparmor change from Jamie Strandboge,
    with changes:
    - Add apparmor profile, reload apparmor profile on config
    - Add a note about apparmor to README.Debian
    - conflicts/replaces old apparmor versions
  * db.root: include AAAA RRs.  Closes: #464111
  * Don't die when /var/lib/bind already exists.  LP: #191685
  * build: turn on optimization.  Closes: #435194

 -- LaMont Jones <lamont@debian.org>  Fri, 22 Feb 2008 22:05:25 -0700

bind9 (1:9.4.2-3ubuntu1) hardy; urgency=low

  * add AppArmor profile
    + debian/apparmor-profile
    + debian/bind9.postinst: Reload AA profile on configuration
  * updated debian/README.Debian for note on AppArmor
  * debian/control: Replaces apparmor-profiles << 2.1+1075-0ubuntu4 as we
    should now take control
  * debian/control: Conflicts with apparmor-profiles << 2.1+1075-0ubuntu4
    to make sure that if earlier version of apparmor-profiles gets installed
    it won't overwrite our profile
  * Modify Maintainer value to match the DebianMaintainerField
    specification.

 -- Jamie Strandboge <jamie@ubuntu.com>  Wed, 13 Feb 2008 17:30:45 +0000

bind9 (1:9.4.2-3) unstable; urgency=low

  * don't run rndc-confgen when it's not there.  Closes: #459551
  * control: drop use of ${Source-Version}

 -- LaMont Jones <lamont@debian.org>  Mon, 07 Jan 2008 10:16:06 -0700

bind9 (1:9.4.2-2) unstable; urgency=low

  * init.d: add --oknodo to start-stop-daemon.  Closes: #411881
  * init: LSB dependency info.  Closes: #459421, #448006
  * meta: bind9 Suggests: resolvconf.  Closes: #252285
  * bind9: deliver /var/lib/bind directory, and document.
    Closes: #248771, #200253, #202981, #209022
  * lwresd: create bind user/group and rndc key if needed, at install.
    Closes: #190742
  * dnsutils: update long description.  Closes: #236901

 -- LaMont Jones <lamont@debian.org>  Sun, 06 Jan 2008 12:25:31 -0700

bind9 (1:9.4.2-1) unstable; urgency=low

  [Mike O'Connor]

  * bind9.init: LSB compliance.  Closes: #448006

  [Internet Software Consortium, Inc]

  * New release: 9.4.2

  [LaMont Jones]

  * soname shifts for new release

 -- LaMont Jones <lamont@debian.org>  Sat, 17 Nov 2007 10:50:07 -0700

bind9 (1:9.4.2~rc2-1) experimental; urgency=low

  * New upstream release

 -- LaMont Jones <lamont@debian.org>  Fri, 12 Oct 2007 18:33:57 -0600

bind9 (1:9.4.1-P1-4) unstable; urgency=low

  [Thomas Antepoth]

  * unix/socket.c: don't send to a socket with pending_send.  Closes: #430065

  [LaMont Jones]

  * document git repositories
  * db.root: l.root-servers.net changed IP address.  Closes: #449148  LP: #160176
  * init.d: if there are no networks configured, error out quickly

 -- LaMont Jones <lamont@debian.org>  Thu, 08 Nov 2007 21:31:55 -0700

bind9 (1:9.4.1-P1-3) unstable; urgency=low

  * Only deliver upstream changes with bind9-doc

 -- LaMont Jones <lamont@debian.org>  Thu, 04 Oct 2007 08:30:55 -0600

bind9 (1:9.4.1-P1-2) unstable; urgency=low

  * manpages: fix typo errors.  Closes: #395834
  * manpages: call it /etc/bind/named.conf throughout, and typos.  Closes: #419750
  * named.conf.5: correct filename.  Closes: #428015
  * bind9.NEWS: update version for ACL change doc.  Closes: #435225
  * build: don't have dnsutils deliver man pages that it shouldn't.  LP: #82178
  * nslookup.1: some of the manpage was not visible.  LP: #131415
  * document git repositories
  * unix/socket.c: don't send to a socket with pending_send.  Closes: #430065

 -- LaMont Jones <lamont@debian.org>  Wed, 03 Oct 2007 01:10:59 -0600

bind9 (1:9.4.1-P1-1) unstable; urgency=high

  * New upstream version, addresses CVE-2007-2926 and CVE-2007-2925 

 -- Bdale Garbee <bdale@gag.com>  Thu, 26 Jul 2007 16:41:50 -0600

bind9 (1:9.4.1-1) unstable; urgency=low

  * New upstream version

 -- LaMont Jones <lamont@debian.org>  Mon, 30 Apr 2007 16:59:05 -0600

bind9 (1:9.4.0-2) unstable; urgency=low

  * upload to unstable

 -- LaMont Jones <lamont@debian.org>  Tue, 10 Apr 2007 11:12:16 -0600

bind9 (1:9.4.0-1) experimental; urgency=low

  * New upstream version
  * more mipsel patch.  Closes: #406409

 -- LaMont Jones <lamont@debian.org>  Sun, 25 Feb 2007 11:44:11 -0700

bind9 (1:9.4.0~rc2-1) experimental; urgency=low

  * New upstream version.  Addresses CVE-2007-0493 CVE-2007-0494

 -- LaMont Jones <lamont@debian.org>  Thu, 25 Jan 2007 14:26:12 -0700

bind9 (1:9.4.0~rc1.0-3) experimental; urgency=low

  * add NEWS file talking about the change in defaults:
    As of bind 9.4, allow-query-cache and allow-recursion default to the
    builtin acls 'localnets' and 'localhost'.  If you are setting up a
    name server for a network, you will almost certainly need to change
    this.

    The change in default has been done to make caching servers less
    attractive as reflective amplifying targets for spoofed traffic.
    This still leaves authoritative servers exposed.

 -- LaMont Jones <lamont@debian.org>  Wed, 24 Jan 2007 09:35:06 -0700

bind9 (1:9.4.0~rc1.0-2) experimental; urgency=low

  * Fix mips64.  Closes: #406409

 -- LaMont Jones <lamont@debian.org>  Sun, 21 Jan 2007 15:32:27 -0700

bind9 (1:9.4.0~rc1.0-1) experimental; urgency=low

  * Broken orig.tar.gz.

 -- LaMont Jones <lamont@debian.org>  Thu, 28 Dec 2006 23:04:05 -0700

bind9 (1:9.4.0~rc1-1) experimental; urgency=low

  * New upstream

 -- LaMont Jones <lamont@debian.org>  Thu, 28 Dec 2006 19:00:37 -0700

bind9 (1:9.3.4-2etch2) stable-proposed-updates; urgency=low

  [Thomas Antepoth]

  * unix/socket.c: don't send to a socket with pending_send.  Closes: #430065

  [LaMont Jones]

  * document git repositories
  * db.root: l.root-servers.net changed IP address.  Closes: #449148

 -- LaMont Jones <lamont@debian.org>  Mon, 05 Nov 2007 19:48:23 -0700

bind9 (1:9.3.4-2etch1) stable-security; urgency=high

  * Fix DNS cache poisoning through predictable query IDs. (CVE-2007-2926)

 -- Moritz Muehlenhoff <jmm@debian.org>  Tue, 24 Jul 2007 22:09:35 +0000

bind9 (1:9.3.4-2) unstable; urgency=high

  * Actually really do the merge of 9.3.4.  Sigh.  Closes: #408925

 -- LaMont Jones <lamont@debian.org>  Mon, 29 Jan 2007 06:09:03 -0700

bind9 (1:9.3.4-1) unstable; urgency=high

  * New upstream version.  Addresses CVE-2007-0493 CVE-2007-0494

 -- LaMont Jones <lamont@debian.org>  Thu, 25 Jan 2007 14:31:09 -0700

bind9 (1:9.3.3-1) unstable; urgency=low

  * New upstream version

 -- LaMont Jones <lamont@debian.org>  Tue, 12 Dec 2006 23:31:51 -0700

bind9 (1:9.3.2-P1.0-1) unstable; urgency=low

  * Fix README.Debian to point to the URL.  Closes: #387437
  * Strip rfc's from orig.tar.gz.  Closes: #393359

 -- LaMont Jones <lamont@mmjgroup.com>  Mon, 16 Oct 2006 06:38:22 -0600

bind9 (1:9.3.2-P1-2) unstable; urgency=low

  * Fix init script output.  Closes: #354192
    Thanks to Joey Hess for the patch.
  * Default install should listen on ipv6 interfaces.  Closes: #382438

 -- LaMont Jones <lamont@debian.org>  Sat,  9 Sep 2006 19:01:53 -0600

bind9 (1:9.3.2-P1-1) unstable; urgency=high

  * New upstream, fixes CVE-2006-4095 and CVE-2006-4096.
    Closes: #386237, #386245
  * Drop gcc-3.4 [powerpc] dependency.  Closes: #342957, #372203
  * Add -fno-strict-aliasing for type-punned pointer aliasing issues
    Closes: #386224
  * Use getent in postinst instead of chown/chgrp.  Closes: #386091, #239665
  * Drop redundant update-rc.d calls.  Closes: #356914

 -- LaMont Jones <lamont@debian.org>  Wed,  6 Sep 2006 08:07:13 -0600

bind9 (1:9.3.2-2) unstable; urgency=low

  * correct force-reload.  Closes: #333841
  * Fix init.d's usage message.  Closes: #331090
  * resolvconf tweaks.  Closes: #252232, #275412

 -- LaMont Jones <lamont@debian.org>  Mon, 16 Jan 2006 15:17:04 -0700

bind9 (1:9.3.2-1) unstable; urgency=low

  * New upstream
  * use lsb-base for start/stop messages in init.d.
  * switch to debhelper 4

 -- LaMont Jones <lamont@debian.org>  Thu,  5 Jan 2006 12:29:28 -0700

bind9 (1:9.3.1-2) unstable; urgency=low

  * Getting good reports from experimental, uploading to sid.
    Release team, please consider this package for sarge.  Thanks.
  * correct pidfile name in init.d/lwresd.  Closes: #298100

 -- LaMont Jones <lamont@debian.org>  Sat, 19 Mar 2005 17:46:31 -0700

bind9 (1:9.3.1-1) experimental; urgency=low

  * Build with gcc-3.4 on powerpc, to work around #292958.

 -- LaMont Jones <lamont@debian.org>  Sat, 19 Mar 2005 11:40:06 -0700

bind9 (1:9.3.1-0) experimental; urgency=low

  * New upstream version.

 -- LaMont Jones <lamont@debian.org>  Sun, 13 Mar 2005 21:44:57 -0700

bind9 (1:9.3.0+9.3.1beta2-1) experimental; urgency=low

  * new upstream version

 -- LaMont Jones <lamont@debian.org>  Tue, 25 Jan 2005 14:21:51 -0700

bind9 (1:9.3.0-1) experimental; urgency=low

  * New upstream version

 -- LaMont Jones <lamont@debian.org>  Sat, 25 Sep 2004 21:35:46 -0600

bind9 (1:9.2.4-1) unstable; urgency=high

  * New upstream version.  Closes: #269157 and others.
  * Version debhelper build-dep.  Closes: #262720

 -- LaMont Jones <lamont@mmjgroup.com>  Thu, 23 Sep 2004 09:11:37 -0600

bind9 (1:9.2.3+9.2.4-rc7-1) unstable; urgency=low

  * New upstream

 -- LaMont Jones <lamont@mmjgroup.com>  Wed,  1 Sep 2004 00:04:55 -0600

bind9 (1:9.2.3+9.2.4-rc6-1) unstable; urgency=low

  * New upstream.
  * Comment out delegation-only directives in named.conf

 -- LaMont Jones <lamont@debian.org>  Mon,  2 Aug 2004 10:00:38 -0600

bind9 (1:9.2.3+9.2.4-rc5-1) unstable; urgency=low

  * New upstream release candidate

 -- LaMont Jones <lamont@debian.org>  Thu, 17 Jun 2004 19:50:37 -0600

bind9 (1:9.2.3+9.2.4-rc2-1) unstable; urgency=low

  * New upstream release candidate
  * Remove shared library symlinks in clean.  Closes: #243109
  * Deal with capset being a module.  Closes: #245043, #240874, #241605
  * deliver /var/run/bind/run in lwresd as well.  Closes: #186569

 -- LaMont Jones <lamont@debian.org>  Thu, 22 Apr 2004 12:20:05 -0600

bind9 (1:9.2.3-3) unstable; urgency=low

  * new IP for b.root-servers.net.  Closes: #234278
  * Fix RC linkages to match bind8.  Closes: #218007

 -- LaMont Jones <lamont@debian.org>  Mon,  1 Mar 2004 15:00:44 -0700

bind9 (1:9.2.3-2) unstable; urgency=low

  * Rebuild autoconf files for mips.  Closes: #221419

 -- LaMont Jones <lamont@debian.org>  Tue, 18 Nov 2003 06:33:34 -0700

bind9 (1:9.2.3-1) unstable; urgency=low

  * New upstream.
  * cleanup zones.rfc1918/db.empty stuff.
  * Fix Makefiles to work even if the build environment is unclean.
    Closes: #211503
  * Add comments about root-delegation-only to named.conf.  Closes: #212243
  * Add resolvconf support.  Closes: #199255
  * more SO_BSDCOMPAT hacks for linux.  Closes: #220735, #214460

 -- LaMont Jones <lamont@debian.org>  Mon, 17 Nov 2003 21:30:33 -0700

bind9 (1:9.2.2+9.2.3rc4-1) unstable; urgency=low

  * Yet another new upstream release.

 -- LaMont Jones <lamont@debian.org>  Mon, 22 Sep 2003 09:39:50 -0600

bind9 (1:9.2.2+9.2.3rc3-1) unstable; urgency=low

  * New upstream.  Closes: #211752. #211503. #211496, #211520

 -- LaMont Jones <lamont@debian.org>  Sat, 20 Sep 2003 12:22:59 -0600

bind9 (1:9.2.2+9.2.3rc2-4) unstable; urgency=low

  * Really fix versioned depends.  Closes: #211590

 -- LaMont Jones <lamont@debian.org>  Thu, 18 Sep 2003 17:29:47 -0600

bind9 (1:9.2.2+9.2.3rc2-3) unstable; urgency=low

  * Version depends for all the libraries. sigh.  Closes: #211412,#210293

 -- LaMont Jones <lamont@debian.org>  Wed, 17 Sep 2003 10:56:36 -0600

bind9 (1:9.2.2+9.2.3rc2-2) unstable; urgency=low

  * Need a versioned depend. sigh.

 -- LaMont Jones <lamont@debian.org>  Wed, 17 Sep 2003 10:25:35 -0600

bind9 (1:9.2.2+9.2.3rc2-1) unstable; urgency=low

  * New upstream release.  Closes: #211373
  * Remove RFC's from package, per policy.
  * Make com and net zones delegation-only by default.

 -- LaMont Jones <lamont@debian.org>  Wed, 17 Sep 2003 07:15:37 -0600

bind9 (1:9.2.2+9.2.3rc1-3) unstable; urgency=low

  * A bit more cleanup of descriptions.
  * fix package sections
  * Fix b0rkage with dependencies.

 -- LaMont Jones <lamont@debian.org>  Sun, 14 Sep 2003 09:05:10 -0600

bind9 (1:9.2.2+9.2.3rc1-2) unstable; urgency=low

  * Explicitly link libraries.  Closes: #210653
  * Fix descriptions.  Closes: #209563, #209853, #210063

 -- LaMont Jones <lamont@debian.org>  Sat, 13 Sep 2003 19:29:05 -0600

bind9 (1:9.2.2+9.2.3rc1-1) unstable; urgency=low

  * New upstream release candidate.
  * Quit using SO_BSDCOMPAT (why is it still in the header files??) so
    that the kernel will shut up about it's advertised, obsolete option.
    Closes: #201293, #204282, #205590

 -- LaMont Jones <lamont@debian.org>  Thu, 28 Aug 2003 14:44:28 -0600

bind9 (1:9.2.2-2) unstable; urgency=low

  * Fix libtool.m4. Closes: #183791
  * move lib packages into Section: libs.  Closes: #184788
  * make sure it's libssl0.9.7.  Closes: #182363
  * Add /etc/default/lwresd.  Closes: #169727
  * Add fakeroot dir to dh_shlibdeps.  Closes: #169622
  * Fix rndc manpage.  Closes: #179353
  * Deliver /usr/bin/isc-config.sh (in libbind-dev).  Closes: #178186

 -- LaMont Jones <lamont@debian.org>  Sat, 15 Mar 2003 16:34:15 -0700

bind9 (1:9.2.2-1) unstable; urgency=low

  * New upstream version
  * Document /etc/default/bind9 in init.d script.  Closes: #170267

 -- LaMont Jones <lamont@debian.org>  Tue,  4 Mar 2003 22:43:58 -0700

bind9 (1:9.2.1-7) unstable; urgency=low

  * One more overrides disparity.
  * Fix bashism in postinst.  Closes: #169531

 -- LaMont Jones <lamont@debian.org>  Sun, 17 Nov 2002 19:22:58 -0700

bind9 (1:9.2.1-6) unstable; urgency=low

  * The "I give up for now" release.
  *   Only convert to running as bind if named.conf hasn't been modified.
  *   Closes: #163552, #164352
  * Fix overrides
  * Cleanup README.Debian wrt non-root-by-default.
  * Make sure that /var/run/bind/run exists in init.d script.  Closes: #168912
  * New IP for j.root-servers.net.  Closes: #167818
  * Check for 2.2.18 kernel in preinst.  Closes: #164349
  * Move local options to /etc/default/bind9.  Closes: #169132, #163073
  * Cleanup old bugs (fixed in -5, really).  Closes: #165864
  * Add /etc/bind/named.conf.local, included from named.conf.  Closes: #129576
  * Do options definitions in /etc/bind/named.conf.options, makes life
    easier in the face of named.conf changes from upstream.
  * Add missing Depends: adduser

 -- LaMont Jones <lamont@debian.org>  Sat, 16 Nov 2002 17:05:45 -0700

bind9 (1:9.2.1-5) unstable; urgency=low

  * Run named a non-privileged user by default.  Closes: #149059

 -- LaMont Jones <lamont@debian.org>  Thu, 12 Sep 2002 16:57:37 -0600

bind9 (1:9.2.1-4) unstable; urgency=low

  * swap maintainer/uploader status so LaMont is primary and Bdale is backup
  * Deal with bind/bind9 collisions better.  Closes: #149580
  * Fix some documentation.  Closes: #151579

 -- LaMont Jones <lamont@debian.org>  Wed,  4 Sep 2002 23:25:33 -0600

bind9 (1:9.2.1-3) unstable; urgency=high

  * fold in lib/bind/resolv from 8.3.3 to resolve buffer overlow issue in
    resolver library, closes: #151342, #151431

 -- Bdale Garbee <bdale@gag.com>  Mon,  1 Jul 2002 00:16:31 -0600

bind9 (1:9.2.1-1.woody.1) testing-security woody-proposed-updates; urgency=high

  * backport to woody (simple rebuild) since 9.2.1 resolves a security issue

 -- Bdale Garbee <bdale@gag.com>  Tue,  4 Jun 2002 10:30:57 -0600

bind9 (1:9.2.1-2) unstable; urgency=low

  * don't include nslint man page, closes: #148695
  * fix typo in rndc.8, closes: #139602
  * add a section to README.Debian explaining the rndc key mode that has been
    our default since 9.2.0-2, closes: #129849
  * fix paths for named.conf in named.8 to reflect our default, closes: #143443
  * upstream fixed the nsupdate man page at some point, closes: #121108

 -- Bdale Garbee <bdale@gag.com>  Mon,  3 Jun 2002 15:44:37 -0600

bind9 (1:9.2.1-1) unstable; urgency=medium

  * new upstream version
  * have bind9-host provide host, closes: #140174
  * move bind9-host to priority standard since dnsutils depends on it or host,
    and we prefer bind9-host over host.
  * move libdns5 and libisc4 to priority standard since dnsutils depends on
    them and is priority standard

 -- Bdale Garbee <bdale@gag.com>  Thu, 30 May 2002 10:38:39 -0600

bind9 (1:9.2.0-6) unstable; urgency=low

  * move to US main!  Yippee!  Closes: #123969
  * add info to README.Debian about 2.5 kernels vs --disable-linux-caps

 -- Bdale Garbee <bdale@gag.com>  Sat, 23 Mar 2002 00:18:05 -0700

bind9 (1:9.2.0-5) unstable; urgency=medium

  * clean up various issues in the rules file
  * make bind9-host conflict/replace old dnsutils as host does, otherwise we
    can have problems upgrading from potato to woody, closes: #136686
  * use /dev/urandom for rndc-confgen in postinst, it should be good enough for
    this purpose, and will keep the postinst from blocking arbitrarily.
    closes: #130372
  * add fresh pointers to chroot howto to README.Debian, closes: #135774

 -- Bdale Garbee <bdale@gag.com>  Sun,  3 Mar 2002 16:47:12 -0700

bind9 (1:9.2.0-4) unstable; urgency=low

  * bind9-host needs to conflict with host, closes: #127395

 -- Bdale Garbee <bdale@gag.com>  Tue,  1 Jan 2002 20:12:14 -0700

bind9 (1:9.2.0-3) unstable; urgency=low

  * force removal of old diverted files, closes: #126236
  * change priority of liblwres1 from optional to standard per ftp admins
  * add a bind9-host package so that the 'host' provided with the BIND 9.X
    source tree can be an alternative to the aging NIKHEF version packaged
    separately.  Update dnsutils dependencies to depend on one of the two,
    with preference to this one since it has fewer bugs (but fewer features,
    too).

 -- Bdale Garbee <bdale@gag.com>  Sun, 23 Dec 2001 00:59:15 -0700

bind9 (1:9.2.0-2) unstable; urgency=medium

  * change rc.d links to ensure daemon starts before and stops after other
    daemons that may fail if name service is not working (bug was filed 
    against 8.X bind packages, but is just as relevant here!)
  * use rndc for daemon shutdown instead of start-stop-daemon, closes: #111935
  * add a postinst to dnsutils to remove any lingering diversions from old 
    dnsutils packages, closes: #122227
  * not much point in delivering zone2ldap.1 since we aren't delivering 
    zone2ldap right now (though we might someday?), closes: #124058
  * be more verbose with shared library descriptions, closes: #123426, #123428
  * 9.2.0 added a new rndc.key file that both named and rndc will read to 
    obtain a shared key, and rndc-confgen will easily create this file with 
    a unique-per-system key.  Modify named.conf and remove rndc.conf
    to take advantage of this mechanism and stop delivering a pre-determined 
    static key to all Debian systems (which has been a mild security risk).  
    Create the key in postinst if the key file doesn't already exist, and 
    remove the file in postrm if purging.
    Closes: #86718, #87208

 -- Bdale Garbee <bdale@gag.com>  Fri, 21 Dec 2001 04:04:30 -0700

bind9 (1:9.2.0-1) unstable; urgency=low

  * new upstream version, closes: #108243, #112266, #114250, #119506, #120657
  * /etc/bind/rndc.conf is now a conffile
  * minor hacks to the README.Debian since the chroot instructions it points
    to are 8.X specific, part of addressing bug 111868.
  * libomapi is gone, replaced by libisccc and libisccfg
  * a few lintian-motivated cosmetic cleanups
  * lose task-dns-server meta package, since tasksel doesn't need it now
  * dig problem not reproducible in this version, closes: #89526
  * named-checkconf now uses $sysconfdir, closes: #107835
  * no longer deliver man pages for contributed binaries we're not including
    in dnsutils, closes: #108220
  * fix section in nslookup man page, though that's the least of the man
    page's problems...  glitch reported is unreproducible
    closes: #103630, #120946
  * update libbind-dev README.Debian, closes: #121050

 -- Bdale Garbee <bdale@gag.com>  Tue, 27 Nov 2001 01:41:00 -0700

bind9 (1:9.1.3-1) unstable; urgency=low

  * new upstream version, closes: #96483, #99824, #100647, #101568, #103429
  * update config.sub/guess for hppa/ia64 support
  * small init.d patch from Marco d'Itri to ease adding options on invocation
  * stop having bind9-doc conflict/replace bind-doc since they don't really
    conflict and there's no reason to prevent having both installed at the
    same time, closes: #90994
  * the CHANGES file documents fixes since 9.1.1 that probably cured the
    reported assertion failure.  If it turns out that I'm wrong, the bug can
    be re-opened or a new one filed.  I can't see any way to reproduce the bug 
    in a test case here.  Closes: #99352
  * have libbind-dev depend on the runtime library packages it delivers 
    compile-time symlinks for, closes: #100898, #103855
  * fix lwres man pages to source man3/* instead of * so all the page content
    can actually be found, closes: #85450, #103865

 -- Bdale Garbee <bdale@gag.com>  Mon,  9 Jul 2001 11:30:39 -0600

bind9 (1:9.1.1-1) unstable; urgency=low

  * new upstream release
  * update build-depends for libssl-dev
  * add build-depends on bison, closes: #90150, #90752, #90159
  * split up libbind0 since libdns is changing so numbers
  * downgrade rblcheck from a depends to a suggests, closes: #90783
  * bind9 mkdep creates files in the current working directory, closes: #58353

 -- Bdale Garbee <bdale@gag.com>  Wed, 25 Apr 2001 22:53:21 -0600

bind9 (1:9.1.0-3) unstable; urgency=low

  * merge patch from Zack Weinberg that solves compilation problem, and 
    reduces the memory footprint of applications by making configure.in
    smarter.  Closes: #86776, #86910
  * the bind-doc package includes all relevant documentation from the bind9
    source tree, including HTML content in /usr/share/doc/bind9-doc/arm,
    closes: #85718
  * default named.conf and rndc.conf to not world-readable.  This is an
    interim step towards addressing the concerns about security raised by 
    bugs 86718 and closes: #86836  A better long-term solution would be for
    rndc.conf to allow includes, so that both named.conf and rndc.conf could
    include a key file built on the fly during installation while themselves
    retaining conffile status.  The required functionality has been requested
    of the bind9 upstream, this will limit vulnerability in the meantime.
  * add replaces logic to the dnsutils package to avoid complaints about the
    delivery of nsupdate.8.gz, closes: #86759
  * move a couple of man pages back from dnsutils to bind9 that really belong
    there.  sigh.

 -- Bdale Garbee <bdale@gag.com>  Thu, 22 Feb 2001 16:39:02 -0700

bind9 (1:9.1.0-2) unstable; urgency=low

  * merge patch from Luca Filipozzi <lfilipoz@debian.org> - thanks!
    + bind9:  ships with a working rndc.conf file, closes: #84572
    + bind9:  init.d calls rndc rather than ndc on reload, closes: #85481
    + bind9:  named.conf ships with 'key' and 'control' sections
    + bind9:  correctly creates /var/cache/bind, closes: #85457
    + lwresd: lwresd is split off into its own package, closes: #85627
  * nsupdate is delivered by the dnsutils package, but the (wrong) man page 
    was accidentally also included in the bind9 package, closes: #85717
  * freshen config.sub and config.guess for ia64 and hppa support

 -- Bdale Garbee <bdale@gag.com>  Mon, 12 Feb 2001 23:43:55 -0700

bind9 (1:9.1.0-1) unstable; urgency=low

  * Initial packaging of BIND 9.1.0.  Must use epoch so that meta packages 
    retain their sequencing from the bind 8 package version stream.
  * snarf a couple of man pages from the 8.X tree for now

 -- Bdale Garbee <bdale@gag.com>  Thu,  1 Feb 2001 16:30:35 -0700
<|MERGE_RESOLUTION|>--- conflicted
+++ resolved
@@ -1,10 +1,9 @@
-<<<<<<< HEAD
-bind9 (1:9.9.5.dfsg-9+deb8u12pexip1) pexip; urgency=low
+bind9 (1:9.9.5.dfsg-9+deb8u13pexip1) pexip; urgency=low
 
   * New upstream release
 
- -- John-Mark Bell <jmb@pexip.com>  Mon, 10 Jul 2017 12:19:37 +0100
-=======
+ -- John-Mark Bell <jmb@pexip.com>  Fri, 15 Sep 2017 12:57:34 +0100
+
 bind9 (1:9.9.5.dfsg-9+deb8u13) jessie-security; urgency=high
 
   * Non-maintainer upload by the Security Team.
@@ -12,7 +11,12 @@
                                                                 closes: #868952
 
  -- Yves-Alexis Perez <corsac@debian.org>  Sun, 23 Jul 2017 15:15:58 +0200
->>>>>>> 458379a9
+
+bind9 (1:9.9.5.dfsg-9+deb8u12pexip1) pexip; urgency=low
+
+  * New upstream release
+
+ -- John-Mark Bell <jmb@pexip.com>  Mon, 10 Jul 2017 12:19:37 +0100
 
 bind9 (1:9.9.5.dfsg-9+deb8u12) jessie-security; urgency=high
 
