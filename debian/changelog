<<<<<<< HEAD
bind9 (1:9.8.1.dfsg.P1-4ubuntu0.16pexip1) pexip; urgency=low

  * New upstream release

 -- John-Mark Bell <jmb@pexip.com>  Thu, 10 Mar 2016 12:15:51 +0000
=======
bind9 (1:9.8.1.dfsg.P1-4ubuntu0.17) precise-security; urgency=medium

  * SECURITY UPDATE: denial of service via assertion failure
    - lib/dns/message.c: properly handle lengths.
    - backported from patch provided by upstream.
    - CVE-2016-2776

 -- Marc Deslauriers <marc.deslauriers@ubuntu.com>  Mon, 26 Sep 2016 14:42:15 -0400
>>>>>>> f3ee865e

bind9 (1:9.8.1.dfsg.P1-4ubuntu0.16) precise-security; urgency=medium

  * SECURITY UPDATE: denial of service via rndc control channel input
    parsing error
    - properly check data in bin/named/control.c, bin/named/controlconf.c,
      bin/rndc/rndc.c, lib/isccc/cc.c.
    - CVE-2016-1285
  * SECURITY UPDATE: denial of service via resource record signatures
    parsing issue
    - fix improper DNAME handling in lib/dns/resolver.c.
    - CVE-2016-1286

 -- Marc Deslauriers <marc.deslauriers@ubuntu.com>  Tue, 08 Mar 2016 08:35:01 -0500

bind9 (1:9.8.1.dfsg.P1-4ubuntu0.15pexip1) pexip; urgency=low

  * New upstream release

 -- John-Mark Bell <jmb@pexip.com>  Mon, 25 Jan 2016 09:39:42 +0000

bind9 (1:9.8.1.dfsg.P1-4ubuntu0.15) precise-security; urgency=medium

  * SECURITY UPDATE: denial of service via string formatting operations
    - lib/dns/rdata/in_1/apl_42.c: use correct length.
    - CVE-2015-8704

 -- Marc Deslauriers <marc.deslauriers@ubuntu.com>  Mon, 18 Jan 2016 07:56:11 -0500

bind9 (1:9.8.1.dfsg.P1-4ubuntu0.14pexip1) pexip; urgency=low

  * New upstream release

 -- John-Mark Bell <jmb@pexip.com>  Wed, 16 Dec 2015 15:54:12 +0000

bind9 (1:9.8.1.dfsg.P1-4ubuntu0.14) precise-security; urgency=medium

  * SECURITY UPDATE: REQUIRE failure via incorrect class
    - properly handle class in lib/dns/include/dns/message.h,
      lib/dns/message.c, lib/dns/resolver.c, lib/dns/xfrin.c.
    - CVE-2015-8000

 -- Marc Deslauriers <marc.deslauriers@ubuntu.com>  Mon, 14 Dec 2015 13:48:33 -0500

bind9 (1:9.8.1.dfsg.P1-4ubuntu0.13pexip1) pexip; urgency=low

  * New upstream release

 -- John-Mark Bell <jmb@pexip.com>  Thu, 17 Sep 2015 15:50:47 +0100

bind9 (1:9.8.1.dfsg.P1-4ubuntu0.13) precise-security; urgency=medium

  * SECURITY UPDATE: denial of service in DNSSEC-signed record validation
    via malformed keys
    - fix validation inlib/dns/hmac_link.c, lib/dns/include/dst/dst.h,
      lib/dns/ncache.c, lib/dns/openssldh_link.c,
      lib/dns/openssldsa_link.c, lib/dns/opensslrsa_link.c,
      lib/dns/resolver.c.
    - CVE-2015-5722

 -- Marc Deslauriers <marc.deslauriers@ubuntu.com>  Tue, 01 Sep 2015 14:07:19 -0400

bind9 (1:9.8.1.dfsg.P1-4ubuntu0.12pexip1) pexip; urgency=low

  * New upstream release

 -- John-Mark Bell <jmb@pexip.com>  Fri, 31 Jul 2015 11:22:51 +0100

bind9 (1:9.8.1.dfsg.P1-4ubuntu0.12) precise-security; urgency=medium

  * SECURITY UPDATE: denial of service in TKEY record query handling
    - lib/dns/tkey.c: clear out name before trying the answer section.
    - CVE-2015-5477
  * SECURITY UPDATE: denial of service via AAAA record query
    - bin/named/query.c: arrange for RPZ rewriting of any A records.
    - CVE-2012-5689

 -- Marc Deslauriers <marc.deslauriers@ubuntu.com>  Mon, 27 Jul 2015 11:42:05 -0400

bind9 (1:9.8.1.dfsg.P1-4ubuntu0.11pexip1) pexip; urgency=low

  * New upstream release

 -- John-Mark Bell <jmb@pexip.com>  Thu, 09 Jul 2015 11:26:34 +0100

bind9 (1:9.8.1.dfsg.P1-4ubuntu0.11) precise-security; urgency=medium

  * SECURITY UPDATE: resolver DoS via specially crafted zone data
    - lib/dns/validator.c: don't use uninitialized fixedname.
    - CVE-2015-4620

 -- Marc Deslauriers <marc.deslauriers@ubuntu.com>  Mon, 29 Jun 2015 15:02:08 -0400

bind9 (1:9.8.1.dfsg.P1-4ubuntu0.10pexip1) pexip; urgency=low

  * New upstream release

 -- John-Mark Bell <jmb@pexip.com>  Thu, 19 Feb 2015 00:32:37 +0000

bind9 (1:9.8.1.dfsg.P1-4ubuntu0.10) precise-security; urgency=medium

  * SECURITY UPDATE: denial of service via revoking a managed trust anchor
    and supplying an untrusted replacement
    - lib/dns/zone.c: avoid crash due to managed-key rollover
    - Based on patch supplied by Evan Hunt <each@isc.org>
    - CVE-2015-1349

 -- Marc Deslauriers <marc.deslauriers@ubuntu.com>  Wed, 18 Feb 2015 07:41:24 -0500

bind9 (1:9.8.1.dfsg.P1-4ubuntu0.9pexip1) pexip; urgency=low

  * New upstream release

 -- John-Mark Bell <jmb@pexip.com>  Mon, 02 Feb 2015 19:09:11 +0000

bind9 (1:9.8.1.dfsg.P1-4ubuntu0.9) precise-security; urgency=medium

  * SECURITY UPDATE: denial of service via delegation handling defect
    - limit max recursion in bin/named/config.c, bin/named/query.c,
      bin/named/server.c, lib/dns/adb.c, lib/dns/include/dns/adb.h,
      lib/dns/include/dns/resolver.h, lib/dns/resolver.c,
      lib/export/isc/Makefile.in, lib/isc/Makefile.in, lib/isc/counter.c,
      lib/isc/include/isc/counter.h, lib/isc/include/isc/Makefile.in,
      lib/isc/include/isc/types.h, lib/isc/tests/counter_test.c,
      lib/isccfg/namedconf.c.
    - Patch provided by upstream.
    - CVE-2014-8500

 -- Marc Deslauriers <marc.deslauriers@ubuntu.com>  Tue, 09 Dec 2014 09:20:13 -0500

bind9 (1:9.8.1.dfsg.P1-4ubuntu0.8pexip1) pexip; urgency=low

  * Prepare Pexip packaging

 -- John-Mark Bell <jmb@pexip.com>  Thu, 06 Mar 2014 01:47:32 +0000

bind9 (1:9.8.1.dfsg.P1-4ubuntu0.8) precise-security; urgency=low

  * SECURITY UPDATE: denial of service when processing NSEC3-signed zone
    queries
    - debian/patches/CVE-2014-0591.patch: don't call memcpy with
      overlapping ranges in bin/named/query.c.
    - patch backported from 9.8.6-P2.
    - CVE-2014-0591

 -- Marc Deslauriers <marc.deslauriers@ubuntu.com>  Fri, 10 Jan 2014 09:44:31 -0500

bind9 (1:9.8.1.dfsg.P1-4ubuntu0.7) precise-security; urgency=low

  * SECURITY UPDATE: denial of service via incorrect bounds checking on
    private type 'keydata'
    - lib/dns/rdata/generic/keydata_65533.c: check for correct length.
    - Patch backported from 9.8.5-P2
    - CVE-2013-4854

 -- Marc Deslauriers <marc.deslauriers@ubuntu.com>  Fri, 26 Jul 2013 22:56:08 -0400

bind9 (1:9.8.1.dfsg.P1-4ubuntu0.6) precise-security; urgency=low

  * SECURITY UPDATE: denial of service via regex syntax checking
    - configure,configure.in,config.h.in: remove check for regex.h to
      disable regex syntax checking.
    - CVE-2013-2266

 -- Marc Deslauriers <marc.deslauriers@ubuntu.com>  Thu, 28 Mar 2013 15:31:46 -0400

bind9 (1:9.8.1.dfsg.P1-4ubuntu0.5) precise-security; urgency=low

  * SECURITY UPDATE: denial of service via DNS64 and crafted query
    - bin/named/query.c: init rdataset before cleanup.
    - Patch backported from 9.8.4-P1
    - CVE-2012-5688

 -- Marc Deslauriers <marc.deslauriers@ubuntu.com>  Wed, 05 Dec 2012 15:48:39 -0500

bind9 (1:9.8.1.dfsg.P1-4ubuntu0.4) precise-security; urgency=low

  * SECURITY UPDATE: denial of service via specific combinations of RDATA
    - bin/named/query.c: fix logic
    - Patch backported from 9.8.3-P4
    - CVE-2012-5166

 -- Marc Deslauriers <marc.deslauriers@ubuntu.com>  Fri, 05 Oct 2012 10:54:15 -0400

bind9 (1:9.8.1.dfsg.P1-4ubuntu0.3) precise-security; urgency=low

  * SECURITY UPDATE: denial of service via large crafted resource record
    - check length in lib/dns/include/dns/rdata.h,
      lib/dns/{master,rdata,rdataslab}.c. Added tests to
      lib/dns/tests/Makefile.in, lib/dns/tests/{master,rdata}_test.c,
      lib/dns/tests/testdata/master/master1{5,6}.data.
    - Patch backported from 9.8.3-P3
    - CVE-2012-4244

 -- Marc Deslauriers <marc.deslauriers@ubuntu.com>  Wed, 12 Sep 2012 16:12:28 -0400

bind9 (1:9.8.1.dfsg.P1-4ubuntu0.2) precise-security; urgency=low

  * SECURITY UPDATE: denial of service via dnssec validation load
    - lib/dns/resolver.c: don't use bad->expire before it has been set.
    - Patch backported from 9.8.3-P2.
    - CVE-2012-3817

 -- Marc Deslauriers <marc.deslauriers@ubuntu.com>  Wed, 25 Jul 2012 16:21:36 -0400

bind9 (1:9.8.1.dfsg.P1-4ubuntu0.1) precise-security; urgency=low

  * SECURITY UPDATE: ghost domain names attack
    - lib/dns/rbtdb.c: Restrict the TTL of NS RRset to no more than that
      of the old NS RRset when replacing it.
    - Patch backported from 9.8.2.
    - CVE-2012-1033
  * SECURITY UPDATE: denial of service via zero length rdata handling
    - lib/dns/rdata.c,lib/dns/rdataslab.c: use sentinel pointer for
      duplicate rdata.
    - Patch backported from 9.8.3-P1.
    - CVE-2012-1667

 -- Marc Deslauriers <marc.deslauriers@ubuntu.com>  Mon, 04 Jun 2012 13:12:43 -0400

bind9 (1:9.8.1.dfsg.P1-4) unstable; urgency=low

  [Christoph Egger]

  * define _GNU_SOURCE on kfreebsd et al.  Closes: #658201

  [LaMont Jones]

  * chmod typo in postinst.  LP: #980798
  * Correctly order debhelper bits in postrm.  Closes: #661040

 -- LaMont Jones <lamont@debian.org>  Fri, 13 Apr 2012 12:09:24 -0600

bind9 (1:9.8.1.dfsg.P1-3) unstable; urgency=low

  [Zlatan Todoric]

  * fixed Serbian latin translation of debconf template.  Closes: #634951

  [Peter Eisentraut]

  * Add support for "status" action to lwresd init script.  Closes: #651540

  [Bjørn Steensrud]

  * NB Translations.  Closes: #654454

  [LaMont Jones]

  * Default to run_resolvconf=false.  LP: #933723
  * Deliver named.conf.options on fresh install.  Closes: #657042  LP: #920202
  * Do not deliver /usr/share/bind9/bind9-default.md5sum in the bind9 deb. 
    Closes: #620007  LP: #681536
  * Deliver and use /etc/apparmor.d/local/usr.sbin.named for local overrides.
    LP: #929563

 -- LaMont Jones <lamont@debian.org>  Fri, 17 Feb 2012 14:40:29 -0800

bind9 (1:9.8.1.dfsg.P1-2) unstable; urgency=low

  * Deliver named.conf.options on fresh install.  Closes: #657042  LP: #920202

 -- LaMont Jones <lamont@debian.org>  Wed, 25 Jan 2012 03:55:21 -0700

bind9 (1:9.8.1.dfsg.P1-1) unstable; urgency=low

  [Internet Software Consortium, Inc]

  * 9.8.1-P1
    -  Cache lookup could return RRSIG data associated with nonexistent
       records, leading to an assertion failure.

  [LaMont Jones]

  * add a readme entry for DNSSEC-by-default
  * Failed to install due to chgrp on non-existant directory.  Closes: #647598
  * ack NMU: l10n issues

 -- LaMont Jones <lamont@debian.org>  Wed, 18 Jan 2012 10:44:14 -0700

bind9 (1:9.8.1.dfsg-1.1) unstable; urgency=low

  * Non-maintainer upload.
  * Fix pending l10n issues. Debconf translations:
    - Danish (Joe Hansen).  Closes: #619302
    - Korean (강민지).  Closes: #632006, #632016
    - Serbian (FULL NAME).  Closes: #634886

 -- Christian Perrier <bubulle@debian.org>  Sat, 03 Dec 2011 17:22:12 +0100

bind9 (1:9.8.1.dfsg-1) unstable; urgency=low

  [Internet Software Consortium, Inc]

  * New upstream release

  [LaMont Jones]

  * cleanup the messages around killing named
  * enable dnssec validation: deliver named.conf.options outside of
    conffiledom, and update if able, complain and do not update if not
    Closes: #516979
  * typo in min-ncache-ttl processing
  * disable dlz until we get a patch to make it build again

  [Jay Ford]

  * Fix "waiting for pid $pid to die" loop to not be infinite.  Closes: #570852

 -- LaMont Jones <lamont@debian.org>  Tue, 01 Nov 2011 16:39:19 -0600

bind9 (1:9.8.0.dfsg.P1-0) unstable; urgency=low

  [Internet Software Consortium, Inc]

  * 9.8.0-P1

  [LaMont Jones]

  * soname changes

 -- LaMont Jones <lamont@debian.org>  Fri, 13 May 2011 03:46:22 -0600

bind9 (1:9.7.4.dfsg-0) unstable; urgency=low

  * New upstream

 -- LaMont Jones <lamont@debian.org>  Sun, 21 Aug 2011 04:43:16 -0600

bind9 (1:9.7.3.dfsg-1ubuntu4) oneiric; urgency=low

  * debian/apparmor-profile: Allow /var/run and /run. (LP: #810270)

 -- Martin Pitt <martin.pitt@ubuntu.com>  Thu, 14 Jul 2011 15:15:45 +0200

bind9 (1:9.7.3.dfsg-1ubuntu3) oneiric; urgency=low

  * SECURITY UPDATE: denial of service via specially crafted packet
    - lib/dns/include/dns/rdataset.h, lib/dns/{masterdump,message,ncache,
      nsec3,rbtdb,rdataset,resolver,validator}.c: Use an rdataset attribute
      flag to indicate negative-cache records rather than using rrtype 0.
    - Patch backported from 9.7.3-P3.
    - CVE-2011-2464

 -- Marc Deslauriers <marc.deslauriers@ubuntu.com>  Tue, 05 Jul 2011 08:33:30 -0400

bind9 (1:9.7.3.dfsg-1ubuntu2.1) natty-security; urgency=low

  * SECURITY UPDATE: denial of service via off-by-one
    - lib/dns/ncache.c: correctly validate length.
    - Patch backported from 9.7.3-P1.
    - CVE-2011-1910

 -- Marc Deslauriers <marc.deslauriers@ubuntu.com>  Fri, 27 May 2011 12:50:40 -0400

bind9 (1:9.7.3.dfsg-1ubuntu2) natty; urgency=low

  * debian/rules, configure, contrib/dlz/config.dlz.in: use
    DEB_HOST_MULTIARCH so we can find multiarch libraries and fix FTBFS.
    (LP: #745642)

 -- Marc Deslauriers <marc.deslauriers@ubuntu.com>  Wed, 30 Mar 2011 10:19:37 -0400

bind9 (1:9.7.3.dfsg-1ubuntu1) natty; urgency=low

  * debian/bind9-default.md5sum:
    - updated to reflect the default md5sum in maverick and natty, this
      avoids a bogus /etc/default/bind9.dpkg-dist file
      (LP: #556332)

 -- Michael Vogt <michael.vogt@ubuntu.com>  Tue, 29 Mar 2011 10:13:11 +0200

bind9 (1:9.7.3.dfsg-1) unstable; urgency=low

  [Peter Palfrader]

  * Add db-4.6 to bdb_libnames in dlz/config.dlz.in so that it finds the right
    db.

  [Internet Systems Consortium, Inc]

  * 9.7.3 - Closes: #612287

  [Mahyuddin Susanto]

  * Updated Indonesian debconf templates.  Closes: #608559

  [LaMont Jones]

  * soname changes

 -- LaMont Jones <lamont@debian.org>  Wed, 23 Feb 2011 09:14:36 -0700

bind9 (1:9.7.3.dfsg~rc1-1) unstable; urgency=low

  [Internet Software Consortium, Inc]

  * New upstream

  [Peter Palfrader]

  * Add db-4.6 to bdb_libnames in dlz/config.dlz.in so that it finds the right
    db.

  [Mahyuddin Susanto]

  * Updated Indonesian debconf templates.  Closes: #608559

  [LaMont Jones]

  * soname changes for new upstream

 -- LaMont Jones <lamont@debian.org>  Fri, 04 Feb 2011 21:20:05 -0700

bind9 (1:9.7.2.dfsg.P3-1) unstable; urgency=high

  [ISC]
  * Fix denial of service via ncache entry and a rrsig for the
    same type (CVE-2010-3613)
  * answers were incorrectly marked as insecure during key algorithm
    rollover (CVE-2010-3614)
  * Using "allow-query" in the "options" or "view" statements to
    restrict access to authoritative zones had no effect.
    (CVE-2010-3615)

  [LaMont Jones]

  * Adjust indentation for dpkg change.  Closes: #597171

 -- LaMont Jones <lamont@debian.org>  Wed, 01 Dec 2010 16:32:48 -0700

bind9 (1:9.7.2.dfsg.P2-3) unstable; urgency=low

  [LaMont Jones]

  * Adjust indentation for dpkg change.  Closes: #597171
  * acknowledge and incorporate ubuntu change.

 -- LaMont Jones <lamont@debian.org>  Fri, 26 Nov 2010 05:18:43 -0700

bind9 (1:9.7.2.dfsg.P2-2ubuntu1) natty; urgency=low

  [ Andres Rodriguez ]
  * Add apport hook (LP: #533601):
    - debian/bind9.apport: Added.

  [ Martin Pitt ]
  * debian/rules: Install Apport hook when building on Ubuntu.

 -- Martin Pitt <martin.pitt@ubuntu.com>  Fri, 26 Nov 2010 10:50:17 +0100

bind9 (1:9.7.2.dfsg.P2-2) unstable; urgency=low

  [Roy Jamison]

  * lib/isc/unix/resource.c was missing inttypes.h include.  LP: #674199

 -- LaMont Jones <lamont@debian.org>  Fri, 12 Nov 2010 10:52:32 -0700

bind9 (1:9.7.2.dfsg.P2-1) unstable; urgency=low

  [Joe Dalton]

  * Add Danish translation of debconf templates.  Closes: #599431

  [Internet Software Consortium, Inc]

  * v9.7.2-P2

  [José Figueiredo]

  * Add Brazilian Portuguese debconf templates translation.  Closes: #597616

  [LaMont Jones]

  * drop this v3 (quilt) source format idea.  Closes: #589916

 -- LaMont Jones <lamont@debian.org>  Sun, 10 Oct 2010 19:01:57 -0600

bind9 (1:9.7.1.dfsg.P2-2) unstable; urgency=low

  * Correct conflicts for bind9-host

 -- LaMont Jones <lamont@debian.org>  Fri, 16 Jul 2010 05:24:38 -0600

bind9 (1:9.7.1.dfsg.P2-1) unstable; urgency=low

  [Internet Software Consortium, Inc]

  * Temporarily and partially disable change 2864 because it would cause
    inifinite attempts of RRSIG queries.  This is an urgent care fix; we'll
    revisit the issue and complete the fix later.  [RT #21710]
  * Temporarially rollback change 2748. [RT #21594]
  * Named failed to accept uncachable negative responses from insecure zones.
    [RT# 21555]

  [LaMont Jones]

  * freshen copyright file

 -- LaMont Jones <lamont@debian.org>  Thu, 15 Jul 2010 15:07:54 -0600

bind9 (1:9.7.1.dfsg.0-1) unstable; urgency=low

  * Repack to drop zkt/doc/{draft,rfc}*  Closes: #588055

 -- LaMont Jones <lamont@debian.org>  Mon, 05 Jul 2010 07:21:34 -0600

bind9 (1:9.7.1.dfsg-2) unstable; urgency=low

  [Regid Ichira]

  * explicitly add nsupdate to dynamic updates in README.Debian. 
    Closes: #577398

  [LaMont Jones]

  * Cleanup bind9-host description.  Closes: #579421
  * switch to 3.0 (quilt) source format, but not to quilt.  Closes: #578210

  [Stephen Gran]

  * updated geoip patch for ipv6, based on work by John 'Warthog9' Hawley
    <warthog9@eaglescrag.net>.  Closes: #584603

 -- LaMont Jones <lamont@debian.org>  Fri, 02 Jul 2010 08:19:29 -0600

bind9 (1:9.7.1.dfsg-1) unstable; urgency=low

  [Internet Software Consortium, Inc]

  * 9.7.1

  [LaMont Jones]

  * Add freebsd support.  Closes: #578447
  * soname changes
  * freshen root cache.  LP: #596363

 -- LaMont Jones <lamont@debian.org>  Mon, 21 Jun 2010 09:53:30 -0600

bind9 (1:9.7.0.dfsg.P1-1) unstable; urgency=low

  [Internet Software Consortium, Inc]

  * 9.7.0-P1
    - 2852. [bug] Handle broken DNSSEC trust chains better. [RT #15619]

 -- LaMont Jones <lamont@debian.org>  Wed, 17 Mar 2010 08:06:42 -0600

bind9 (1:9.7.0.dfsg.1-1) unstable; urgency=low

  [Niko Tyni]

  * fix mips/mipsel startup.  Closes: #516616

  [LaMont Jones]

  * ignore failures due to a lack of /etc/bind/named.conf*.  LP: #422968
  * ldap API changed regarding % sign.  LP: #227344
  * Drop more rfc and draft files.  Closes: #572606
  * update config.guess, config.sub.  Closes: #572528

 -- LaMont Jones <lamont@debian.org>  Fri, 12 Mar 2010 14:56:08 -0700

bind9 (1:9.7.0.dfsg-2) unstable; urgency=low

  [Aurelien Jarno]

  * kfreebsd has linux threads.  Closes: #470500

  [LaMont Jones]

  * do not error out on initial install.  Closes: #572443

 -- LaMont Jones <lamont@debian.org>  Thu, 04 Mar 2010 09:32:13 -0700

bind9 (1:9.7.0.dfsg-1) unstable; urgency=low

  * New upstream release

 -- LaMont Jones <lamont@debian.org>  Wed, 17 Feb 2010 14:53:36 -0700

bind9 (1:9.7.0.dfsg~rc2-1) experimental; urgency=low

  * New upstream release

 -- LaMont Jones <lamont@debian.org>  Thu, 28 Jan 2010 05:46:50 -0700

bind9 (1:9.7.0.dfsg~b3-2) experimental; urgency=low

  * merge changes from 9.6.1.dfsg.P2-1
  * meta: drop verisoned depends from library packages, for less upgrade pain
  * apparmor: allow named to create /var/run/named/session.key

 -- LaMont Jones <lamont@debian.org>  Sun, 06 Dec 2009 11:46:17 -0700

bind9 (1:9.7.0.dfsg~b3-1) experimental; urgency=low

  [Internet Software Consortium, Inc]

  * 9.7.0b3

  [LaMont Jones]

  * Merge remote branch 'origin/master'
  * soname changes

 -- LaMont Jones <lamont@debian.org>  Mon, 30 Nov 2009 21:07:58 -0700

bind9 (1:9.6.1.dfsg.P2-1) unstable; urgency=low

  [Internet Software Consortium, Inc]

  * 9.6.1-P2
    - When validating, track whether pending data was from the
      additional section or not and only return it if validates
      as secure. [RT #20438] CVE-2009-4022

  [LaMont Jones]

  * prerm: do not stop named on upgrade.  Closes: #542888
  * Drop some RFCs that crept into the diff.
  * meta: add ${misc:Depends}
  * lintian: update config.guess, config.sub in idnkit-1.0 tree
  * dnsutils: remove pre-sarge dpkg-divert calls in postinst
  * meta: soname changes
  * l10n: missing newline in pofile.

 -- LaMont Jones <lamont@debian.org>  Fri, 27 Nov 2009 10:07:10 -0700

bind9 (1:9.7.0.dfsg~b2-2) experimental; urgency=low

  * dnsutils: remove pre-sarge dpkg-divert calls in postinst

 -- LaMont Jones <lamont@debian.org>  Tue, 17 Nov 2009 22:42:40 -0600

bind9 (1:9.7.0.dfsg~b2-1) experimental; urgency=low

  [Internet Software Consortium, Inc]

  * 9.7.0b2

  [LaMont Jones]

  * /etc/bind/bind.keys need not be executable.
  * bind9: drop old stale code from postinst
  * prerm: do not stop named on upgrade.  Closes: #542888
  * Drop some RFCs that crept into the diff.
  * meta: add ${misc:Depends}
  * lintian: update config.guess, config.sub in idnkit-1.0 tree
  * l10n: missing newline in pofile.

 -- LaMont Jones <lamont@debian.org>  Mon, 16 Nov 2009 18:53:24 -0700

bind9 (1:9.7.0~a1.dfsg-0) experimental; urgency=low

  [Internet Software Consortium, Inc]

  * 9.7.0a1

 -- LaMont Jones <lamont@debian.org>  Wed, 24 Jun 2009 15:10:08 -0600

bind9 (1:9.6.1.dfsg.P1-3) unstable; urgency=low

  * Build-Depend on the fixed libgeoip-dev.  Closes: #540973

 -- LaMont Jones <lamont@debian.org>  Mon, 17 Aug 2009 06:53:11 -0600

bind9 (1:9.6.1.dfsg.P1-2) unstable; urgency=low

  [Jamie Strandboge]

  * reload individual named profile, not all of apparmor.  LP: #412751

  [Guillaume Delacour]

  * bind9 did not purge cleanly.  Closes: #497959

  [LaMont Jones]

  * postinst: do not append a blank line to /etc/default/bind9. 
    Closes: #541469
  * init.d stop needs to not error out.  LP: #398033
  * meta: fix build-depends.  Closes: #539230

 -- LaMont Jones <lamont@debian.org>  Fri, 14 Aug 2009 17:03:31 -0600

bind9 (1:9.6.1.dfsg.P1-1) unstable; urgency=low

  [Internet Software Consortium, Inc]

  * A specially crafted update packet will cause named to exit. 
    CVE-2009-0696, CERT VU#725188.  Closes: #538975

  [InterNIC]

  * Update db.root hints file.

  [LaMont Jones]

  * Move default zone definitions from named.conf to named.conf.default-zones.
     Closes: #492308
  * use start-stop-daemon if rndc stop fails.  Closes: #536487
  * lwresd: pidfile name was wrong in init script.  Closes: #527137

 -- LaMont Jones <lamont@debian.org>  Tue, 28 Jul 2009 22:03:14 -0600

bind9 (1:9.6.1.dfsg-2) unstable; urgency=low

  * ia64: fix atomic.h

 -- LaMont Jones <lamont@debian.org>  Tue, 23 Jun 2009 01:56:35 -0600

bind9 (1:9.6.1.dfsg-1) unstable; urgency=low

  [Internet Software Consortium, Inc]

  * 9.6.1

 -- LaMont Jones <lamont@debian.org>  Mon, 22 Jun 2009 14:33:20 -0600

bind9 (1:9.6.0.dfsg.P1-3) unstable; urgency=low

  [Martin Zobel-Helas]

  * GEO-IP Patch from
    git://git.kernel.org/pub/scm/network/bind/bind-geodns.git.  Closes: #395191

  [LaMont Jones]

  * Remove /var/lib/bind on purge.  Closes: #527613
  * Build-Depend: libdb-dev (>4.6).  Closes: #527877, #528772
  * init.d: detect rndc errors better.  LP: #380962
  * init.d: clean up exit status.  Closes: #523454
  * Enable pkcs11 support, and then Revert - causes assertion failures
    c.f.: #516552

 -- LaMont Jones <lamont@debian.org>  Mon, 22 Jun 2009 13:58:32 -0600

bind9 (1:9.6.0.dfsg.P1-2) unstable; urgency=low

  * random_1 broke memory usage assertions.

 -- LaMont Jones <lamont@debian.org>  Thu, 23 Apr 2009 05:15:45 -0600

bind9 (1:9.6.0.dfsg.P1-1) experimental; urgency=low

  [Michael Milligan]

  * Add min-cache-ttl and min-ncache-ttl keywords

  [LaMont Jones]
  
  * Fix merge errors from 9.6.0.dfsg.P1-0

 -- LaMont Jones <lamont@debian.org>  Fri, 20 Mar 2009 15:50:50 -0600

bind9 (1:9.6.0.dfsg.P1-0) experimental; urgency=low

  [Internet Software Consortium, Inc]

  * 9.6.0-P1

  [LaMont Jones]

  * meta: fix override disparity
  * meta: soname package fixups for 9.6.0
  * meta: update Standards-Version: 3.7.3.0
  * upstream now uses a bind subdir.  Closes: #212659

  [Sven Joachim]

  * meta: pass host and build into configure for hybrid build machines. 
    Closes: #515110

 -- LaMont Jones <lamont@debian.org>  Fri, 20 Mar 2009 11:54:55 -0600

bind9 (1:9.5.1.dfsg.P1-3) unstable; urgency=low

  * package -2 for unstable

 -- LaMont Jones <lamont@debian.org>  Wed, 18 Mar 2009 09:40:18 -0600

bind9 (1:9.5.1.dfsg.P1-2) stable; urgency=low

  [Juhana Helovuo]

  * fix atomic operations on alpha.  Closes: #512285

  [Dann Frazier]

  * fix atomic operations on ia64.  Closes: #520179

  [LaMont Jones]

  * build-conflict: libdb4.2-dev.  Closes: #515074, #507013

  [localization folks]

  * l10n: Basque debconf template.  Closes: #516549 (Piarres Beobide)

 -- LaMont Jones <lamont@debian.org>  Wed, 18 Mar 2009 05:30:22 -0600

bind9 (1:9.5.1.dfsg.P1-1) unstable; urgency=low

  * New upstream patch release
    - supportable version of fix from 9.5.0.dfsg.P2-5.1
    - CVE-2009-0025:  Closes: #511936
    - 2475: Overly agressive cache entry removal.  Closes: #511768
    - other bug fixes worthy of patch-release inclusion

 -- LaMont Jones <lamont@debian.org>  Mon, 26 Jan 2009 10:33:42 -0700

bind9 (1:9.5.0.dfsg.P2-5.1) unstable; urgency=low

  * Non-maintainer upload.
  * Apply upstream ACL fixes from 9.5.1 to fix RC bug. Patch was provided
    by Evan Hunt (upstream bind9 developer) after Emmanuel Bouthenot
    contacted him. Closes: #496954, #501800.
  * Remove obsolete dh_installmanpages invocation which was adding
    unwanted manual pages to bind9. Closes: #486196.

 -- Ben Hutchings <ben@decadent.org.uk>  Fri, 02 Jan 2009 16:51:42 +0000

bind9 (1:9.5.0.dfsg.P2-5) unstable; urgency=low

  [ISC]

  * 2463: IPv6 Advanced Socket API broken on linux.  LP: #249824

  [Jamie Strandboge]

  * apparmor: add capability sys_resource
  * apparmor: add krb keytab access.  LP: #277370

  [LaMont Jones]

  * apparmor: allow proc/*/net/if_inet6 read access too.  LP: #289060
  * apparmor: add /var/log/named/* entries.  LP: #294935

  [Ben Hutchings]

  * meta: Add dependency of bind9 on net-tools (ifconfig used in init script)
  * meta: Fix bind9utils Depends.
  * meta: fix typo in package description

  [localization folks]

  * l10n: add polish debconf translations.  Closes: #506856 (L)

 -- LaMont Jones <lamont@debian.org>  Sun, 07 Dec 2008 21:03:29 -0700

bind9 (1:9.5.0.dfsg.P2-4) unstable; urgency=low

  * meta: fix typo in Depends: lsb-base.  Closes: #501365

 -- LaMont Jones <lamont@debian.org>  Tue, 07 Oct 2008 17:20:11 -0600

bind9 (1:9.5.0.dfsg.P2-3) unstable; urgency=low

  [LaMont Jones]

  * enable largefile support.  Closes: #497040

  [localization folks]

  * l10n: Dutch translation.  Closes: #499977 (Paul Gevers)
  * l10n: simplified chinese debconf template.  Closes: #501103 (LI Daobing)
  * l10n: Update spanish template.  Closes: #493775 (Ignacio Mondino)

 -- LaMont Jones <lamont@debian.org>  Sun, 05 Oct 2008 20:20:00 -0600

bind9 (1:9.5.0.dfsg.P2-2) unstable; urgency=low

  [Kees Cook]

  * debian/{control,rules}: enable PIE hardening (from -1ubuntu1)

  [Nicolas Valcárcel]

  * Add ufw integration (from -1ubuntu2)

  [Dustin Kirkland]

  * use pid file in init.d/bind9 status.  LP: #247084

  [LaMont Jones]

  * dig: add -DDIG_SIGCHASE to compile options.  LP: #257682
  * apparmor profile: add /var/log/named

  [Nikita Ofitserov]

  * ipv6 support requires _GNU_SOURCE definition.  LP: #249824

 -- LaMont Jones <lamont@debian.org>  Thu, 28 Aug 2008 23:08:36 -0600

bind9 (1:9.5.0.dfsg.P2-1) unstable; urgency=low

  [LaMont Jones]

  * default to using resolvconf if it is installed
  * fix sonames and dependencies.  Closes: #149259, #492418
  * Do not build-depend libcap2-dev on non-linux.  Closes: #493392
  * drop unused query-loc manpage.  Closes: #492564
  * lwresd: Deliver /etc/bind directory.  Closes: #490027
  * fix query-source comment in default install

  [Internet Software Consortium, Inc]

  * 9.5.0-P2.  Closes: #492949

  [localization folks]

  * l10n: Spanish debconf translation.  Closes: #492425 (Ignacio Mondino)
  * l10n: Swedish debconf templates.  Closes: #491369 (Martin Ågren)
  * l10n: Japanese debconf translations.  Closes: #492048 (Hideki Yamane
    (Debian-JP))
  * l10n: Finnish translation.  Closes: #490630 (Esko Arajärvi)
  * l10n: Italian debconf translations.  Closes: #492587 (Alessandro Vietta)

 -- LaMont Jones <lamont@debian.org>  Sat, 02 Aug 2008 14:20:20 -0600

bind9 (1:9.5.0.dfsg.P1-2) unstable; urgency=low

  * Revert "meta: merge the mess of single-lib packages back into one large
    one." - That way lies madness and pain.
  * init.d/bind9: implement status function.  LP: #203169

 -- LaMont Jones <lamont@debian.org>  Tue, 08 Jul 2008 21:56:58 -0600

bind9 (1:9.5.0.dfsg.P1-1) unstable; urgency=low

  * Repackage 9.5.0.dfsg-5 with the -P1 tarball.

 -- LaMont Jones <lamont@debian.org>  Tue, 08 Jul 2008 15:06:07 -0600

bind9 (1:9.5.0.dfsg-5) unstable; urgency=low

  [Internet Software Consortium, Inc]

  * Randomize UDP query source ports to improve forgery resilience.
    (CVE-2008-1447)                                                                              

  [LaMont Jones]

  * add build-depends: texlive-latex-base, xsltproc, remove Bv9ARM.pdf in clean
  * fix sonames
  * drop unneeded build-deps, since we do not actually deliver B9vARM.pdf
  * meta: cleanup libbind9-41 Provides/Conflicts
  * build: fix sonames for new libraries
  * postinst: really restart bind/lwresd in postinst

 -- LaMont Jones <lamont@debian.org>  Sun, 06 Jul 2008 21:34:18 -0600

bind9 (1:9.5.0.dfsg-4) unstable; urgency=low

  [LaMont Jones]

  * control: fix dnsutils description to avoid list reformatting. 
    Closes: #480317
  * lwresd: restart in postinst.  Closes: #486481
  * meta: merge the mess of single-lib packages back into one large one.
  * apparmor: allow bind to create files in /var/{lib,cache}/bind
  * build: drop .la files.  Closes: #486969
  * build: drop the extra lib path from the library-package merge
  * meta: liblwres40 does not conflict with the libbind9-40-provided libbind0

  [localization folks]

  * l10n: German debconf translation.  Closes: #486547 (Helge Kreutzmann)
  * l10n: Indonesian debconf translations.  Closes: #486503 (Arief S Fitrianto)
  * l10n: Slovak po-debconf translation Closes: #488905 (helix84)
  * l10n: Turkish debconf template.  Closes: #486479 (Mert Dirik)

 -- LaMont Jones <lamont@debian.org>  Mon, 30 Jun 2008 11:22:05 -0600

bind9 (1:9.4.2-12) unstable; urgency=low

  * apparmor: allow bind to create files in /var/{lib,cache}/bind

 -- LaMont Jones <lamont@debian.org>  Mon, 30 Jun 2008 11:17:53 -0600

bind9 (1:9.4.2-11) unstable; urgency=low

  * apparmor: add dnscvsutil package files
  * lwresd Depends: adduser
  * control: fix dnsutils description to avoid list reformatting. 
    Closes: #480317

 -- LaMont Jones <lamont@debian.org>  Tue, 17 Jun 2008 21:30:12 -0600

bind9 (1:9.5.0.dfsg-3) unstable; urgency=low

  [LaMont Jones]

  * bind9utils Depends: libbind9-40.  Closes: #486194
  * bind9 should not deliver manpages for nonexistant binaries. 
    Closes: #486196

  [localization folks]

  * l10n: Vietnamese debconf templates translation update.  Closes: #486185
    (Clytie Siddall)
  * l10n: Russian debconf templates translation.  Closes: #486191 (Yuri Kozlov)
  * l10n: Galician debconf template.  Closes: #486215 (Jacobo Tarrio)
  * l10n: French debconf templates.  Closes: #486325 (CALARESU Luc)
  * l10n: Czech debconf translation.  Closes: #486337 (Miroslav Kure)
  * l10n: Updated Portuguese translation.  Closes: #486267 (Traduz -
    Portuguese Translation Team)

 -- LaMont Jones <lamont@debian.org>  Sun, 15 Jun 2008 18:25:02 -0600

bind9 (1:9.5.0.dfsg-2) unstable; urgency=low

  [Tim Spriggs]

  * init.d: Nexenta has different ifconfig arguments

  [LaMont Jones]

  * templates rework from debian-l10n-english
  * reload named when an interface goes up or down.  LP: #226495
  * build: need to create the directories for interface restart triggering
  * Build-Depends: libcap2-dev.  Closes: #485747
  * Leave named running during update.  Closes: #453765
  * Fix path to uname, cleaning up the nexenta checks.
  * l10n: avoid double-question in templates.

  [localization folks]

  * l10n: Vietnamese debconf translations.  Closes: #483911 (Clytie Siddall)
  * l10n: Portuguese debconf translations.  Closes: #483872 (Traduz -
    Portuguese Translation Team)

 -- LaMont Jones <lamont@debian.org>  Fri, 13 Jun 2008 16:54:42 -0600

bind9 (1:9.5.0.dfsg-1) unstable; urgency=low

  [LaMont Jones]

  * manpages: fix references that should say /etc/bind
  * meta: build-depend libxml2-dev for statistics support

 -- LaMont Jones <lamont@debian.org>  Sat, 31 May 2008 12:17:21 -0600

bind9 (1:9.5.0.dfsg-0) experimental; urgency=low

  [Internet Software Consortium, Inc]

  * 9.5.0 release

  [LaMont Jones]

  * Only use capabilities if they are present: reprise.  Closes: #360339, #212226
  * control: fix dnsutils description to avoid list reformatting.  Closes: #480317
  * build: use the correct directories in dh_shlibdeps invocation
  * build: turn on dlz.  No pgsql or mysql support yet.  LP: #227344

 -- LaMont Jones <lamont@debian.org>  Thu, 29 May 2008 22:05:19 -0600

bind9 (1:9.5.0~rc1-2~0ubuntu2) intrepid; urgency=low

  * build: use the correct directories in dh_shlibdeps invocation
  * build: turn on dlz.  LP: #227344

 -- LaMont Jones <lamont@ubuntu.com>  Tue, 27 May 2008 21:43:06 -0600

bind9 (1:9.5.0~rc1-2~0ubuntu1) intrepid; urgency=low

  * Upload what will become (maybe an ancestor of) -2 to intrepid.
    - Only use capabilities if they are present: reprise.  Closes: #360339, #212226
    - control: fix dnsutils description to avoid list reformatting.  Closes: #480317

 -- LaMont Jones <lamont@ubuntu.com>  Mon, 26 May 2008 11:46:27 -0600

bind9 (1:9.5.0~rc1-1) experimental; urgency=low

  [Patrick Winnertz]

  * postinst: make add debconf support.  Closes: #473460

  [Jamie Strandboge]

  * debian/bind9.preinst: Apparmor force-complain on upgrade without
    existing profile.  LP: #204658

  [LaMont Jones]

  * bind9utils: fix typos in .install
  * host: manpage inaccurately describes default query.  LP: #203087
  * apparmor: add dnscvsutil package files
  * Revert "Only use capabilities if they are present." for merge of 9.5.0rc1.
  * soname: libdns41 -> 42
  * fix typos in debconf patch, #473460
  * cleanup more files in clean target
  * lwresd Depends: adduser

 -- LaMont Jones <lamont@debian.org>  Thu, 15 May 2008 17:59:54 -0600

bind9 (1:9.5.0~b2-2) experimental; urgency=low

  * meta: add bind9utils binary package, with various useful utilities.  Closes: #151957, #130445, #160483

 -- LaMont Jones <lamont@debian.org>  Thu, 03 Apr 2008 07:01:42 -0600

bind9 (1:9.4.2-10) unstable; urgency=low

  [Jamie Strandboge]

  * debian/bind9.preinst: AA force-complain on upgrade without existing
    profile.  LP: #204658

  [LaMont Jones]

  * host: manpage inaccurately describes default query.  LP: #203087

 -- LaMont Jones <lamont@debian.org>  Tue, 08 Apr 2008 22:45:57 -0600

bind9 (1:9.4.2-9) unstable; urgency=low

  * apparmor: allow subdirs in {/etc,/var/cache,/var/lib}/bind
  * apparmor: make profile match README.Debian

 -- LaMont Jones <lamont@debian.org>  Tue, 01 Apr 2008 21:13:05 -0600

bind9 (1:9.4.2-8) unstable; urgency=low

  [ISC]

  * CVE-2008-0122: off by one error in (unused) inet_network function.
    Closes: #462783  LP: #203476

  [Michael Milligan]

  * Fix min-cache-ttl and min-ncache-ttl keywords

  [Jamie Strandboge]

  * apparmor: force complain-mode for apparmor on certain upgrades.  LP: #203528
  * debian/bind9.postrm: purge /etc/apparmor.d/force-complain/usr.sbin.named

 -- LaMont Jones <lamont@debian.org>  Tue, 18 Mar 2008 18:35:15 -0600

bind9 (1:9.4.2-7) unstable; urgency=low

  [Jamie Strandboge]

  * Allow rw access to /var/lib/bind/* in apparmor-profile.  LP: #201954

  [LaMont Jones]

  * Drop root-delegation comments from named.conf.  Closes: #217829, #297219

 -- LaMont Jones <lamont@debian.org>  Sat, 15 Mar 2008 09:48:10 -0600

bind9 (1:9.4.2-6) unstable; urgency=low

  * Correct apparmor profile filename.  LP: #200739

 -- LaMont Jones <lamont@debian.org>  Mon, 10 Mar 2008 14:28:01 -0600

bind9 (1:9.4.2-5) unstable; urgency=low

  * add "order random_1" support (return one random RR)
  * Fix doc pathnames in README.Debian.  Closes: #266891
  * Add AAAA ::1 entry to db.local.  Closes: #230088

 -- LaMont Jones <lamont@debian.org>  Mon, 10 Mar 2008 13:51:28 -0600

bind9 (1:9.5.0~b2-1) experimental; urgency=low

  [Thiemo Seufer]

  * mips:atomic.h: improve implementation of atomic ops, fix mips{el,64}

  [LaMont Jones]

  * manpages: call it /etc/bind/named.conf throughout, and typos.  Closes: #419750
  * named.conf.5: correct filename.  Closes: #428015
  * manpages: fix typo errors.  Closes: #395834
  * Makefile.in: be explicit about library paths
  * build: Turn on GSS-TSIG support.  LP: #158197
  * build: soname changes
  * db.root: include AAAA RRs.  Closes: #464111
  * soname: lib{dns,isc}40 -> 41
  * meta: use binary:Version instead of Source-Version

  [Andreas John]

  * Only use capabilities if they are present.  Closes: #360339, #212226

 -- LaMont Jones <lamont@debian.org>  Sat, 23 Feb 2008 08:06:17 -0700

bind9 (1:9.4.2-4) unstable; urgency=low

  * incorporate ubuntu apparmor change from Jamie Strandboge,
    with changes:
    - Add apparmor profile, reload apparmor profile on config
    - Add a note about apparmor to README.Debian
    - conflicts/replaces old apparmor versions
  * db.root: include AAAA RRs.  Closes: #464111
  * Don't die when /var/lib/bind already exists.  LP: #191685
  * build: turn on optimization.  Closes: #435194

 -- LaMont Jones <lamont@debian.org>  Fri, 22 Feb 2008 22:05:25 -0700

bind9 (1:9.4.2-3ubuntu1) hardy; urgency=low

  * add AppArmor profile
    + debian/apparmor-profile
    + debian/bind9.postinst: Reload AA profile on configuration
  * updated debian/README.Debian for note on AppArmor
  * debian/control: Replaces apparmor-profiles << 2.1+1075-0ubuntu4 as we
    should now take control
  * debian/control: Conflicts with apparmor-profiles << 2.1+1075-0ubuntu4
    to make sure that if earlier version of apparmor-profiles gets installed
    it won't overwrite our profile
  * Modify Maintainer value to match the DebianMaintainerField
    specification.

 -- Jamie Strandboge <jamie@ubuntu.com>  Wed, 13 Feb 2008 17:30:45 +0000

bind9 (1:9.4.2-3) unstable; urgency=low

  * don't run rndc-confgen when it's not there.  Closes: #459551
  * control: drop use of ${Source-Version}

 -- LaMont Jones <lamont@debian.org>  Mon, 07 Jan 2008 10:16:06 -0700

bind9 (1:9.4.2-2) unstable; urgency=low

  * init.d: add --oknodo to start-stop-daemon.  Closes: #411881
  * init: LSB dependency info.  Closes: #459421, #448006
  * meta: bind9 Suggests: resolvconf.  Closes: #252285
  * bind9: deliver /var/lib/bind directory, and document.
    Closes: #248771, #200253, #202981, #209022
  * lwresd: create bind user/group and rndc key if needed, at install.
    Closes: #190742
  * dnsutils: update long description.  Closes: #236901

 -- LaMont Jones <lamont@debian.org>  Sun, 06 Jan 2008 12:25:31 -0700

bind9 (1:9.4.2-1) unstable; urgency=low

  [Mike O'Connor]

  * bind9.init: LSB compliance.  Closes: #448006

  [Internet Software Consortium, Inc]

  * New release: 9.4.2

  [LaMont Jones]

  * soname shifts for new release

 -- LaMont Jones <lamont@debian.org>  Sat, 17 Nov 2007 10:50:07 -0700

bind9 (1:9.4.2~rc2-1) experimental; urgency=low

  * New upstream release

 -- LaMont Jones <lamont@debian.org>  Fri, 12 Oct 2007 18:33:57 -0600

bind9 (1:9.4.1-P1-4) unstable; urgency=low

  [Thomas Antepoth]

  * unix/socket.c: don't send to a socket with pending_send.  Closes: #430065

  [LaMont Jones]

  * document git repositories
  * db.root: l.root-servers.net changed IP address.  Closes: #449148  LP: #160176
  * init.d: if there are no networks configured, error out quickly

 -- LaMont Jones <lamont@debian.org>  Thu, 08 Nov 2007 21:31:55 -0700

bind9 (1:9.4.1-P1-3) unstable; urgency=low

  * Only deliver upstream changes with bind9-doc

 -- LaMont Jones <lamont@debian.org>  Thu, 04 Oct 2007 08:30:55 -0600

bind9 (1:9.4.1-P1-2) unstable; urgency=low

  * manpages: fix typo errors.  Closes: #395834
  * manpages: call it /etc/bind/named.conf throughout, and typos.  Closes: #419750
  * named.conf.5: correct filename.  Closes: #428015
  * bind9.NEWS: update version for ACL change doc.  Closes: #435225
  * build: don't have dnsutils deliver man pages that it shouldn't.  LP: #82178
  * nslookup.1: some of the manpage was not visible.  LP: #131415
  * document git repositories
  * unix/socket.c: don't send to a socket with pending_send.  Closes: #430065

 -- LaMont Jones <lamont@debian.org>  Wed, 03 Oct 2007 01:10:59 -0600

bind9 (1:9.4.1-P1-1) unstable; urgency=high

  * New upstream version, addresses CVE-2007-2926 and CVE-2007-2925 

 -- Bdale Garbee <bdale@gag.com>  Thu, 26 Jul 2007 16:41:50 -0600

bind9 (1:9.4.1-1) unstable; urgency=low

  * New upstream version

 -- LaMont Jones <lamont@debian.org>  Mon, 30 Apr 2007 16:59:05 -0600

bind9 (1:9.4.0-2) unstable; urgency=low

  * upload to unstable

 -- LaMont Jones <lamont@debian.org>  Tue, 10 Apr 2007 11:12:16 -0600

bind9 (1:9.4.0-1) experimental; urgency=low

  * New upstream version
  * more mipsel patch.  Closes: #406409

 -- LaMont Jones <lamont@debian.org>  Sun, 25 Feb 2007 11:44:11 -0700

bind9 (1:9.4.0~rc2-1) experimental; urgency=low

  * New upstream version.  Addresses CVE-2007-0493 CVE-2007-0494

 -- LaMont Jones <lamont@debian.org>  Thu, 25 Jan 2007 14:26:12 -0700

bind9 (1:9.4.0~rc1.0-3) experimental; urgency=low

  * add NEWS file talking about the change in defaults:
    As of bind 9.4, allow-query-cache and allow-recursion default to the
    builtin acls 'localnets' and 'localhost'.  If you are setting up a
    name server for a network, you will almost certainly need to change
    this.

    The change in default has been done to make caching servers less
    attractive as reflective amplifying targets for spoofed traffic.
    This still leaves authoritative servers exposed.

 -- LaMont Jones <lamont@debian.org>  Wed, 24 Jan 2007 09:35:06 -0700

bind9 (1:9.4.0~rc1.0-2) experimental; urgency=low

  * Fix mips64.  Closes: #406409

 -- LaMont Jones <lamont@debian.org>  Sun, 21 Jan 2007 15:32:27 -0700

bind9 (1:9.4.0~rc1.0-1) experimental; urgency=low

  * Broken orig.tar.gz.

 -- LaMont Jones <lamont@debian.org>  Thu, 28 Dec 2006 23:04:05 -0700

bind9 (1:9.4.0~rc1-1) experimental; urgency=low

  * New upstream

 -- LaMont Jones <lamont@debian.org>  Thu, 28 Dec 2006 19:00:37 -0700

bind9 (1:9.3.4-2etch2) stable-proposed-updates; urgency=low

  [Thomas Antepoth]

  * unix/socket.c: don't send to a socket with pending_send.  Closes: #430065

  [LaMont Jones]

  * document git repositories
  * db.root: l.root-servers.net changed IP address.  Closes: #449148

 -- LaMont Jones <lamont@debian.org>  Mon, 05 Nov 2007 19:48:23 -0700

bind9 (1:9.3.4-2etch1) stable-security; urgency=high

  * Fix DNS cache poisoning through predictable query IDs. (CVE-2007-2926)

 -- Moritz Muehlenhoff <jmm@debian.org>  Tue, 24 Jul 2007 22:09:35 +0000

bind9 (1:9.3.4-2) unstable; urgency=high

  * Actually really do the merge of 9.3.4.  Sigh.  Closes: #408925

 -- LaMont Jones <lamont@debian.org>  Mon, 29 Jan 2007 06:09:03 -0700

bind9 (1:9.3.4-1) unstable; urgency=high

  * New upstream version.  Addresses CVE-2007-0493 CVE-2007-0494

 -- LaMont Jones <lamont@debian.org>  Thu, 25 Jan 2007 14:31:09 -0700

bind9 (1:9.3.3-1) unstable; urgency=low

  * New upstream version

 -- LaMont Jones <lamont@debian.org>  Tue, 12 Dec 2006 23:31:51 -0700

bind9 (1:9.3.2-P1.0-1) unstable; urgency=low

  * Fix README.Debian to point to the URL.  Closes: #387437
  * Strip rfc's from orig.tar.gz.  Closes: #393359

 -- LaMont Jones <lamont@mmjgroup.com>  Mon, 16 Oct 2006 06:38:22 -0600

bind9 (1:9.3.2-P1-2) unstable; urgency=low

  * Fix init script output.  Closes: #354192
    Thanks to Joey Hess for the patch.
  * Default install should listen on ipv6 interfaces.  Closes: #382438

 -- LaMont Jones <lamont@debian.org>  Sat,  9 Sep 2006 19:01:53 -0600

bind9 (1:9.3.2-P1-1) unstable; urgency=high

  * New upstream, fixes CVE-2006-4095 and CVE-2006-4096.
    Closes: #386237, #386245
  * Drop gcc-3.4 [powerpc] dependency.  Closes: #342957, #372203
  * Add -fno-strict-aliasing for type-punned pointer aliasing issues
    Closes: #386224
  * Use getent in postinst instead of chown/chgrp.  Closes: #386091, #239665
  * Drop redundant update-rc.d calls.  Closes: #356914

 -- LaMont Jones <lamont@debian.org>  Wed,  6 Sep 2006 08:07:13 -0600

bind9 (1:9.3.2-2) unstable; urgency=low

  * correct force-reload.  Closes: #333841
  * Fix init.d's usage message.  Closes: #331090
  * resolvconf tweaks.  Closes: #252232, #275412

 -- LaMont Jones <lamont@debian.org>  Mon, 16 Jan 2006 15:17:04 -0700

bind9 (1:9.3.2-1) unstable; urgency=low

  * New upstream
  * use lsb-base for start/stop messages in init.d.
  * switch to debhelper 4

 -- LaMont Jones <lamont@debian.org>  Thu,  5 Jan 2006 12:29:28 -0700

bind9 (1:9.3.1-2) unstable; urgency=low

  * Getting good reports from experimental, uploading to sid.
    Release team, please consider this package for sarge.  Thanks.
  * correct pidfile name in init.d/lwresd.  Closes: #298100

 -- LaMont Jones <lamont@debian.org>  Sat, 19 Mar 2005 17:46:31 -0700

bind9 (1:9.3.1-1) experimental; urgency=low

  * Build with gcc-3.4 on powerpc, to work around #292958.

 -- LaMont Jones <lamont@debian.org>  Sat, 19 Mar 2005 11:40:06 -0700

bind9 (1:9.3.1-0) experimental; urgency=low

  * New upstream version.

 -- LaMont Jones <lamont@debian.org>  Sun, 13 Mar 2005 21:44:57 -0700

bind9 (1:9.3.0+9.3.1beta2-1) experimental; urgency=low

  * new upstream version

 -- LaMont Jones <lamont@debian.org>  Tue, 25 Jan 2005 14:21:51 -0700

bind9 (1:9.3.0-1) experimental; urgency=low

  * New upstream version

 -- LaMont Jones <lamont@debian.org>  Sat, 25 Sep 2004 21:35:46 -0600

bind9 (1:9.2.4-1) unstable; urgency=high

  * New upstream version.  Closes: #269157 and others.
  * Version debhelper build-dep.  Closes: #262720

 -- LaMont Jones <lamont@mmjgroup.com>  Thu, 23 Sep 2004 09:11:37 -0600

bind9 (1:9.2.3+9.2.4-rc7-1) unstable; urgency=low

  * New upstream

 -- LaMont Jones <lamont@mmjgroup.com>  Wed,  1 Sep 2004 00:04:55 -0600

bind9 (1:9.2.3+9.2.4-rc6-1) unstable; urgency=low

  * New upstream.
  * Comment out delegation-only directives in named.conf

 -- LaMont Jones <lamont@debian.org>  Mon,  2 Aug 2004 10:00:38 -0600

bind9 (1:9.2.3+9.2.4-rc5-1) unstable; urgency=low

  * New upstream release candidate

 -- LaMont Jones <lamont@debian.org>  Thu, 17 Jun 2004 19:50:37 -0600

bind9 (1:9.2.3+9.2.4-rc2-1) unstable; urgency=low

  * New upstream release candidate
  * Remove shared library symlinks in clean.  Closes: #243109
  * Deal with capset being a module.  Closes: #245043, #240874, #241605
  * deliver /var/run/bind/run in lwresd as well.  Closes: #186569

 -- LaMont Jones <lamont@debian.org>  Thu, 22 Apr 2004 12:20:05 -0600

bind9 (1:9.2.3-3) unstable; urgency=low

  * new IP for b.root-servers.net.  Closes: #234278
  * Fix RC linkages to match bind8.  Closes: #218007

 -- LaMont Jones <lamont@debian.org>  Mon,  1 Mar 2004 15:00:44 -0700

bind9 (1:9.2.3-2) unstable; urgency=low

  * Rebuild autoconf files for mips.  Closes: #221419

 -- LaMont Jones <lamont@debian.org>  Tue, 18 Nov 2003 06:33:34 -0700

bind9 (1:9.2.3-1) unstable; urgency=low

  * New upstream.
  * cleanup zones.rfc1918/db.empty stuff.
  * Fix Makefiles to work even if the build environment is unclean.
    Closes: #211503
  * Add comments about root-delegation-only to named.conf.  Closes: #212243
  * Add resolvconf support.  Closes: #199255
  * more SO_BSDCOMPAT hacks for linux.  Closes: #220735, #214460

 -- LaMont Jones <lamont@debian.org>  Mon, 17 Nov 2003 21:30:33 -0700

bind9 (1:9.2.2+9.2.3rc4-1) unstable; urgency=low

  * Yet another new upstream release.

 -- LaMont Jones <lamont@debian.org>  Mon, 22 Sep 2003 09:39:50 -0600

bind9 (1:9.2.2+9.2.3rc3-1) unstable; urgency=low

  * New upstream.  Closes: #211752. #211503. #211496, #211520

 -- LaMont Jones <lamont@debian.org>  Sat, 20 Sep 2003 12:22:59 -0600

bind9 (1:9.2.2+9.2.3rc2-4) unstable; urgency=low

  * Really fix versioned depends.  Closes: #211590

 -- LaMont Jones <lamont@debian.org>  Thu, 18 Sep 2003 17:29:47 -0600

bind9 (1:9.2.2+9.2.3rc2-3) unstable; urgency=low

  * Version depends for all the libraries. sigh.  Closes: #211412,#210293

 -- LaMont Jones <lamont@debian.org>  Wed, 17 Sep 2003 10:56:36 -0600

bind9 (1:9.2.2+9.2.3rc2-2) unstable; urgency=low

  * Need a versioned depend. sigh.

 -- LaMont Jones <lamont@debian.org>  Wed, 17 Sep 2003 10:25:35 -0600

bind9 (1:9.2.2+9.2.3rc2-1) unstable; urgency=low

  * New upstream release.  Closes: #211373
  * Remove RFC's from package, per policy.
  * Make com and net zones delegation-only by default.

 -- LaMont Jones <lamont@debian.org>  Wed, 17 Sep 2003 07:15:37 -0600

bind9 (1:9.2.2+9.2.3rc1-3) unstable; urgency=low

  * A bit more cleanup of descriptions.
  * fix package sections
  * Fix b0rkage with dependencies.

 -- LaMont Jones <lamont@debian.org>  Sun, 14 Sep 2003 09:05:10 -0600

bind9 (1:9.2.2+9.2.3rc1-2) unstable; urgency=low

  * Explicitly link libraries.  Closes: #210653
  * Fix descriptions.  Closes: #209563, #209853, #210063

 -- LaMont Jones <lamont@debian.org>  Sat, 13 Sep 2003 19:29:05 -0600

bind9 (1:9.2.2+9.2.3rc1-1) unstable; urgency=low

  * New upstream release candidate.
  * Quit using SO_BSDCOMPAT (why is it still in the header files??) so
    that the kernel will shut up about it's advertised, obsolete option.
    Closes: #201293, #204282, #205590

 -- LaMont Jones <lamont@debian.org>  Thu, 28 Aug 2003 14:44:28 -0600

bind9 (1:9.2.2-2) unstable; urgency=low

  * Fix libtool.m4. Closes: #183791
  * move lib packages into Section: libs.  Closes: #184788
  * make sure it's libssl0.9.7.  Closes: #182363
  * Add /etc/default/lwresd.  Closes: #169727
  * Add fakeroot dir to dh_shlibdeps.  Closes: #169622
  * Fix rndc manpage.  Closes: #179353
  * Deliver /usr/bin/isc-config.sh (in libbind-dev).  Closes: #178186

 -- LaMont Jones <lamont@debian.org>  Sat, 15 Mar 2003 16:34:15 -0700

bind9 (1:9.2.2-1) unstable; urgency=low

  * New upstream version
  * Document /etc/default/bind9 in init.d script.  Closes: #170267

 -- LaMont Jones <lamont@debian.org>  Tue,  4 Mar 2003 22:43:58 -0700

bind9 (1:9.2.1-7) unstable; urgency=low

  * One more overrides disparity.
  * Fix bashism in postinst.  Closes: #169531

 -- LaMont Jones <lamont@debian.org>  Sun, 17 Nov 2002 19:22:58 -0700

bind9 (1:9.2.1-6) unstable; urgency=low

  * The "I give up for now" release.
  *   Only convert to running as bind if named.conf hasn't been modified.
  *   Closes: #163552, #164352
  * Fix overrides
  * Cleanup README.Debian wrt non-root-by-default.
  * Make sure that /var/run/bind/run exists in init.d script.  Closes: #168912
  * New IP for j.root-servers.net.  Closes: #167818
  * Check for 2.2.18 kernel in preinst.  Closes: #164349
  * Move local options to /etc/default/bind9.  Closes: #169132, #163073
  * Cleanup old bugs (fixed in -5, really).  Closes: #165864
  * Add /etc/bind/named.conf.local, included from named.conf.  Closes: #129576
  * Do options definitions in /etc/bind/named.conf.options, makes life
    easier in the face of named.conf changes from upstream.
  * Add missing Depends: adduser

 -- LaMont Jones <lamont@debian.org>  Sat, 16 Nov 2002 17:05:45 -0700

bind9 (1:9.2.1-5) unstable; urgency=low

  * Run named a non-privileged user by default.  Closes: #149059

 -- LaMont Jones <lamont@debian.org>  Thu, 12 Sep 2002 16:57:37 -0600

bind9 (1:9.2.1-4) unstable; urgency=low

  * swap maintainer/uploader status so LaMont is primary and Bdale is backup
  * Deal with bind/bind9 collisions better.  Closes: #149580
  * Fix some documentation.  Closes: #151579

 -- LaMont Jones <lamont@debian.org>  Wed,  4 Sep 2002 23:25:33 -0600

bind9 (1:9.2.1-3) unstable; urgency=high

  * fold in lib/bind/resolv from 8.3.3 to resolve buffer overlow issue in
    resolver library, closes: #151342, #151431

 -- Bdale Garbee <bdale@gag.com>  Mon,  1 Jul 2002 00:16:31 -0600

bind9 (1:9.2.1-1.woody.1) testing-security woody-proposed-updates; urgency=high

  * backport to woody (simple rebuild) since 9.2.1 resolves a security issue

 -- Bdale Garbee <bdale@gag.com>  Tue,  4 Jun 2002 10:30:57 -0600

bind9 (1:9.2.1-2) unstable; urgency=low

  * don't include nslint man page, closes: #148695
  * fix typo in rndc.8, closes: #139602
  * add a section to README.Debian explaining the rndc key mode that has been
    our default since 9.2.0-2, closes: #129849
  * fix paths for named.conf in named.8 to reflect our default, closes: #143443
  * upstream fixed the nsupdate man page at some point, closes: #121108

 -- Bdale Garbee <bdale@gag.com>  Mon,  3 Jun 2002 15:44:37 -0600

bind9 (1:9.2.1-1) unstable; urgency=medium

  * new upstream version
  * have bind9-host provide host, closes: #140174
  * move bind9-host to priority standard since dnsutils depends on it or host,
    and we prefer bind9-host over host.
  * move libdns5 and libisc4 to priority standard since dnsutils depends on
    them and is priority standard

 -- Bdale Garbee <bdale@gag.com>  Thu, 30 May 2002 10:38:39 -0600

bind9 (1:9.2.0-6) unstable; urgency=low

  * move to US main!  Yippee!  Closes: #123969
  * add info to README.Debian about 2.5 kernels vs --disable-linux-caps

 -- Bdale Garbee <bdale@gag.com>  Sat, 23 Mar 2002 00:18:05 -0700

bind9 (1:9.2.0-5) unstable; urgency=medium

  * clean up various issues in the rules file
  * make bind9-host conflict/replace old dnsutils as host does, otherwise we
    can have problems upgrading from potato to woody, closes: #136686
  * use /dev/urandom for rndc-confgen in postinst, it should be good enough for
    this purpose, and will keep the postinst from blocking arbitrarily.
    closes: #130372
  * add fresh pointers to chroot howto to README.Debian, closes: #135774

 -- Bdale Garbee <bdale@gag.com>  Sun,  3 Mar 2002 16:47:12 -0700

bind9 (1:9.2.0-4) unstable; urgency=low

  * bind9-host needs to conflict with host, closes: #127395

 -- Bdale Garbee <bdale@gag.com>  Tue,  1 Jan 2002 20:12:14 -0700

bind9 (1:9.2.0-3) unstable; urgency=low

  * force removal of old diverted files, closes: #126236
  * change priority of liblwres1 from optional to standard per ftp admins
  * add a bind9-host package so that the 'host' provided with the BIND 9.X
    source tree can be an alternative to the aging NIKHEF version packaged
    separately.  Update dnsutils dependencies to depend on one of the two,
    with preference to this one since it has fewer bugs (but fewer features,
    too).

 -- Bdale Garbee <bdale@gag.com>  Sun, 23 Dec 2001 00:59:15 -0700

bind9 (1:9.2.0-2) unstable; urgency=medium

  * change rc.d links to ensure daemon starts before and stops after other
    daemons that may fail if name service is not working (bug was filed 
    against 8.X bind packages, but is just as relevant here!)
  * use rndc for daemon shutdown instead of start-stop-daemon, closes: #111935
  * add a postinst to dnsutils to remove any lingering diversions from old 
    dnsutils packages, closes: #122227
  * not much point in delivering zone2ldap.1 since we aren't delivering 
    zone2ldap right now (though we might someday?), closes: #124058
  * be more verbose with shared library descriptions, closes: #123426, #123428
  * 9.2.0 added a new rndc.key file that both named and rndc will read to 
    obtain a shared key, and rndc-confgen will easily create this file with 
    a unique-per-system key.  Modify named.conf and remove rndc.conf
    to take advantage of this mechanism and stop delivering a pre-determined 
    static key to all Debian systems (which has been a mild security risk).  
    Create the key in postinst if the key file doesn't already exist, and 
    remove the file in postrm if purging.
    Closes: #86718, #87208

 -- Bdale Garbee <bdale@gag.com>  Fri, 21 Dec 2001 04:04:30 -0700

bind9 (1:9.2.0-1) unstable; urgency=low

  * new upstream version, closes: #108243, #112266, #114250, #119506, #120657
  * /etc/bind/rndc.conf is now a conffile
  * minor hacks to the README.Debian since the chroot instructions it points
    to are 8.X specific, part of addressing bug 111868.
  * libomapi is gone, replaced by libisccc and libisccfg
  * a few lintian-motivated cosmetic cleanups
  * lose task-dns-server meta package, since tasksel doesn't need it now
  * dig problem not reproducible in this version, closes: #89526
  * named-checkconf now uses $sysconfdir, closes: #107835
  * no longer deliver man pages for contributed binaries we're not including
    in dnsutils, closes: #108220
  * fix section in nslookup man page, though that's the least of the man
    page's problems...  glitch reported is unreproducible
    closes: #103630, #120946
  * update libbind-dev README.Debian, closes: #121050

 -- Bdale Garbee <bdale@gag.com>  Tue, 27 Nov 2001 01:41:00 -0700

bind9 (1:9.1.3-1) unstable; urgency=low

  * new upstream version, closes: #96483, #99824, #100647, #101568, #103429
  * update config.sub/guess for hppa/ia64 support
  * small init.d patch from Marco d'Itri to ease adding options on invocation
  * stop having bind9-doc conflict/replace bind-doc since they don't really
    conflict and there's no reason to prevent having both installed at the
    same time, closes: #90994
  * the CHANGES file documents fixes since 9.1.1 that probably cured the
    reported assertion failure.  If it turns out that I'm wrong, the bug can
    be re-opened or a new one filed.  I can't see any way to reproduce the bug 
    in a test case here.  Closes: #99352
  * have libbind-dev depend on the runtime library packages it delivers 
    compile-time symlinks for, closes: #100898, #103855
  * fix lwres man pages to source man3/* instead of * so all the page content
    can actually be found, closes: #85450, #103865

 -- Bdale Garbee <bdale@gag.com>  Mon,  9 Jul 2001 11:30:39 -0600

bind9 (1:9.1.1-1) unstable; urgency=low

  * new upstream release
  * update build-depends for libssl-dev
  * add build-depends on bison, closes: #90150, #90752, #90159
  * split up libbind0 since libdns is changing so numbers
  * downgrade rblcheck from a depends to a suggests, closes: #90783
  * bind9 mkdep creates files in the current working directory, closes: #58353

 -- Bdale Garbee <bdale@gag.com>  Wed, 25 Apr 2001 22:53:21 -0600

bind9 (1:9.1.0-3) unstable; urgency=low

  * merge patch from Zack Weinberg that solves compilation problem, and 
    reduces the memory footprint of applications by making configure.in
    smarter.  Closes: #86776, #86910
  * the bind-doc package includes all relevant documentation from the bind9
    source tree, including HTML content in /usr/share/doc/bind9-doc/arm,
    closes: #85718
  * default named.conf and rndc.conf to not world-readable.  This is an
    interim step towards addressing the concerns about security raised by 
    bugs 86718 and closes: #86836  A better long-term solution would be for
    rndc.conf to allow includes, so that both named.conf and rndc.conf could
    include a key file built on the fly during installation while themselves
    retaining conffile status.  The required functionality has been requested
    of the bind9 upstream, this will limit vulnerability in the meantime.
  * add replaces logic to the dnsutils package to avoid complaints about the
    delivery of nsupdate.8.gz, closes: #86759
  * move a couple of man pages back from dnsutils to bind9 that really belong
    there.  sigh.

 -- Bdale Garbee <bdale@gag.com>  Thu, 22 Feb 2001 16:39:02 -0700

bind9 (1:9.1.0-2) unstable; urgency=low

  * merge patch from Luca Filipozzi <lfilipoz@debian.org> - thanks!
    + bind9:  ships with a working rndc.conf file, closes: #84572
    + bind9:  init.d calls rndc rather than ndc on reload, closes: #85481
    + bind9:  named.conf ships with 'key' and 'control' sections
    + bind9:  correctly creates /var/cache/bind, closes: #85457
    + lwresd: lwresd is split off into its own package, closes: #85627
  * nsupdate is delivered by the dnsutils package, but the (wrong) man page 
    was accidentally also included in the bind9 package, closes: #85717
  * freshen config.sub and config.guess for ia64 and hppa support

 -- Bdale Garbee <bdale@gag.com>  Mon, 12 Feb 2001 23:43:55 -0700

bind9 (1:9.1.0-1) unstable; urgency=low

  * Initial packaging of BIND 9.1.0.  Must use epoch so that meta packages 
    retain their sequencing from the bind 8 package version stream.
  * snarf a couple of man pages from the 8.X tree for now

 -- Bdale Garbee <bdale@gag.com>  Thu,  1 Feb 2001 16:30:35 -0700
<|MERGE_RESOLUTION|>--- conflicted
+++ resolved
@@ -1,10 +1,9 @@
-<<<<<<< HEAD
-bind9 (1:9.8.1.dfsg.P1-4ubuntu0.16pexip1) pexip; urgency=low
+bind9 (1:9.8.1.dfsg.P1-4ubuntu0.17pexip1) pexip; urgency=low
 
   * New upstream release
 
- -- John-Mark Bell <jmb@pexip.com>  Thu, 10 Mar 2016 12:15:51 +0000
-=======
+ -- John-Mark Bell <jmb@pexip.com>  Thu, 06 Oct 2016 17:34:24 +0100
+
 bind9 (1:9.8.1.dfsg.P1-4ubuntu0.17) precise-security; urgency=medium
 
   * SECURITY UPDATE: denial of service via assertion failure
@@ -13,7 +12,12 @@
     - CVE-2016-2776
 
  -- Marc Deslauriers <marc.deslauriers@ubuntu.com>  Mon, 26 Sep 2016 14:42:15 -0400
->>>>>>> f3ee865e
+
+bind9 (1:9.8.1.dfsg.P1-4ubuntu0.16pexip1) pexip; urgency=low
+
+  * New upstream release
+
+ -- John-Mark Bell <jmb@pexip.com>  Thu, 10 Mar 2016 12:15:51 +0000
 
 bind9 (1:9.8.1.dfsg.P1-4ubuntu0.16) precise-security; urgency=medium
 
