--- conflicted
+++ resolved
@@ -1,10 +1,9 @@
-<<<<<<< HEAD
-bind9 (1:9.8.1.dfsg.P1-4ubuntu0.14pexip1) pexip; urgency=low
+bind9 (1:9.8.1.dfsg.P1-4ubuntu0.15pexip1) pexip; urgency=low
 
   * New upstream release
 
- -- John-Mark Bell <jmb@pexip.com>  Wed, 16 Dec 2015 15:54:12 +0000
-=======
+ -- John-Mark Bell <jmb@pexip.com>  Mon, 25 Jan 2016 09:39:42 +0000
+
 bind9 (1:9.8.1.dfsg.P1-4ubuntu0.15) precise-security; urgency=medium
 
   * SECURITY UPDATE: denial of service via string formatting operations
@@ -12,7 +11,12 @@
     - CVE-2015-8704
 
  -- Marc Deslauriers <marc.deslauriers@ubuntu.com>  Mon, 18 Jan 2016 07:56:11 -0500
->>>>>>> 110fdd16
+
+bind9 (1:9.8.1.dfsg.P1-4ubuntu0.14pexip1) pexip; urgency=low
+
+  * New upstream release
+
+ -- John-Mark Bell <jmb@pexip.com>  Wed, 16 Dec 2015 15:54:12 +0000
 
 bind9 (1:9.8.1.dfsg.P1-4ubuntu0.14) precise-security; urgency=medium
 
