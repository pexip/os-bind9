--- conflicted
+++ resolved
@@ -1,14 +1,4 @@
-<<<<<<< HEAD
-bind9 (1:9.10.3.dfsg.P4-12.3+deb9u5pexip1) pexip; urgency=medium
-
-  * New upstream release
-
- -- John-Mark Bell <jmb@pexip.com>  Fri, 24 May 2019 13:21:47 +0100
-
-bind9 (1:9.10.3.dfsg.P4-12.3+deb9u5) stretch-security; urgency=high
-=======
 bind9 (1:9.11.5.P4+dfsg-5.1) unstable; urgency=high
->>>>>>> 3dbf1f5e
 
   * Non-maintainer upload.
   * move item_out test inside lock in dns_dispatch_getnext() (CVE-2019-6471)
@@ -36,17 +26,7 @@
 
  -- Ondřej Surý <ondrej@debian.org>  Fri, 26 Apr 2019 08:33:13 +0000
 
-<<<<<<< HEAD
-bind9 (1:9.10.3.dfsg.P4-12.3+deb9u4pexip1) pexip; urgency=medium
-
-  * Migrate to Stretch
-
- -- John-Mark Bell <jmb@pexip.com>  Tue, 10 Jul 2018 00:45:12 +0000
-
-bind9 (1:9.10.3.dfsg.P4-12.3+deb9u4) stretch-security; urgency=high
-=======
 bind9 (1:9.11.5.P4+dfsg-3) unstable; urgency=medium
->>>>>>> 3dbf1f5e
 
   * More fixes to the AppArmor policy for Samba AD DLZ
     - allow access to /dev/urandom
@@ -409,6 +389,18 @@
 
  -- Ondřej Surý <ondrej@debian.org>  Fri, 06 Oct 2017 06:18:21 +0000
 
+bind9 (1:9.10.3.dfsg.P4-12.3+deb9u5pexip1) pexip; urgency=medium
+
+  * New upstream release
+
+ -- John-Mark Bell <jmb@pexip.com>  Fri, 24 May 2019 13:21:47 +0100
+
+bind9 (1:9.10.3.dfsg.P4-12.3+deb9u4pexip1) pexip; urgency=medium
+
+  * Migrate to Stretch
+
+ -- John-Mark Bell <jmb@pexip.com>  Tue, 10 Jul 2018 00:45:12 +0000
+
 bind9 (1:9.10.3.dfsg.P4-12.3+deb9u3) stretch; urgency=medium
 
   [ Bernhard Schmidt ]
