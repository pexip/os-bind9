--- conflicted
+++ resolved
@@ -1,10 +1,9 @@
-<<<<<<< HEAD
-bind9 (1:9.8.1.dfsg.P1-4ubuntu0.12pexip1) pexip; urgency=low
+bind9 (1:9.8.1.dfsg.P1-4ubuntu0.13pexip1) pexip; urgency=low
 
   * New upstream release
 
- -- John-Mark Bell <jmb@pexip.com>  Fri, 31 Jul 2015 11:22:51 +0100
-=======
+ -- John-Mark Bell <jmb@pexip.com>  Thu, 17 Sep 2015 15:50:47 +0100
+
 bind9 (1:9.8.1.dfsg.P1-4ubuntu0.13) precise-security; urgency=medium
 
   * SECURITY UPDATE: denial of service in DNSSEC-signed record validation
@@ -16,7 +15,12 @@
     - CVE-2015-5722
 
  -- Marc Deslauriers <marc.deslauriers@ubuntu.com>  Tue, 01 Sep 2015 14:07:19 -0400
->>>>>>> 2e7d86c3
+
+bind9 (1:9.8.1.dfsg.P1-4ubuntu0.12pexip1) pexip; urgency=low
+
+  * New upstream release
+
+ -- John-Mark Bell <jmb@pexip.com>  Fri, 31 Jul 2015 11:22:51 +0100
 
 bind9 (1:9.8.1.dfsg.P1-4ubuntu0.12) precise-security; urgency=medium
 
