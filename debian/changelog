--- conflicted
+++ resolved
@@ -1,10 +1,9 @@
-<<<<<<< HEAD
-bind9 (1:9.8.1.dfsg.P1-4ubuntu0.9pexip1) pexip; urgency=low
+bind9 (1:9.8.1.dfsg.P1-4ubuntu0.10pexip1) pexip; urgency=low
 
   * New upstream release
 
- -- John-Mark Bell <jmb@pexip.com>  Mon, 02 Feb 2015 19:09:11 +0000
-=======
+ -- John-Mark Bell <jmb@pexip.com>  Thu, 19 Feb 2015 00:32:37 +0000
+
 bind9 (1:9.8.1.dfsg.P1-4ubuntu0.10) precise-security; urgency=medium
 
   * SECURITY UPDATE: denial of service via revoking a managed trust anchor
@@ -14,7 +13,12 @@
     - CVE-2015-1349
 
  -- Marc Deslauriers <marc.deslauriers@ubuntu.com>  Wed, 18 Feb 2015 07:41:24 -0500
->>>>>>> ad258230
+
+bind9 (1:9.8.1.dfsg.P1-4ubuntu0.9pexip1) pexip; urgency=low
+
+  * New upstream release
+
+ -- John-Mark Bell <jmb@pexip.com>  Mon, 02 Feb 2015 19:09:11 +0000
 
 bind9 (1:9.8.1.dfsg.P1-4ubuntu0.9) precise-security; urgency=medium
 
