<<<<<<< HEAD
bind9 (1:9.11.5.P4+dfsg-5.1+deb10u1pexip2) pexip; urgency=medium

  * Rebuild in buster environment

 -- Steve McIntyre <steve.mcintyre@pexip.com>  Wed, 15 Jul 2020 17:09:04 +0000

bind9 (1:9.11.5.P4+dfsg-5.1+deb10u1pexip1) pexip; urgency=medium

  * Migrate to Buster
  * ensure correct version of openssl is in control

 -- Vincent Sanders <vince@pexip.com>  Mon, 08 Jun 2020 07:49:58 +0000
=======
bind9 (1:9.11.5.P4+dfsg-5.1+deb10u2) buster-security; urgency=high

  [ Salvatore Bonaccorso ]
  * [CVE-2020-8622] Properly handle malformed truncated responses to TSIG
    queries
  * [CVE-2020-8623] Fix crash in pk11_numbits() with crafted packet when
    native-pkcs11 is used
  * Wait more than 1 second for NSEC3 chain changes
  * [CVE-2020-8624] Fix processing of "update-policy" rules of type
    "subdomain" (Closes: #966497)

  [ Ondřej Surý ]
  * [CVE-2020-8619]: It was possible to trigger a INSIST when a zone with
    interior (non-leaf) wildcard label

 -- Salvatore Bonaccorso <carnil@debian.org>  Tue, 25 Aug 2020 10:10:23 +0200
>>>>>>> 83549809

bind9 (1:9.11.5.P4+dfsg-5.1+deb10u1) buster-security; urgency=high

  * [CVE-2019-6477]: TCP-pipelined queries can bypass tcp-clients limit.
    (Closes: #945171)
  * [CVE-2020-8616]: Fix NXNSATTACK amplification attack on BIND 9
  * [CVE-2020-8617]: Fix assertion failure in TSIG processing code

 -- Ondřej Surý <ondrej@debian.org>  Mon, 18 May 2020 10:02:41 +0200

bind9 (1:9.11.5.P4+dfsg-5.1pexip1) pexip; urgency=medium

  * Migrate to Buster

 -- Vincent Sanders <vince@pexip.com>  Thu, 27 Feb 2020 22:38:34 +0000

bind9 (1:9.11.5.P4+dfsg-5.1) unstable; urgency=high

  * Non-maintainer upload.
  * move item_out test inside lock in dns_dispatch_getnext() (CVE-2019-6471)
    (Closes: #930746)

 -- Salvatore Bonaccorso <carnil@debian.org>  Fri, 21 Jun 2019 11:24:31 +0200

bind9 (1:9.11.5.P4+dfsg-5) unstable; urgency=medium

  * AppArmor: Allow /var/tmp/krb5_* (owner-only) for Samba AD DLZ.
    Thanks to Steven Monai (Closes: 928398)

 -- Bernhard Schmidt <berni@debian.org>  Fri, 03 May 2019 19:44:57 +0200

bind9 (1:9.11.5.P4+dfsg-4) unstable; urgency=medium

  [ Bernhard Schmidt ]
  * AppArmor: Also add /var/lib/samba/bind-dns/dns/** (Closes: #927827)

  [ Ondřej Surý ]
  * [CVE-2018-5743]: Limiting simultaneous TCP clients is ineffective
    (Closes: #927932)
  * Update symbols file for new symbol in libisc
  * Enable EDDSA again, but disable broken Ed448 support (Closes: #927962)

 -- Ondřej Surý <ondrej@debian.org>  Fri, 26 Apr 2019 08:33:13 +0000

bind9 (1:9.11.5.P4+dfsg-3) unstable; urgency=medium

  * More fixes to the AppArmor policy for Samba AD DLZ
    - allow access to /dev/urandom
    - allow locking for dns.keytab
    - fix path to smb.conf

 -- Bernhard Schmidt <berni@debian.org>  Mon, 22 Apr 2019 22:31:06 +0200

bind9 (1:9.11.5.P4+dfsg-2) unstable; urgency=medium

  [ Ondřej Surý ]
  * Update d/gbp.conf for Debian Buster

  [ Bernhard Schmidt ]
  * Cherry-Pick upstream commit to prevent dnssec-keymgr from immediately
    expiring and deleting old DNSSEC keys when being run for the first
    time (Closes: #923984)
  * Update AppArmor policy for Samba AD DLZ
    - Add changed default location for named.conf
    - Allow read/mmap on some Samba libraries
    Thanks to Steven Monai (Closes: #920530)

  [ Andreas Beckmann ]
  * bind9.preinst: cope with ancient conffile named.conf.options
    (Closes: #905177)

 -- Bernhard Schmidt <berni@debian.org>  Tue, 02 Apr 2019 21:12:50 +0200

bind9 (1:9.11.5.P4+dfsg-1) unstable; urgency=high

  [ Bernhard Schmidt ]
  * New upstream version 9.11.5.P4+dfsg
    - CVE-2018-5744: A specially crafted packet can cause named to leak memory
    - CVE-2018-5745: An assertion failure can occur if a trust anchor rolls over
      to an unsupported key algorithm when using managed-keys
    - CVE-2019-6465: Controls for zone transfers might not be properly applied
      to Dynamically Loadable Zones (DLZs) if the zones are writable.
  * d/watch: Do not use beta or RC versions
  * d/libdns1104.symbols: fix symbols-file-contains-debian-revision for dnstap
    symbols

  [ Ondřej Surý ]
  * Add new upstream GPG signing-key

 -- Bernhard Schmidt <berni@debian.org>  Fri, 22 Feb 2019 17:54:10 +0100

bind9 (1:9.11.5.P1+dfsg-2) unstable; urgency=medium

  [ Dominik George ]
  * Support dyndb modules with apparmor. (Closes: #900879)

  [ Bernhard Schmidt ]
  * apparmor-policy: permit locking of the allow-new-zones database
    (Closes: #922065)
  * apparmor-policy: allow access to Samba DLZ files (Closes: #920530)

 -- Bernhard Schmidt <berni@debian.org>  Tue, 12 Feb 2019 00:34:21 +0100

bind9 (1:9.11.5.P1+dfsg-1) unstable; urgency=medium

  * New upstream version 9.11.5.P1+dfsg

 -- Ondřej Surý <ondrej@debian.org>  Tue, 18 Dec 2018 13:59:25 +0000

bind9 (1:9.11.5+dfsg-1) unstable; urgency=medium

  * Use team+dns@tracker.debian.org as Maintainer address
  * New upstream version 9.11.5+dfsg
  * Add EXTENSIONS= to version file programmatically, not with the patch
  * Rebase patches for BIND 9.11.5
  * Adjust package names for new SONAMEs

 -- Ondřej Surý <ondrej@debian.org>  Mon, 22 Oct 2018 10:30:28 +0000

bind9 (1:9.11.4.P2+dfsg-3) unstable; urgency=medium

  * Also avoid OpenSSL 1.1.1 in udebs.
    Thanks to KiBi for the hint
  * autopkgtest: Make an external query and check for DNSSEC

 -- Bernhard Schmidt <berni@debian.org>  Wed, 26 Sep 2018 11:21:35 +0200

bind9 (1:9.11.4.P2+dfsg-2) unstable; urgency=medium

  * Temporarily disable EDDSA to relax OpenSSL version requirement

 -- Bernhard Schmidt <berni@debian.org>  Mon, 24 Sep 2018 11:08:15 +0200

bind9 (1:9.11.4.P2+dfsg-1) unstable; urgency=medium

  [ Bernhard Schmidt ]
  * Add a very simple autopkgtest (dig @127.0.0.1)

  [ Ondřej Surý ]
  * New upstream version 9.11.4.P2+dfsg
  * Rebase patches for BIND 9.11.4-P2

 -- Ondřej Surý <ondrej@debian.org>  Mon, 10 Sep 2018 08:36:06 +0000

bind9 (1:9.11.4.P1+dfsg-1) unstable; urgency=medium

  [ Timo Aaltonen ]
  * skip-rtld-deepbind-for-dyndb.diff: Add a patch to fix named-pkcs11
    crashing on startup. (LP: #1769440)

  [ Bernhard Schmidt ]
  * Add gbp.conf for pristine-tar usage
  * d/watch: Properly deal with -P patch releases

  [ Ondřej Surý ]
  * Don't fail to start if /etc/default/bind9 doesn't exist
  * New upstream version 9.11.4.P1+dfsg
  * Rebase patches for BIND 9.11.4-P1
  * Add new dst__openssleddsa_init optional symbol (it depends on OpenSSL version) (Closes: #897643)
  * Put aside named.conf.option from stretch when upgrading (Closes: #905177)

 -- Ondřej Surý <ondrej@debian.org>  Fri, 31 Aug 2018 09:53:27 +0000

bind9 (1:9.11.4+dfsg-4) unstable; urgency=medium

  * Brown-paper-bag release :-(
  * Fix missing colon in AppArmor profile (Closes: #904983)

 -- Bernhard Schmidt <berni@debian.org>  Mon, 30 Jul 2018 16:28:21 +0200

bind9 (1:9.11.4+dfsg-3) unstable; urgency=medium

  * Enable IDN support for dig+host using libidn2 (Closes: #459010)
  * Use root.hints from dns-root-data (Closes: #888491)

 -- Bernhard Schmidt <berni@debian.org>  Sun, 29 Jul 2018 23:26:09 +0200

bind9 (1:9.11.4+dfsg-2) unstable; urgency=medium

  * Enable dnstap support (Courtesy of Richard James Salts) (Closes: #890483)
  * Remove auth-nxdomain no; from named.conf.options (Closes: #896889)

 -- Ondřej Surý <ondrej@debian.org>  Mon, 16 Jul 2018 18:49:50 +0000

bind9 (1:9.11.4+dfsg-1) unstable; urgency=medium

  [ Bernhard Schmidt ]
  * Use systemd Type=forking to signal daemon init.
    Thanks to Elie Roudninski (Closes: #900788)

  [ Ondřej Surý ]
  * New upstream version 9.11.4+dfsg
  * Rebase patches for 9.11.4+dfsg release
  * Bump libdns SONAME to libdns.so.1102
  * Add a SONAME version check early in a build process
  * Use debian/getapi to dynamically pick soversions for dh_makeshlibs
  * Update the symbols in libdns and libisccfg packages

 -- Ondřej Surý <ondrej@debian.org>  Sat, 14 Jul 2018 12:27:56 +0000

bind9 (1:9.11.3+dfsg-2) unstable; urgency=medium

  * [CVE-2018-5738]: Add upstream fix to close the default open recursion
    (Closes: #901483)
  * Change the maintainer address (Closes: #899959)

 -- Ondřej Surý <ondrej@debian.org>  Thu, 14 Jun 2018 13:01:47 +0000

bind9 (1:9.11.3+dfsg-1) unstable; urgency=medium

  [ Bernhard Schmidt ]
  * New upstream version 9.11.3+dfsg
    (Closes: #867570, #888463)
    - Refresh patches
    - Drop stdatomic.h patches applied upstream
  * Follow SONAME bump of libdns
  * Follow SONAME bump of libisc
  * Add missing symbols for libisccfg160
  * Add python3-distutils Build-Dependency
  * Drop Priority: standard for library packages
  * Fix apparmor profile name (Closes: #893005)
    Thanks to Andreas Hasenack
  * Update bind9-host description (Closes: #729561)
  * Add flags=(attach_disconnected) to AppArmor profile to prepare
    to use more systemd hardening options, see #863841
  * Add myself to Uploaders

  [ Ondřej Surý ]
  * Update Vcs-* links to salsa.d.o

 -- Bernhard Schmidt <berni@debian.org>  Fri, 23 Mar 2018 00:09:58 +0100

bind9 (1:9.11.2.P1-1) unstable; urgency=medium

  * New upstream version 9.11.2-P1
  * Refresh patches for new release

 -- Ondřej Surý <ondrej@debian.org>  Wed, 17 Jan 2018 06:06:04 +0000

bind9 (1:9.11.2+dfsg-10) unstable; urgency=medium

  * Disable lmdb usage in export version of libraries (Closes: #887407)

 -- Ondřej Surý <ondrej@debian.org>  Tue, 16 Jan 2018 05:59:31 +0000

bind9 (1:9.11.2+dfsg-9) unstable; urgency=medium

  * Fix various mistakes in bind9 conffiles (Closes: #887398)

 -- Ondřej Surý <ondrej@debian.org>  Mon, 15 Jan 2018 23:12:43 +0000

bind9 (1:9.11.2+dfsg-8) unstable; urgency=medium

  * Pull more stdatomic patch to fix builds on 32-bit architectures
  * Remove extra native pkcs11 patch (it has been replaced by sed rules)

 -- Ondřej Surý <ondrej@debian.org>  Mon, 15 Jan 2018 21:02:30 +0000

bind9 (1:9.11.2+dfsg-7) unstable; urgency=medium

  * Pull upstream patch to use C11 stdatomic where available (Closes: #778720)

 -- Ondřej Surý <ondrej@debian.org>  Mon, 15 Jan 2018 15:59:48 +0000

bind9 (1:9.11.2+dfsg-6) unstable; urgency=medium

  * Add named-nzd2nzf to bind9 package
  * Simplify installation rules
  * Enable lmdb (to actually build named-nzd2nzf)
  * Move delv from bind9 to dnsutils package (Closes: #887326)

 -- Ondřej Surý <ondrej@debian.org>  Mon, 15 Jan 2018 14:19:31 +0000

bind9 (1:9.11.2+dfsg-5) unstable; urgency=medium

  * Remove duplicate invoke-rc.d start invocation (Closes: #883575)
  * Don't fail in postrm when /var/lib/bind cannot be removed (Closes: #882999)
  * Use dh-apparmor for profile management
  * apparmor-profile: allow changing thread name (Closes: #883228)
  * Bump debhelper compat level to 10
  * Bump Standards-Version to 4.1.2, no changes necessary

 -- Bernhard Schmidt <berni@debian.org>  Sun, 10 Dec 2017 20:23:12 +0100

bind9 (1:9.11.2+dfsg-4) unstable; urgency=medium

  * Team upload.
  * Fix symlinks in libbind-export-dev to point to /lib (Closes: #883536)

 -- Bernhard Schmidt <berni@debian.org>  Tue, 05 Dec 2017 00:09:25 +0100

bind9 (1:9.11.2+dfsg-3) unstable; urgency=medium

  * Team upload.
  * Only install files into bind9:any on arch-any builds (Closes: #883448)
  * Adjust dependencies for udeb packages (Closes: #883449)

 -- Bernhard Schmidt <berni@debian.org>  Mon, 04 Dec 2017 10:56:58 +0100

bind9 (1:9.11.2+dfsg-2) unstable; urgency=medium

  * Team upload.
  * Workaround for FTBFS on binary-any builds (Closes: #883159)

 -- Bernhard Schmidt <berni@debian.org>  Sun, 03 Dec 2017 20:36:32 +0100

bind9 (1:9.11.2+dfsg-1) unstable; urgency=low

  * d/watch: Bump the BIND version to 9.11.x
  * Remove 'order random_1' patch, it was a horrible deviation from standards
  * Modernize d/rules using debhelper
  * New upstream version 9.11.2+dfsg
  * Delete dyndb patch, as dyndb is now included in upstream sources
  * Rebase patches for new upstream release.
  * Add python3-ply to Build-Depends
  * Restore the native pkcs11 patch
  * Fix the Debian version parsing
  * Remove lwresd as it has been deprecated by upstream anyway
  * Add new tools: mdig to dnsutils and dnssec-keymgr to bind9utils
  * Update the SONAMEs of BIND libraries
  * Fix python3 packaging errors
  * Bump the standards version to 4.1.1.1 (no change)
  * Add support for dh_missing

 -- Ondřej Surý <ondrej@debian.org>  Tue, 28 Nov 2017 22:59:30 +0000

bind9 (1:9.10.6+dfsg-5) unstable; urgency=medium

  [ Chris Lamb ]
  * Make the build reproducible (Closes: #828012)

  [ Micah Cowan ]
  * Try not to be fragile to varying value of LIBS make var. (Closes: #833307)

  [ Ondřej Surý ]
  * Update the softhsm2.so non-MA path (Closes: #860722)
  * Enable JSON output in the statistics channel (Closes: #860722)
  * Merge NMUs' changelogs (Closes: #880077)
  * Use /dev/urandom to avoid blocking in the server process. (Closes: #854243)

 -- Ondřej Surý <ondrej@debian.org>  Thu, 02 Nov 2017 10:31:01 +0000

bind9 (1:9.10.6+dfsg-4) unstable; urgency=medium

  [ Michael Biebl ]
  * Improve bind9-resolvconf.service (Closes: #826353)

  [ Ondřej Surý ]
  * Add insserv.conf.d configuration (Closes: #650538)
  * Change bind9-resolvconf.server to Type=oneshot + RemainAfterExit=yes (Closes: #832040)
  * Only add static and development symlinks for *-export.{a,so} libraries (Closes: #857522)
  * Update Vcs-* fields to standard variants
  * Rebuild with newer debhelper (Closes: #879542)

 -- Ondřej Surý <ondrej@debian.org>  Mon, 23 Oct 2017 07:02:50 +0000

bind9 (1:9.10.6+dfsg-3) unstable; urgency=medium

  * Make lwresd hard depend on bind9 package (Closes: #879127)

 -- Ondřej Surý <ondrej@debian.org>  Sun, 22 Oct 2017 11:08:20 +0000

bind9 (1:9.10.6+dfsg-2) unstable; urgency=medium

  [ Timo Aaltonen ]
  * d/copyright: Add Bv9ARM.pdf to Files-Excluded.

  [ Ondřej Surý ]
  * Replace lwresd with symlink instead of hard copy (Closes: #868538)
  * Fix the symbols file to compensate for missing bsdcompat symbol on kFreeBSD (Closes: #879017)
  * Re-enable threading support on kFreeBSD (Closes: #879018)
  * Drop Multi-Arch: same header from libbind-dev (Closes: #874232)
  * Remove transitional host package (Closes: #645437, #878228)

 -- Ondřej Surý <ondrej@debian.org>  Thu, 19 Oct 2017 09:35:03 +0000

bind9 (1:9.10.6+dfsg-1) unstable; urgency=medium

  * New upstream version 9.10.6+dfsg
  * Use OpenSSL 1.1.0 for crypto
  * Add support for downloading upstream sources using d/watch
    + Make d/copyright machine readable for Files-Excluded: support
    + Update Files-Exclude: * to remove obsolete software dropped in
      contrib/, but not really used
  * Add initial README.source
  * Limit the d/watch to 9.10.x (aka stable) for now
  * Update patches for BIND 9.10.6 release
  * Update PKCS11 patch
  * Move under pkg-dns umbrella
  * Reformat files in debian/ with wrap-and-sort -a for better maintainability
  * Update the d/export.diff for BIND 9.10.6
  * Remove FAQ from d/bind9.docs
  * Bump SONAME versions for BIND libraries
  * Add symbols files for libraries and enable strict symbol checks
  * arpaname and named-rrchecker has been moved to /usr/bin
  * Install required python library into bind9utils to accompany
    dnssec-checkds and dnssec-coverage
  * Change Vcs-* to pkg-dns/bind9
  * Also exclude idnkit from upstream tarball
  * Finish the debian/copyright update into machine readable format
  * Enable Multi-Arch on libirs-export189
  * Cleanup maintainer scripts
  * Add lintian override for false positive on full-path command
  * Remove unnecessary complexity when generating ${Description} to d/control

 -- Ondřej Surý <ondrej@debian.org>  Fri, 06 Oct 2017 06:18:21 +0000

bind9 (1:9.10.3.dfsg.P4-12.3+deb9u5pexip1) pexip; urgency=medium

  * New upstream release

 -- John-Mark Bell <jmb@pexip.com>  Fri, 24 May 2019 13:21:47 +0100

bind9 (1:9.10.3.dfsg.P4-12.3+deb9u4pexip1) pexip; urgency=medium

  * Migrate to Stretch

 -- John-Mark Bell <jmb@pexip.com>  Tue, 10 Jul 2018 00:45:12 +0000

bind9 (1:9.10.3.dfsg.P4-12.3+deb9u3) stretch; urgency=medium

  [ Bernhard Schmidt ]
  * Import upcoming DNSSEC KSK-2017 from 9.10.5

  [ Ondřej Surý ]
  * Non-maintainer upload.

 -- Ondřej Surý <ondrej@debian.org>  Mon, 28 Aug 2017 09:36:28 +0200

bind9 (1:9.10.3.dfsg.P4-12.3+deb9u2) stretch-security; urgency=high

  * Non-maintainer upload by the Security Team.
  * debian/patches:
    - CVE-2017-3142_regression added, fix a regression introduced in with the
    correction for CVE-2017-3142.

 -- Yves-Alexis Perez <corsac@debian.org>  Sat, 22 Jul 2017 21:24:54 +0200

bind9 (1:9.10.3.dfsg.P4-12.3+deb9u1) stretch-security; urgency=high

  * Non-maintainer upload by the Security Team.
  * debian/patches:
    - debian/patches/CVE-2017-3142+CVE-2017-3143 added, fix TSIG bypasses
      CVE-2017-3142: error in TSIG authentication can permit unauthorized zone
      transfers. An attacker may be able to circumvent TSIG authentication of
      AXFR and Notify requests.
      CVE-2017-3143: error in TSIG authentication can permit unauthorized
      dynamic updates. An attacker may be able to forge a valid TSIG or SIG(0)
      signature for a dynamic update.

 -- Yves-Alexis Perez <corsac@debian.org>  Fri, 30 Jun 2017 16:20:29 +0200

bind9 (1:9.10.3.dfsg.P4-12.3) unstable; urgency=high

  * Non-maintainer upload.
  * Dns64 with "break-dnssec yes;" can result in a assertion failure
    (CVE-2017-3136) (Closes: #860224)
  * Some chaining (CNAME or DNAME) responses to upstream queries could trigger
    assertion failures (CVE-2017-3137) (Closes: #860225)
  * 'rndc ""' could trigger a assertion failure in named (CVE-2017-3138)
    (Closes: #860226)

 -- Salvatore Bonaccorso <carnil@debian.org>  Sun, 07 May 2017 15:22:46 +0200

bind9 (1:9.10.3.dfsg.P4-12.2) unstable; urgency=medium

  * Non-maintainer upload.
  * Replace 32_mips_atomic.diff with a version that uses C11 atomics. Fixes
    hangs and crashes on MIPS. (Closes: #778720)

 -- James Cowgill <jcowgill@debian.org>  Tue, 18 Apr 2017 16:42:50 +0100

bind9 (1:9.10.3.dfsg.P4-12.1) unstable; urgency=medium

  * Non-maintainer upload.
  * Use /dev/urandom to avoid blocking in the server process.
    (closes: #854243)

 -- Bastian Blank <waldi@debian.org>  Fri, 17 Mar 2017 19:07:16 +0100

bind9 (1:9.10.3.dfsg.P4-12) unstable; urgency=high

  * Merge and accept the non-maintainer upload.
  * Fix regression caused by the fix for CVE-2016-8864 (closes: #855540).
  * Fix CVE-2017-3135: a malicously crafted query can cause named to crash if
    both DNS64 and RPZ are being used (closes: #855520).

 -- Michael Gilbert <mgilbert@debian.org>  Sun, 19 Feb 2017 22:39:32 +0000

bind9 (1:9.10.3.dfsg.P4-11.1) unstable; urgency=medium

  * Non-maintainer upload.
  * Disable GOST to prevent ENGINE_by_id failed (crypto failure) in chroot.
    Patch by Marc Haber <mh+debian-bugs@zugschlus.de> (Closes: #820974).

 -- Arturo Borrero Gonzalez <arturo@debian.org>  Tue, 07 Feb 2017 10:42:00 +0100

bind9 (1:9.10.3.dfsg.P4-11) unstable; urgency=medium

  * Fix some lintian warnings.
  * Add lsb-base dependency to lwresd (closes: #848519).
  * Fix CVE-2016-2775: crash in lwresd due to a long query name
    (closes: #831796).
  * Fix CVE-2016-2776: maliciously crafted query can cause named to crash
    (closes: #839010).
  * Fix CVE-2016-8864: incorrect handling of a DNAME record can cause
    named to crash (closes: #842858).
  * Fix CVE-2016-9131: maliciously crafted response to an ANY query can
    cause named to crash (closes: #851065).
  * Fix CVE-2016-9147: query with contradictory DNSSEC information can
    cause named to crash (closes: #851063).
  * Fix CVE-2016-9444: maliciously formed DNSSEC Delegation Signer (DS)
    record can cause named to crash (closes: #851062).
  * Openssl 1.1 is not yet supported, so build with openssl 1.0 for now
    (closes: #828082).

  [ LaMont Jones ]
  * Update VCS fields in control.
  * -DDIG_SIGCHASE got dropped by the change in hardening.

  [ Stefan Bader ]
  * Use the defaults file in systemd.

 -- Michael Gilbert <mgilbert@debian.org>  Thu, 19 Jan 2017 04:03:28 +0000

bind9 (1:9.10.3.dfsg.P4-10.1) unstable; urgency=medium

  * Non-maintainer upload.
  * Add explicit ordering for nss-lookup.target in bind9.service,
    lwresd.service. Patches by Michael Biebl <biebl@debian.org>.
    (Closes: #826243, #826245)

 -- Christian Hofstaedtler <zeha@debian.org>  Sat, 02 Jul 2016 14:32:50 +0200

bind9 (1:9.10.3.dfsg.P4-10) unstable; urgency=medium

  * Use python3

 -- LaMont Jones <lamont@debian.org>  Tue, 03 May 2016 17:39:49 -0600

bind9 (1:9.10.3.dfsg.P4-9) unstable; urgency=medium

  * Fix bad patch from when we switched to quilt.  Closes: #820847  LP:
    #1552801, #1549788, #1553460
  * freshen patch to remove fuzz.

 -- LaMont Jones <lamont@debian.org>  Tue, 26 Apr 2016 15:17:58 -0600

bind9 (1:9.10.3.dfsg.P4-8) unstable; urgency=medium

  [Timo Aaltonen]

  * Fix bind9-resolvconf.service installation.
  * Add support for native pkcs11.  LP: #1565392

  [Samuel Thibault]

  * Detect in6_pktinfo on hurd-i386.  Closes: #820404

 -- LaMont Jones <lamont@debian.org>  Wed, 13 Apr 2016 13:19:37 -0600

bind9 (1:9.10.3.dfsg.P4-7) unstable; urgency=medium

  * Fix libisccc-export dependencies.  Closes: #820043

 -- Michael Gilbert <mgilbert@debian.org>  Tue, 05 Apr 2016 02:53:22 +0000

bind9 (1:9.10.3.dfsg.P4-6) unstable; urgency=medium

  * Upload 9.10 to unstable.  Closes: #781739
  * Add -DNO_VERSION_DATE to CFLAGS.  Closes: #783885

 -- Michael Gilbert <mgilbert@debian.org>  Mon, 04 Apr 2016 00:39:57 +0000

bind9 (1:9.10.3.dfsg.P4-5) experimental; urgency=medium

  * Drop dead code in bind9.preinst.
  * move from /var/run to /run for policy.

 -- LaMont Jones <lamont@debian.org>  Sat, 19 Mar 2016 19:52:04 -0600

bind9 (1:9.10.3.dfsg.P4-4) experimental; urgency=medium

  * use multiarch path in udebs
  * Updated root cache file.  Closes: #806954

 -- LaMont Jones <lamont@debian.org>  Fri, 18 Mar 2016 20:50:49 -0600

bind9 (1:9.10.3.dfsg.P4-3) experimental; urgency=medium

  * Fix vcs links
  * build in debian/tmp, use bind9.install

 -- LaMont Jones <lamont@debian.org>  Fri, 18 Mar 2016 14:46:30 -0600

bind9 (1:9.10.3.dfsg.P4-2) experimental; urgency=medium

  * updated precise_time patch
  * add RT#s to some patches
  * Merge ubuntu changes
  * Fix debian/rules to properly remove files from bind9 that are delivered
    elsewhere.  LP: #1559090

 -- LaMont Jones <lamont@canonical.com>  Fri, 18 Mar 2016 10:58:07 -0600

bind9 (1:9.10.3.dfsg.P4-1ubuntu2) xenial; urgency=medium

  * Bump debhelper to v9 to use dh-exec.
  * libbind-export-dev: Fix the libbind.so symlink.
  * Move static libs to the multiarch libdir again.

 -- Matthias Klose <doko@ubuntu.com>  Fri, 18 Mar 2016 13:30:03 +0100

bind9 (1:9.10.3.dfsg.P4-1ubuntu1) xenial; urgency=medium

  * Fix udeb dependencies.

 -- Matthias Klose <doko@ubuntu.com>  Fri, 18 Mar 2016 12:47:02 +0100

bind9 (1:9.10.3.dfsg.P4-1) experimental; urgency=medium

  [ ISC ]
  * New upstream: 9.10.3-P3
    - Specific APL data could trigger a INSIST.  (CVE-2015-8704) [RT #41396]
    - render_ecs errors were mishandled when printing out a OPT record
      resulting in a assertion failure.  (CVE-2015-8705) [RT #41397]
    - Fixed a regression in resolver.c:possibly_mark() which caused
      known-bogus servers to be queried anyway. [RT #41321]
  * New upstream: 9.10.3-P4
    - Malformed control messages can trigger assertions in named and rndc.
      (CVE-2016-1285) [RT #41666]
    - Fix resolver assertion failure due to improper DNAME handling when
      parsing fetch reply messages. (CVE-2016-1286) [RT #41753]
    - Duplicate EDNS COOKIE options in a response could trigger an
      assertion failure. (CVE-2016-2088) [RT #41809]

  [LaMont Jones]

  * Do not build -export libs for libbind90 and liblwres.  Relates in part
    to, and is the last fix to LP: #1551351
  * update patches for 9.10.3.dfsg.P4.  Drop 50_CVE_2015-8704.diff

  [ Stefan Bader ]

  * Do not modify signal handlers for external apps. LP: #1556175

 -- LaMont Jones <lamont@debian.org>  Thu, 17 Mar 2016 14:53:36 -0600

bind9 (1:9.10.3.dfsg.P2-7) experimental; urgency=medium

  * Fix my bad merge of autoreconf workaround.
  * Re-implement -export libraries.  LP: #1556175
  * Deliver libisccc-export library.

 -- LaMont Jones <lamont@debian.org>  Wed, 16 Mar 2016 15:14:48 -0600

bind9 (1:9.10.3.dfsg.P2-5) experimental; urgency=medium

  [Timo Aaltonen]

  * Sync 30_dynamic_db.diff from Fedora.
  * rules: Backup some files which dh_autoreconf_clean would remove, restore
    on clean.

  [Jamie Strandboge]

  * apparmor: use @{PROC} instead of /proc, allow read on
    sys.net.ipv4.ip_local_port_range.  LP: #1552441

  [LaMont Jones]

  * Return nanosecond-precise time for files, so that we more-correctly know
    when we can skip loading a zonefile.  (Bug introduced 9.9.3b2)

 -- LaMont Jones <lamont@debian.org>  Thu, 03 Mar 2016 18:17:06 -0700

bind9 (1:9.10.3.dfsg.P2-4) experimental; urgency=medium

  [Matthias Klose]

  * Fix .so symlinks.
  * libbind-dev: Depend on libirs141.
  * For the udeb's, use a separate build with a reduced feature set, drop the
    name difference, and do both builds in a separate directory.

  [Filip Pytloun]

  * Add apparmor rules needed by freeipa-server.  Closes: #814314

  [LaMont Jones]

  * Do not deliver libraries (left in /lib) as part of bind9.  LP: #1547052
  * clean up library path for libirs.

 -- LaMont Jones <lamont@debian.org>  Fri, 19 Feb 2016 14:26:08 -0700

bind9 (1:9.10.3.dfsg.P2-3ubuntu3) xenial; urgency=medium

  * For the udeb's, use a separate build with a reduced feature set.
  * Don't call the reduced build "export"; it was used by isc-dhcp as well.
  * Do both builds in a separate builddir.

 -- Matthias Klose <doko@ubuntu.com>  Fri, 19 Feb 2016 15:01:16 +0100

bind9 (1:9.10.3.dfsg.P2-3~ubuntu2) xenial; urgency=medium

  * libbind-dev: Depend on libirs141.
  * Ship libirs.{a,so} in libbind-dev.
  * Remove obsolete debian/*.dirs files.

 -- Matthias Klose <doko@ubuntu.com>  Fri, 19 Feb 2016 15:01:16 +0100

bind9 (1:9.10.3.dfsg.P2-3~ubuntu1) xenial; urgency=medium

  * Fix .so symlinks.

 -- Matthias Klose <doko@ubuntu.com>  Thu, 18 Feb 2016 13:55:19 +0100

bind9 (1:9.10.3.dfsg.P2-3) experimental; urgency=medium

  [Marc Deslauriers]

  * SECURITY UPDATE: denial of service via string formatting operations.
    CVE-2015-8704

  [Matthias Klose]

  * Add multiarch support.  Closes: #802584.
  * Standards cleanup.

  [LaMont Jones]

  * Properly finish converting to 3.0 (quilt) format.
  * Drop geoip_acl patch temporarily while we evaluate the upstream geoip
    changes.
  * Prechroot init appears to have been taken upstream.

 -- LaMont Jones <lamont@debian.org>  Wed, 17 Feb 2016 10:34:24 -0700

bind9 (1:9.10.3.dfsg.P2-1) experimental; urgency=medium

  * New upstream, no need for export packages with 9.10
  * Fix sonames
  * Update how we do hardening.
  * Add Robie Basak as an uploader
  * Migrate quilt patches from 9.9.5 branch, and incorporate Michael Gilbert's
    changes.

 -- LaMont Jones <lamont@debian.org>  Thu, 31 Dec 2015 18:41:31 -0700

bind9 (1:9.9.5.dfsg-12.1) unstable; urgency=high

  * Non-maintainer upload.
  * Add patch to fix CVE-2015-8000.
    CVE-2015-8000: Insufficient testing when parsing a message allowed
    records with an incorrect class to be accepted, triggering a REQUIRE
    failure when those records were subsequently cached. (Closes: #808081)

 -- Salvatore Bonaccorso <carnil@debian.org>  Wed, 16 Dec 2015 15:01:39 +0100

bind9 (1:9.9.5.dfsg-12) unstable; urgency=high

  * Fix CVE-2015-5722: maliciously crafted DNSSEC key can cause named to crash.

 -- Michael Gilbert <mgilbert@debian.org>  Thu, 03 Sep 2015 01:16:32 +0000

bind9 (1:9.9.5.dfsg-11) unstable; urgency=high

  * Fix CVE-2015-5477: maliciously crafted TKEY query can cause named to exit
    (closes: #793903).

 -- Michael Gilbert <mgilbert@debian.org>  Wed, 29 Jul 2015 23:46:48 +0000

bind9 (1:9.9.5.dfsg-10) unstable; urgency=high

  * Fix CVE-2015-4620: DNSSEC validation of a malicously crafted zone can
    cause the resolver to crash (closes: #791715).

 -- Michael Gilbert <mgilbert@debian.org>  Thu, 09 Jul 2015 00:43:38 +0000

bind9 (1:9.9.5.dfsg-9+deb8u15pexip1) pexip; urgency=low

  * New upstream release

 -- John-Mark Bell <jmb@pexip.com>  Wed, 17 Jan 2018 11:31:20 +0000

bind9 (1:9.9.5.dfsg-9+deb8u14pexip1) pexip; urgency=low

  * New upstream release

 -- John-Mark Bell <jmb@pexip.com>  Wed, 03 Jan 2018 16:36:23 +0000

bind9 (1:9.9.5.dfsg-9+deb8u13pexip1) pexip; urgency=low

  * New upstream release

 -- John-Mark Bell <jmb@pexip.com>  Fri, 15 Sep 2017 12:57:34 +0100

bind9 (1:9.9.5.dfsg-9+deb8u12pexip1) pexip; urgency=low

  * New upstream release

 -- John-Mark Bell <jmb@pexip.com>  Mon, 10 Jul 2017 12:19:37 +0100

bind9 (1:9.9.5.dfsg-9+deb8u11pexip1) pexip; urgency=low

  * New upstream release

 -- John-Mark Bell <jmb@pexip.com>  Mon, 05 Jun 2017 20:12:46 +0100

bind9 (1:9.9.5.dfsg-9+deb8u10pexip1) pexip; urgency=low

  * New upstream release

 -- John-Mark Bell <jmb@pexip.com>  Tue, 09 May 2017 14:27:16 +0100

bind9 (1:9.9.5.dfsg-9+deb8u9pexip1) pexip; urgency=low

  * Migrate to Jessie

 -- John-Mark Bell <jmb@pexip.com>  Mon, 20 Feb 2017 19:37:36 +0000

bind9 (1:9.9.5.dfsg-9) unstable; urgency=high

  * Fix CVE-2015-1349: named crash due to managed key rollover, primarily only
    affecting setups using DNSSEC (closes: #778733).

 -- Michael Gilbert <mgilbert@debian.org>  Thu, 19 Feb 2015 03:42:21 +0000

bind9 (1:9.9.5.dfsg-8) unstable; urgency=medium

  * Launch rndc command in the background in networking scripts to avoid a
    hang in named from bringing down the entire network (closes: #760555).

 -- Michael Gilbert <mgilbert@debian.org>  Thu, 01 Jan 2015 17:51:52 +0000

bind9 (1:9.9.5.dfsg-7) unstable; urgency=medium

  * Fix CVE-2014-8500: limit recursion in order to avoid memory consuption
    issues that can lead to denial-of-service (closes: #772610).

 -- Michael Gilbert <mgilbert@debian.org>  Sun, 14 Dec 2014 05:05:48 +0000

bind9 (1:9.9.5.dfsg-6) unstable; urgency=medium

  * Include dlz_dlopen.h in libbind-dev (closes: #769117).

 -- Michael Gilbert <mgilbert@debian.org>  Sun, 30 Nov 2014 22:53:50 +0000

bind9 (1:9.9.5.dfsg-6) unstable; urgency=medium

  * Include dlz_dlopen.h in libbind-dev (closes: #769117).

 -- Michael Gilbert <mgilbert@debian.org>  Sun, 30 Nov 2014 22:53:50 +0000

bind9 (1:9.9.5.dfsg-5) unstable; urgency=medium

  * Avoid libnsl dependency on non-linux architectures.  Closes: #766430
  * Install export libraries to /lib instead of /usr/lib.  Closes: #766544
  * Add myself to the maintainer team with approval from LaMont and Bdale.

 -- Michael Gilbert <mgilbert@debian.org>  Thu, 30 Oct 2014 02:42:17 +0000

bind9 (1:9.9.5.dfsg-4.3) unstable; urgency=medium

  * Non-maintainer upload.
  * Mark critical section as not parallel in the makefile.  Closes: #762766

 -- Michael Gilbert <mgilbert@debian.org>  Mon, 13 Oct 2014 04:37:55 +0000

bind9 (1:9.9.5.dfsg-4.2) unstable; urgency=low

  * Non-maintainer upload.
  * Fix intermittent parallel build failure.  Closes: #762766
  * Set -fno-delete-null-pointer-checks.  Closes: #750760
  * Use separate packages for the udebs.  Closes: #762762
  * Don't install configuration files to /usr.  Closes: #762948

 -- Michael Gilbert <mgilbert@debian.org>  Mon, 06 Oct 2014 01:23:57 +0000

bind9 (1:9.9.5.dfsg-4.1) unstable; urgency=low

  * Non-maintainer upload.
  * Add support for hurd.  Closes: #746540
  * Provide shared libraries for isc-dhcp.  Closes: #656150

 -- Michael Gilbert <mgilbert@debian.org>  Sun, 14 Sep 2014 00:58:06 +0000

bind9 (1:9.9.5.dfsg-4) unstable; urgency=low

  [Julien Cristau]

  * FTBFS on kfreebsd.  Closes: #741285

  [LaMont Jones]

  * revert aclocal.m4 expansion from earlier merge

 -- LaMont Jones <lamont@debian.org>  Tue, 29 Apr 2014 14:48:50 -0600

bind9 (1:9.9.5.dfsg-3) unstable; urgency=low

  * Re-enable rrl (now a configure option).  Closes: #741059 LP: #1288823

 -- LaMont Jones <lamont@debian.org>  Mon, 24 Mar 2014 06:55:55 -0600

bind9 (1:9.9.5.dfsg-2) unstable; urgency=low

  * merge in ubuntu 1:9.9.3.dfsg.P2-4ubuntu3
  * move dnssec-coverage to bind9utils.  Closes: #739994
  * dnssec-{checkds,verify} manpages in wrong package.  Closes: #739995

 -- LaMont Jones <lamont@debian.org>  Wed, 26 Feb 2014 09:30:31 -0700

bind9 (1:9.9.5.dfsg-1) experimental; urgency=low

  [Internet Software Consortium, Inc]

  * New upstream version: 9.9.5  Closes: #735190

  [Martin Nagy]

  * dynamic loading of database backends. See:
    http://pkgs.fedoraproject.org/cgit/bind.git/tree/bind-96-dyndb.patch. 
    Closes: #722669

  [LaMont Jones]

  * fix sonames
  * merge ubuntu changes
  * Deliver dns/rrl.h.  Closes: #724844
  * rules tweak to make backports to pre-dh-systemd releases easier

 -- LaMont Jones <lamont@debian.org>  Tue, 11 Feb 2014 09:16:05 -0700

bind9 (1:9.9.4.dfsg-0.3) experimental; urgency=low

  [Internet Software Consortium, Inc]

  * Upstream version 9.9.4

  [LaMont Jones]

  * fix sonames
  * merge ubuntu change
  * Deliver dns/rrl.h.  Closes: #724844

 -- LaMont Jones <lamont@debian.org>  Wed, 06 Nov 2013 13:27:37 -0700

bind9 (1:9.9.3.dfsg.P2-4ubuntu3) trusty; urgency=low

  * SECURITY UPDATE: denial of service when processing NSEC3-signed zone
    queries
    - debian/patches/CVE-2014-0591.patch: don't call memcpy with
      overlapping ranges in bin/named/query.c.
    - patch backported from 9.9.4-P2.
    - CVE-2014-0591

 -- Marc Deslauriers <marc.deslauriers@ubuntu.com>  Fri, 10 Jan 2014 09:36:55 -0500

bind9 (1:9.9.3.dfsg.P2-4ubuntu2) trusty; urgency=medium

  * Use dh-autoreconf to update libtool and configure for new ports.

 -- Adam Conrad <adconrad@ubuntu.com>  Wed, 18 Dec 2013 04:42:22 -0700

bind9 (1:9.9.3.dfsg.P2-4ubuntu1) saucy; urgency=low

  * Use dh_autotools-dev to update config.{sub,guess} for new ports.

 -- Adam Conrad <adconrad@ubuntu.com>  Mon, 07 Oct 2013 23:09:45 -0600

bind9 (1:9.9.3.dfsg.P2-4) unstable; urgency=low

  [Peter Marschall]

  * If rndc.conf exists, skip creation of rndc.key.  Closes: #620394

  [Al Tarakanoff]

  * properly quote check of pid in bind9 init.d.  LP: #1092243

  [LaMont Jones]

  * include distro and package version in version string
  * apparmor: allow GeoIP data file access.  LP: #834901
  * enable filter-aaaa.  Closes: #701704  LP: #1115168

 -- LaMont Jones <lamont@debian.org>  Thu, 29 Aug 2013 16:22:29 -0600

bind9 (1:9.9.3.dfsg.P2-3) unstable; urgency=low

  [Michael Stapelberg]

  * add systemd service file.  Closes: #718212

  [LaMont Jones]

  * deliver more dnssec-* tools in bind9utils.  Closes: #713026
  * support parallel=N DEB_BUILD_OPTIONS, fix -j build. Closes: #713025
  * deliver rrl.h and stat.h Closes: #692483, #720813

 -- LaMont Jones <lamont@debian.org>  Tue, 27 Aug 2013 10:06:37 -0600

bind9 (1:9.9.3.dfsg.P2-2build1) saucy; urgency=low

  [Marc Deslauriers]

  * 9.9.2.dfsg.P1-2ubuntu1: fixed in 9.9.3b1
  * 9.9.2.dfsg.P1-2ubuntu3: fixed in 9.9.3-P2

  [Robie Basak]

  * 9.9.2.dfsg.P1-2ubuntu2: fixed in 9.9.3b1

  [LaMont Jones]

  * Merge ubuntu changes, except: autoconf files are generated as part
    of the source packagee creation, not on the build host.  NAK
  * deliver more dnssec-* tools in bind9utils.  Closes: #713026
  * support parallel=N DEB_BUILD_OPTIONS, fix -j build

  [Michael Stapelberg]

  * add systemd service file.  Closes: #718212

 -- LaMont Jones <lamont@debian.org>  Thu, 22 Aug 2013 10:57:17 -0600

bind9 (1:9.9.3.dfsg.P2-2) unstable; urgency=low

  * ack NMUs of 9.8.4
    - upstream 9.9.3-P2 fixes: CVE-2013-4854, CVE-2012-5689,
      CVE-2013-2266
    - deliver rrl.h

  [LaMont Jones]

  * Use ISC's bin/tests
  * Diff cleanup and rationalization to 9.9.3 upstream

 -- LaMont Jones <lamont@debian.org>  Sat, 17 Aug 2013 07:09:54 -0600

bind9 (1:9.9.3.dfsg.P2-1) unstable; urgency=low


  [Internet Software Consortium, Inc]

  * 9.9.3-P2

  [Ben Hutchings]

  * Initialise OpenSSL before calling chroot().  Closes: #696661

  [LaMont Jones]

  * soname changes

  [Paul Vixie]

  * Reapply rpz/rrl patches from http://www.redbarn.org/dns/ratelimits

 -- LaMont Jones <lamont@debian.org>  Wed, 14 Aug 2013 10:38:59 -0600

bind9 (1:9.9.2.dfsg.P1-3) experimental; urgency=low

  [LaMont Jones]
  
  * Merge 1:9.8.4.dfsg.P1-6

  [Ben Hutchings]

  * Initialise OpenSSL before calling chroot().  Closes: #696661

 -- LaMont Jones <lamont@debian.org>  Mon, 04 Mar 2013 09:30:50 -0700

bind9 (1:9.9.2.dfsg.P1-2ubuntu3) saucy; urgency=low

  * SECURITY UPDATE: denial of service via incorrect bounds checking on
    private type 'keydata'
    - lib/dns/rdata/generic/keydata_65533.c: check for correct length.
    - Patch backported from 9.9.3-P2
    - CVE-2013-4854

 -- Marc Deslauriers <marc.deslauriers@ubuntu.com>  Sun, 28 Jul 2013 10:13:06 -0400

bind9 (1:9.9.2.dfsg.P1-2ubuntu2) raring; urgency=low

  * configure.in: detect libxml 2.9 as well as 2.[678] (LP: #1164475). 
  * debian/control: add Build-Depends on dh-autoreconf.
  * debian/rules: use dh_autoreconf and dh_autoreconf_clean.

 -- Robie Basak <robie.basak@canonical.com>  Wed, 10 Apr 2013 16:50:28 +0000

bind9 (1:9.9.2.dfsg.P1-2ubuntu1) raring; urgency=low

  * SECURITY UPDATE: denial of service via regex syntax checking
    - configure,configure.in,config.h.in: remove check for regex.h to
      disable regex syntax checking.
    - CVE-2013-2266

 -- Marc Deslauriers <marc.deslauriers@ubuntu.com>  Thu, 28 Mar 2013 15:04:57 -0400

bind9 (1:9.9.2.dfsg.P1-2) experimental; urgency=low

  [Michael Gilbert]

  * Use /var/lib/bind for state file.  Closes: #689332

  [LaMont Jones]

  * zone transfers now involve link(), update the apparmor profile
  * Update db.root with new IP for D.root-servers.net.  Closes: #697352
  * re-drop dlzexternal test
  * Reduce log level for "sucessfully validated after lower casing" dnssec
    based on mail from Mark Andrews.  Closes: #697681
  * remove /var/lib/bind/bind9-default.md5sum in postrm
  * remove /etc/bind/named.conf.options on purge.  Closes: #668801

  [Sebastian Wiesinger]

  * Build and deliver dnssec-checkds and dnssec-verify in bind9utils

 -- LaMont Jones <lamont@debian.org>  Wed, 09 Jan 2013 10:09:40 -0700

bind9 (1:9.8.4.dfsg.P1-6+nmu3) unstable; urgency=high

  * Non-maintainer upload by the Security Team.
  * CVE-2013-4854: A specially crafted query that includes malformed rdata can
    cause named to terminate with an assertion failure while rejecting the
    malformed query. (Closes: #717936).

 -- Salvatore Bonaccorso <carnil@debian.org>  Sat, 27 Jul 2013 10:24:07 +0200

bind9 (1:9.8.4.dfsg.P1-6+nmu2) unstable; urgency=medium

  * Non-maintainer upload.
  * Install /usr/include/dns/rrl.h (closes: #699834).

 -- Michael Gilbert <mgilbert@debian.org>  Tue, 16 Apr 2013 01:59:05 +0000

bind9 (1:9.8.4.dfsg.P1-6+nmu1) unstable; urgency=high

  * Non-maintainer upload by the Security Team.
  * Fix cve-2012-5689: issue in nameservers using DNS64 to perform a AAAA
    lookup for a record with an A record overwrite rule in a Response Policy
    Zone (closes: #699145).
  * Fix cve-2013-2266: issues in regular expression handling (closes: #704174).

 -- Michael Gilbert <mgilbert@debian.org>  Fri, 29 Mar 2013 00:47:25 +0000

bind9 (1:9.8.4.dfsg.P1-6) unstable; urgency=low

  [Ben Hutchings]

  * Initialise OpenSSL before calling chroot().  Closes: #696661

 -- LaMont Jones <lamont@debian.org>  Fri, 01 Mar 2013 08:23:27 -0700

bind9 (1:9.8.4.dfsg.P1-5) unstable; urgency=low

  [LaMont Jones]

  * Properly acknowledge 1:9.8.1.dfsg.P1-4.4: [Philipp Kern]
    - Fix CVE-2012-4244. Thanks to Moritz Mühlenhoff for providing the patch.

  [Paul Vixie]

  * Include rpz/rrl patches from http://www.redbarn.org/dns/ratelimits. 
    Closes: #698641

 -- LaMont Jones <lamont@debian.org>  Wed, 30 Jan 2013 14:04:35 -0700

bind9 (1:9.8.4.dfsg.P1-4) unstable; urgency=high

  * The rest of the dnssec validation logspam removal.  Closes: #697681

 -- LaMont Jones <lamont@debian.org>  Mon, 21 Jan 2013 13:18:53 -0700

bind9 (1:9.8.4.dfsg.P1-3) unstable; urgency=low

  [Marc Deslauriers]

  * debian/bind9.apport: Add AppArmor info and logs to apport hook.

  [LaMont Jones]

  * Reduce log level for "sucessfully validated after lower casing" dnssec
    based on mail from Mark Andrews.  Closes: #697681
  * remove /var/lib/bind/bind9-default.md5sum in postrm
  * remove /etc/bind/named.conf.options on purge.  Closes: #668801

 -- LaMont Jones <lamont@debian.org>  Wed, 09 Jan 2013 09:47:24 -0700

bind9 (1:9.9.2.dfsg.P1-1) experimental; urgency=low

  * Named could die on specific queries with dns64 enabled.
    [Addressed in change #3388 for BIND 9.8.5 and 9.9.3.]
    CVE-2012-5688  Closes: #695192

 -- LaMont Jones <lamont@debian.org>  Wed, 05 Dec 2012 05:27:18 -0700

bind9 (1:9.8.4.dfsg.P1-2) unstable; urgency=low

  [Michael Gilbert]

  * Use /var/lib/bind for state file.  Closes: #689332

  [LaMont Jones]

  * Re-enable dlopen, do not build the test that fails.  Closes: #692416
  * Update db.root with new IP for D.root-servers.net.  Closes: #697352

 -- LaMont Jones <lamont@debian.org>  Mon, 07 Jan 2013 06:50:25 -0700

bind9 (1:9.8.4.dfsg.P1-1) unstable; urgency=low

  * Named could die on specific queries with dns64 enabled.
    [Addressed in change #3388 for BIND 9.8.5 and 9.9.3.]
    CVE-2012-5688  Closes: #695192

 -- LaMont Jones <lamont@debian.org>  Wed, 05 Dec 2012 05:22:06 -0700

bind9 (1:9.9.2.dfsg-1) experimental; urgency=low

  [Matthew Grant]

  * Turn off dlopen as it was causing test compile failures.
  * Add missing library .postrm files for debhelper

  [LaMont Jones]

  * New upstream version 9.9.2
  * soname fixes

 -- LaMont Jones <lamont@debian.org>  Thu, 01 Nov 2012 08:59:57 -0600

bind9 (1:9.9.1.dfsg.P1-1) unstable; urgency=low

  [LaMont Jones]

  * New upstream 9.9.1-P1

 -- LaMont Jones <lamont@debian.org>  Wed, 13 Jun 2012 08:22:15 -0600

bind9 (1:9.9.0.dfsg-1) unstable; urgency=low

  [Internet Software Consortium, Inc]

  * 9.9.0 release

  [Christoph Egger]

  * define _GNU_SOURCE on kfreebsd et al.  Closes: #658201

  [LaMont Jones]

  * chmod typo in postinst.  LP: #980798
  * Correctly order debhelper bits in postrm.  Closes: #661040

 -- LaMont Jones <lamont@debian.org>  Mon, 23 Apr 2012 09:52:51 -0600

bind9 (1:9.9.0.dfsg~rc4-1) unstable; urgency=low

  [Internet Software Consortium, Inc]

  * New upstream release

  [LaMont Jones]

  * soname changes for new release

 -- LaMont Jones <lamont@debian.org>  Fri, 17 Feb 2012 17:51:39 -0700

bind9 (1:9.8.4.dfsg-1ubuntu2) raring; urgency=low

  * SECURITY UPDATE: denial of service via DNS64 and crafted query
    - bin/named/query.c: init rdataset before cleanup.
    - Patch backported from 9.8.4-P1
    - CVE-2012-5688

 -- Marc Deslauriers <marc.deslauriers@ubuntu.com>  Wed, 05 Dec 2012 15:42:08 -0500

bind9 (1:9.8.4.dfsg-1ubuntu1) raring; urgency=low

  * Merge from Debian unstable. Remaining changes:
    - debian/bind9.apport: Add AppArmor info and logs to apport hook.

 -- Marc Deslauriers <marc.deslauriers@ubuntu.com>  Fri, 23 Nov 2012 08:13:50 -0500

bind9 (1:9.8.4.dfsg-1) unstable; urgency=low

  [Matthew Grant]

  * Turn off dlopen as it was causing test compile failures.
  * Add missing library .postrm files for debhelper

  [LaMont Jones]

  * New upstream version
  * soname fixup
  * Ack NMUs

 -- LaMont Jones <lamont@debian.org>  Mon, 29 Oct 2012 08:37:49 -0600

bind9 (1:9.8.1.dfsg.P1-4.4) testing-proposed-updates; urgency=low

  * Non-maintainer upload.
  * Fix CVE-2012-4244. Thanks to Moritz Mühlenhoff for providing
    the patch.

 -- Philipp Kern <pkern@debian.org>  Sat, 03 Nov 2012 20:43:43 +0100

bind9 (1:9.8.1.dfsg.P1-4.3) unstable; urgency=medium

  [ Philipp Kern ]
  * Non-maintainer upload.

  [ Marc Deslauriers ]
  * SECURITY UPDATE: denial of service via specific combinations of RDATA
    - bin/named/query.c: fix logic
    - Patch backported from 9.8.3-P4
    - CVE-2012-5166

 -- Philipp Kern <pkern@debian.org>  Sun, 28 Oct 2012 20:28:11 +0100

bind9 (1:9.8.1.dfsg.P1-4.2) unstable; urgency=high

  * Non-maintainer upload by the Security Team.
  * Fix denial of service vulnerability triggered
    through an assert because of using bad cache
    (CVE-2012-3817; Closes: #683259).

 -- Nico Golde <nion@debian.org>  Mon, 30 Jul 2012 20:56:10 +0200

bind9 (1:9.8.1.dfsg.P1-4.1) unstable; urgency=high

  * Non-maintainer upload by the Security Team.
  * SECURITY UPDATE: ghost domain names attack
    - lib/dns/rbtdb.c: Restrict the TTL of NS RRset to no more than that
      of the old NS RRset when replacing it.
    - Patch backported from 9.8.2.
    - CVE-2012-1033
  * SECURITY UPDATE: denial of service via zero length rdata handling
    - lib/dns/rdata.c,lib/dns/rdataslab.c: use sentinel pointer for
      duplicate rdata.
    - Patch backported from 9.8.3-P1.
    - CVE-2012-1667

 -- Luk Claes <luk@debian.org>  Wed, 20 Jun 2012 15:26:09 -0400

bind9 (1:9.8.1.dfsg.P1-4) unstable; urgency=low

  [Christoph Egger]

  * define _GNU_SOURCE on kfreebsd et al.  Closes: #658201

  [LaMont Jones]

  * chmod typo in postinst.  LP: #980798
  * Correctly order debhelper bits in postrm.  Closes: #661040

 -- LaMont Jones <lamont@debian.org>  Fri, 13 Apr 2012 12:09:24 -0600

bind9 (1:9.8.1.dfsg.P1-3) unstable; urgency=low

  [Zlatan Todoric]

  * fixed Serbian latin translation of debconf template.  Closes: #634951

  [Peter Eisentraut]

  * Add support for "status" action to lwresd init script.  Closes: #651540

  [Bjørn Steensrud]

  * NB Translations.  Closes: #654454

  [LaMont Jones]

  * Default to run_resolvconf=false.  LP: #933723
  * Deliver named.conf.options on fresh install.  Closes: #657042  LP: #920202
  * Do not deliver /usr/share/bind9/bind9-default.md5sum in the bind9 deb. 
    Closes: #620007  LP: #681536
  * Deliver and use /etc/apparmor.d/local/usr.sbin.named for local overrides.
    LP: #929563

 -- LaMont Jones <lamont@debian.org>  Fri, 17 Feb 2012 14:40:29 -0800

bind9 (1:9.8.1.dfsg.P1-2) unstable; urgency=low

  * Deliver named.conf.options on fresh install.  Closes: #657042  LP: #920202

 -- LaMont Jones <lamont@debian.org>  Wed, 25 Jan 2012 03:55:21 -0700

bind9 (1:9.8.1.dfsg.P1-1) unstable; urgency=low

  [Internet Software Consortium, Inc]

  * 9.8.1-P1
    -  Cache lookup could return RRSIG data associated with nonexistent
       records, leading to an assertion failure.

  [LaMont Jones]

  * add a readme entry for DNSSEC-by-default
  * Failed to install due to chgrp on non-existant directory.  Closes: #647598
  * ack NMU: l10n issues

 -- LaMont Jones <lamont@debian.org>  Wed, 18 Jan 2012 10:44:14 -0700

bind9 (1:9.8.1.dfsg-1.1) unstable; urgency=low

  * Non-maintainer upload.
  * Fix pending l10n issues. Debconf translations:
    - Danish (Joe Hansen).  Closes: #619302
    - Korean (강민지).  Closes: #632006, #632016
    - Serbian (FULL NAME).  Closes: #634886

 -- Christian Perrier <bubulle@debian.org>  Sat, 03 Dec 2011 17:22:12 +0100

bind9 (1:9.8.1.dfsg-1) unstable; urgency=low

  [Internet Software Consortium, Inc]

  * New upstream release

  [LaMont Jones]

  * cleanup the messages around killing named
  * enable dnssec validation: deliver named.conf.options outside of
    conffiledom, and update if able, complain and do not update if not
    Closes: #516979
  * typo in min-ncache-ttl processing
  * disable dlz until we get a patch to make it build again

  [Jay Ford]

  * Fix "waiting for pid $pid to die" loop to not be infinite.  Closes: #570852

 -- LaMont Jones <lamont@debian.org>  Tue, 01 Nov 2011 16:39:19 -0600

bind9 (1:9.8.0.dfsg.P1-0) unstable; urgency=low

  [Internet Software Consortium, Inc]

  * 9.8.0-P1

  [LaMont Jones]

  * soname changes

 -- LaMont Jones <lamont@debian.org>  Fri, 13 May 2011 03:46:22 -0600

bind9 (1:9.7.4.dfsg-0) unstable; urgency=low

  * New upstream

 -- LaMont Jones <lamont@debian.org>  Sun, 21 Aug 2011 04:43:16 -0600

bind9 (1:9.7.3.dfsg-1ubuntu4) oneiric; urgency=low

  * debian/apparmor-profile: Allow /var/run and /run. (LP: #810270)

 -- Martin Pitt <martin.pitt@ubuntu.com>  Thu, 14 Jul 2011 15:15:45 +0200

bind9 (1:9.7.3.dfsg-1ubuntu3) oneiric; urgency=low

  * SECURITY UPDATE: denial of service via specially crafted packet
    - lib/dns/include/dns/rdataset.h, lib/dns/{masterdump,message,ncache,
      nsec3,rbtdb,rdataset,resolver,validator}.c: Use an rdataset attribute
      flag to indicate negative-cache records rather than using rrtype 0.
    - Patch backported from 9.7.3-P3.
    - CVE-2011-2464

 -- Marc Deslauriers <marc.deslauriers@ubuntu.com>  Tue, 05 Jul 2011 08:33:30 -0400

bind9 (1:9.7.3.dfsg-1ubuntu2.1) natty-security; urgency=low

  * SECURITY UPDATE: denial of service via off-by-one
    - lib/dns/ncache.c: correctly validate length.
    - Patch backported from 9.7.3-P1.
    - CVE-2011-1910

 -- Marc Deslauriers <marc.deslauriers@ubuntu.com>  Fri, 27 May 2011 12:50:40 -0400

bind9 (1:9.7.3.dfsg-1ubuntu2) natty; urgency=low

  * debian/rules, configure, contrib/dlz/config.dlz.in: use
    DEB_HOST_MULTIARCH so we can find multiarch libraries and fix FTBFS.
    (LP: #745642)

 -- Marc Deslauriers <marc.deslauriers@ubuntu.com>  Wed, 30 Mar 2011 10:19:37 -0400

bind9 (1:9.7.3.dfsg-1ubuntu1) natty; urgency=low

  * debian/bind9-default.md5sum:
    - updated to reflect the default md5sum in maverick and natty, this
      avoids a bogus /etc/default/bind9.dpkg-dist file
      (LP: #556332)

 -- Michael Vogt <michael.vogt@ubuntu.com>  Tue, 29 Mar 2011 10:13:11 +0200

bind9 (1:9.7.3.dfsg-1) unstable; urgency=low

  [Peter Palfrader]

  * Add db-4.6 to bdb_libnames in dlz/config.dlz.in so that it finds the right
    db.

  [Internet Systems Consortium, Inc]

  * 9.7.3 - Closes: #612287

  [Mahyuddin Susanto]

  * Updated Indonesian debconf templates.  Closes: #608559

  [LaMont Jones]

  * soname changes

 -- LaMont Jones <lamont@debian.org>  Wed, 23 Feb 2011 09:14:36 -0700

bind9 (1:9.7.3.dfsg~rc1-1) unstable; urgency=low

  [Internet Software Consortium, Inc]

  * New upstream

  [Peter Palfrader]

  * Add db-4.6 to bdb_libnames in dlz/config.dlz.in so that it finds the right
    db.

  [Mahyuddin Susanto]

  * Updated Indonesian debconf templates.  Closes: #608559

  [LaMont Jones]

  * soname changes for new upstream

 -- LaMont Jones <lamont@debian.org>  Fri, 04 Feb 2011 21:20:05 -0700

bind9 (1:9.7.2.dfsg.P3-1) unstable; urgency=high

  [ISC]
  * Fix denial of service via ncache entry and a rrsig for the
    same type (CVE-2010-3613)
  * answers were incorrectly marked as insecure during key algorithm
    rollover (CVE-2010-3614)
  * Using "allow-query" in the "options" or "view" statements to
    restrict access to authoritative zones had no effect.
    (CVE-2010-3615)

  [LaMont Jones]

  * Adjust indentation for dpkg change.  Closes: #597171

 -- LaMont Jones <lamont@debian.org>  Wed, 01 Dec 2010 16:32:48 -0700

bind9 (1:9.7.2.dfsg.P2-3) unstable; urgency=low

  [LaMont Jones]

  * Adjust indentation for dpkg change.  Closes: #597171
  * acknowledge and incorporate ubuntu change.

 -- LaMont Jones <lamont@debian.org>  Fri, 26 Nov 2010 05:18:43 -0700

bind9 (1:9.7.2.dfsg.P2-2ubuntu1) natty; urgency=low

  [ Andres Rodriguez ]
  * Add apport hook (LP: #533601):
    - debian/bind9.apport: Added.

  [ Martin Pitt ]
  * debian/rules: Install Apport hook when building on Ubuntu.

 -- Martin Pitt <martin.pitt@ubuntu.com>  Fri, 26 Nov 2010 10:50:17 +0100

bind9 (1:9.7.2.dfsg.P2-2) unstable; urgency=low

  [Roy Jamison]

  * lib/isc/unix/resource.c was missing inttypes.h include.  LP: #674199

 -- LaMont Jones <lamont@debian.org>  Fri, 12 Nov 2010 10:52:32 -0700

bind9 (1:9.7.2.dfsg.P2-1) unstable; urgency=low

  [Joe Dalton]

  * Add Danish translation of debconf templates.  Closes: #599431

  [Internet Software Consortium, Inc]

  * v9.7.2-P2

  [José Figueiredo]

  * Add Brazilian Portuguese debconf templates translation.  Closes: #597616

  [LaMont Jones]

  * drop this v3 (quilt) source format idea.  Closes: #589916

 -- LaMont Jones <lamont@debian.org>  Sun, 10 Oct 2010 19:01:57 -0600

bind9 (1:9.7.1.dfsg.P2-2) unstable; urgency=low

  * Correct conflicts for bind9-host

 -- LaMont Jones <lamont@debian.org>  Fri, 16 Jul 2010 05:24:38 -0600

bind9 (1:9.7.1.dfsg.P2-1) unstable; urgency=low

  [Internet Software Consortium, Inc]

  * Temporarily and partially disable change 2864 because it would cause
    inifinite attempts of RRSIG queries.  This is an urgent care fix; we'll
    revisit the issue and complete the fix later.  [RT #21710]
  * Temporarially rollback change 2748. [RT #21594]
  * Named failed to accept uncachable negative responses from insecure zones.
    [RT# 21555]

  [LaMont Jones]

  * freshen copyright file

 -- LaMont Jones <lamont@debian.org>  Thu, 15 Jul 2010 15:07:54 -0600

bind9 (1:9.7.1.dfsg.0-1) unstable; urgency=low

  * Repack to drop zkt/doc/{draft,rfc}*  Closes: #588055

 -- LaMont Jones <lamont@debian.org>  Mon, 05 Jul 2010 07:21:34 -0600

bind9 (1:9.7.1.dfsg-2) unstable; urgency=low

  [Regid Ichira]

  * explicitly add nsupdate to dynamic updates in README.Debian. 
    Closes: #577398

  [LaMont Jones]

  * Cleanup bind9-host description.  Closes: #579421
  * switch to 3.0 (quilt) source format, but not to quilt.  Closes: #578210

  [Stephen Gran]

  * updated geoip patch for ipv6, based on work by John 'Warthog9' Hawley
    <warthog9@eaglescrag.net>.  Closes: #584603

 -- LaMont Jones <lamont@debian.org>  Fri, 02 Jul 2010 08:19:29 -0600

bind9 (1:9.7.1.dfsg-1) unstable; urgency=low

  [Internet Software Consortium, Inc]

  * 9.7.1

  [LaMont Jones]

  * Add freebsd support.  Closes: #578447
  * soname changes
  * freshen root cache.  LP: #596363

 -- LaMont Jones <lamont@debian.org>  Mon, 21 Jun 2010 09:53:30 -0600

bind9 (1:9.7.0.dfsg.P1-1) unstable; urgency=low

  [Internet Software Consortium, Inc]

  * 9.7.0-P1
    - 2852. [bug] Handle broken DNSSEC trust chains better. [RT #15619]

 -- LaMont Jones <lamont@debian.org>  Wed, 17 Mar 2010 08:06:42 -0600

bind9 (1:9.7.0.dfsg.1-1) unstable; urgency=low

  [Niko Tyni]

  * fix mips/mipsel startup.  Closes: #516616

  [LaMont Jones]

  * ignore failures due to a lack of /etc/bind/named.conf*.  LP: #422968
  * ldap API changed regarding % sign.  LP: #227344
  * Drop more rfc and draft files.  Closes: #572606
  * update config.guess, config.sub.  Closes: #572528

 -- LaMont Jones <lamont@debian.org>  Fri, 12 Mar 2010 14:56:08 -0700

bind9 (1:9.7.0.dfsg-2) unstable; urgency=low

  [Aurelien Jarno]

  * kfreebsd has linux threads.  Closes: #470500

  [LaMont Jones]

  * do not error out on initial install.  Closes: #572443

 -- LaMont Jones <lamont@debian.org>  Thu, 04 Mar 2010 09:32:13 -0700

bind9 (1:9.7.0.dfsg-1) unstable; urgency=low

  * New upstream release

 -- LaMont Jones <lamont@debian.org>  Wed, 17 Feb 2010 14:53:36 -0700

bind9 (1:9.7.0.dfsg~rc2-1) experimental; urgency=low

  * New upstream release

 -- LaMont Jones <lamont@debian.org>  Thu, 28 Jan 2010 05:46:50 -0700

bind9 (1:9.7.0.dfsg~b3-2) experimental; urgency=low

  * merge changes from 9.6.1.dfsg.P2-1
  * meta: drop verisoned depends from library packages, for less upgrade pain
  * apparmor: allow named to create /var/run/named/session.key

 -- LaMont Jones <lamont@debian.org>  Sun, 06 Dec 2009 11:46:17 -0700

bind9 (1:9.7.0.dfsg~b3-1) experimental; urgency=low

  [Internet Software Consortium, Inc]

  * 9.7.0b3

  [LaMont Jones]

  * Merge remote branch 'origin/master'
  * soname changes

 -- LaMont Jones <lamont@debian.org>  Mon, 30 Nov 2009 21:07:58 -0700

bind9 (1:9.6.1.dfsg.P2-1) unstable; urgency=low

  [Internet Software Consortium, Inc]

  * 9.6.1-P2
    - When validating, track whether pending data was from the
      additional section or not and only return it if validates
      as secure. [RT #20438] CVE-2009-4022

  [LaMont Jones]

  * prerm: do not stop named on upgrade.  Closes: #542888
  * Drop some RFCs that crept into the diff.
  * meta: add ${misc:Depends}
  * lintian: update config.guess, config.sub in idnkit-1.0 tree
  * dnsutils: remove pre-sarge dpkg-divert calls in postinst
  * meta: soname changes
  * l10n: missing newline in pofile.

 -- LaMont Jones <lamont@debian.org>  Fri, 27 Nov 2009 10:07:10 -0700

bind9 (1:9.7.0.dfsg~b2-2) experimental; urgency=low

  * dnsutils: remove pre-sarge dpkg-divert calls in postinst

 -- LaMont Jones <lamont@debian.org>  Tue, 17 Nov 2009 22:42:40 -0600

bind9 (1:9.7.0.dfsg~b2-1) experimental; urgency=low

  [Internet Software Consortium, Inc]

  * 9.7.0b2

  [LaMont Jones]

  * /etc/bind/bind.keys need not be executable.
  * bind9: drop old stale code from postinst
  * prerm: do not stop named on upgrade.  Closes: #542888
  * Drop some RFCs that crept into the diff.
  * meta: add ${misc:Depends}
  * lintian: update config.guess, config.sub in idnkit-1.0 tree
  * l10n: missing newline in pofile.

 -- LaMont Jones <lamont@debian.org>  Mon, 16 Nov 2009 18:53:24 -0700

bind9 (1:9.7.0~a1.dfsg-0) experimental; urgency=low

  [Internet Software Consortium, Inc]

  * 9.7.0a1

 -- LaMont Jones <lamont@debian.org>  Wed, 24 Jun 2009 15:10:08 -0600

bind9 (1:9.6.1.dfsg.P1-3) unstable; urgency=low

  * Build-Depend on the fixed libgeoip-dev.  Closes: #540973

 -- LaMont Jones <lamont@debian.org>  Mon, 17 Aug 2009 06:53:11 -0600

bind9 (1:9.6.1.dfsg.P1-2) unstable; urgency=low

  [Jamie Strandboge]

  * reload individual named profile, not all of apparmor.  LP: #412751

  [Guillaume Delacour]

  * bind9 did not purge cleanly.  Closes: #497959

  [LaMont Jones]

  * postinst: do not append a blank line to /etc/default/bind9. 
    Closes: #541469
  * init.d stop needs to not error out.  LP: #398033
  * meta: fix build-depends.  Closes: #539230

 -- LaMont Jones <lamont@debian.org>  Fri, 14 Aug 2009 17:03:31 -0600

bind9 (1:9.6.1.dfsg.P1-1) unstable; urgency=low

  [Internet Software Consortium, Inc]

  * A specially crafted update packet will cause named to exit. 
    CVE-2009-0696, CERT VU#725188.  Closes: #538975

  [InterNIC]

  * Update db.root hints file.

  [LaMont Jones]

  * Move default zone definitions from named.conf to named.conf.default-zones.
     Closes: #492308
  * use start-stop-daemon if rndc stop fails.  Closes: #536487
  * lwresd: pidfile name was wrong in init script.  Closes: #527137

 -- LaMont Jones <lamont@debian.org>  Tue, 28 Jul 2009 22:03:14 -0600

bind9 (1:9.6.1.dfsg-2) unstable; urgency=low

  * ia64: fix atomic.h

 -- LaMont Jones <lamont@debian.org>  Tue, 23 Jun 2009 01:56:35 -0600

bind9 (1:9.6.1.dfsg-1) unstable; urgency=low

  [Internet Software Consortium, Inc]

  * 9.6.1

 -- LaMont Jones <lamont@debian.org>  Mon, 22 Jun 2009 14:33:20 -0600

bind9 (1:9.6.0.dfsg.P1-3) unstable; urgency=low

  [Martin Zobel-Helas]

  * GEO-IP Patch from
    git://git.kernel.org/pub/scm/network/bind/bind-geodns.git.  Closes: #395191

  [LaMont Jones]

  * Remove /var/lib/bind on purge.  Closes: #527613
  * Build-Depend: libdb-dev (>4.6).  Closes: #527877, #528772
  * init.d: detect rndc errors better.  LP: #380962
  * init.d: clean up exit status.  Closes: #523454
  * Enable pkcs11 support, and then Revert - causes assertion failures
    c.f.: #516552

 -- LaMont Jones <lamont@debian.org>  Mon, 22 Jun 2009 13:58:32 -0600

bind9 (1:9.6.0.dfsg.P1-2) unstable; urgency=low

  * random_1 broke memory usage assertions.

 -- LaMont Jones <lamont@debian.org>  Thu, 23 Apr 2009 05:15:45 -0600

bind9 (1:9.6.0.dfsg.P1-1) experimental; urgency=low

  [Michael Milligan]

  * Add min-cache-ttl and min-ncache-ttl keywords

  [LaMont Jones]
  
  * Fix merge errors from 9.6.0.dfsg.P1-0

 -- LaMont Jones <lamont@debian.org>  Fri, 20 Mar 2009 15:50:50 -0600

bind9 (1:9.6.0.dfsg.P1-0) experimental; urgency=low

  [Internet Software Consortium, Inc]

  * 9.6.0-P1

  [LaMont Jones]

  * meta: fix override disparity
  * meta: soname package fixups for 9.6.0
  * meta: update Standards-Version: 3.7.3.0
  * upstream now uses a bind subdir.  Closes: #212659

  [Sven Joachim]

  * meta: pass host and build into configure for hybrid build machines. 
    Closes: #515110

 -- LaMont Jones <lamont@debian.org>  Fri, 20 Mar 2009 11:54:55 -0600

bind9 (1:9.5.1.dfsg.P1-3) unstable; urgency=low

  * package -2 for unstable

 -- LaMont Jones <lamont@debian.org>  Wed, 18 Mar 2009 09:40:18 -0600

bind9 (1:9.5.1.dfsg.P1-2) stable; urgency=low

  [Juhana Helovuo]

  * fix atomic operations on alpha.  Closes: #512285

  [Dann Frazier]

  * fix atomic operations on ia64.  Closes: #520179

  [LaMont Jones]

  * build-conflict: libdb4.2-dev.  Closes: #515074, #507013

  [localization folks]

  * l10n: Basque debconf template.  Closes: #516549 (Piarres Beobide)

 -- LaMont Jones <lamont@debian.org>  Wed, 18 Mar 2009 05:30:22 -0600

bind9 (1:9.5.1.dfsg.P1-1) unstable; urgency=low

  * New upstream patch release
    - supportable version of fix from 9.5.0.dfsg.P2-5.1
    - CVE-2009-0025:  Closes: #511936
    - 2475: Overly agressive cache entry removal.  Closes: #511768
    - other bug fixes worthy of patch-release inclusion

 -- LaMont Jones <lamont@debian.org>  Mon, 26 Jan 2009 10:33:42 -0700

bind9 (1:9.5.0.dfsg.P2-5.1) unstable; urgency=low

  * Non-maintainer upload.
  * Apply upstream ACL fixes from 9.5.1 to fix RC bug. Patch was provided
    by Evan Hunt (upstream bind9 developer) after Emmanuel Bouthenot
    contacted him. Closes: #496954, #501800.
  * Remove obsolete dh_installmanpages invocation which was adding
    unwanted manual pages to bind9. Closes: #486196.

 -- Ben Hutchings <ben@decadent.org.uk>  Fri, 02 Jan 2009 16:51:42 +0000

bind9 (1:9.5.0.dfsg.P2-5) unstable; urgency=low

  [ISC]

  * 2463: IPv6 Advanced Socket API broken on linux.  LP: #249824

  [Jamie Strandboge]

  * apparmor: add capability sys_resource
  * apparmor: add krb keytab access.  LP: #277370

  [LaMont Jones]

  * apparmor: allow proc/*/net/if_inet6 read access too.  LP: #289060
  * apparmor: add /var/log/named/* entries.  LP: #294935

  [Ben Hutchings]

  * meta: Add dependency of bind9 on net-tools (ifconfig used in init script)
  * meta: Fix bind9utils Depends.
  * meta: fix typo in package description

  [localization folks]

  * l10n: add polish debconf translations.  Closes: #506856 (L)

 -- LaMont Jones <lamont@debian.org>  Sun, 07 Dec 2008 21:03:29 -0700

bind9 (1:9.5.0.dfsg.P2-4) unstable; urgency=low

  * meta: fix typo in Depends: lsb-base.  Closes: #501365

 -- LaMont Jones <lamont@debian.org>  Tue, 07 Oct 2008 17:20:11 -0600

bind9 (1:9.5.0.dfsg.P2-3) unstable; urgency=low

  [LaMont Jones]

  * enable largefile support.  Closes: #497040

  [localization folks]

  * l10n: Dutch translation.  Closes: #499977 (Paul Gevers)
  * l10n: simplified chinese debconf template.  Closes: #501103 (LI Daobing)
  * l10n: Update spanish template.  Closes: #493775 (Ignacio Mondino)

 -- LaMont Jones <lamont@debian.org>  Sun, 05 Oct 2008 20:20:00 -0600

bind9 (1:9.5.0.dfsg.P2-2) unstable; urgency=low

  [Kees Cook]

  * debian/{control,rules}: enable PIE hardening (from -1ubuntu1)

  [Nicolas Valcárcel]

  * Add ufw integration (from -1ubuntu2)

  [Dustin Kirkland]

  * use pid file in init.d/bind9 status.  LP: #247084

  [LaMont Jones]

  * dig: add -DDIG_SIGCHASE to compile options.  LP: #257682
  * apparmor profile: add /var/log/named

  [Nikita Ofitserov]

  * ipv6 support requires _GNU_SOURCE definition.  LP: #249824

 -- LaMont Jones <lamont@debian.org>  Thu, 28 Aug 2008 23:08:36 -0600

bind9 (1:9.5.0.dfsg.P2-1) unstable; urgency=low

  [LaMont Jones]

  * default to using resolvconf if it is installed
  * fix sonames and dependencies.  Closes: #149259, #492418
  * Do not build-depend libcap2-dev on non-linux.  Closes: #493392
  * drop unused query-loc manpage.  Closes: #492564
  * lwresd: Deliver /etc/bind directory.  Closes: #490027
  * fix query-source comment in default install

  [Internet Software Consortium, Inc]

  * 9.5.0-P2.  Closes: #492949

  [localization folks]

  * l10n: Spanish debconf translation.  Closes: #492425 (Ignacio Mondino)
  * l10n: Swedish debconf templates.  Closes: #491369 (Martin Ågren)
  * l10n: Japanese debconf translations.  Closes: #492048 (Hideki Yamane
    (Debian-JP))
  * l10n: Finnish translation.  Closes: #490630 (Esko Arajärvi)
  * l10n: Italian debconf translations.  Closes: #492587 (Alessandro Vietta)

 -- LaMont Jones <lamont@debian.org>  Sat, 02 Aug 2008 14:20:20 -0600

bind9 (1:9.5.0.dfsg.P1-2) unstable; urgency=low

  * Revert "meta: merge the mess of single-lib packages back into one large
    one." - That way lies madness and pain.
  * init.d/bind9: implement status function.  LP: #203169

 -- LaMont Jones <lamont@debian.org>  Tue, 08 Jul 2008 21:56:58 -0600

bind9 (1:9.5.0.dfsg.P1-1) unstable; urgency=low

  * Repackage 9.5.0.dfsg-5 with the -P1 tarball.

 -- LaMont Jones <lamont@debian.org>  Tue, 08 Jul 2008 15:06:07 -0600

bind9 (1:9.5.0.dfsg-5) unstable; urgency=low

  [Internet Software Consortium, Inc]

  * Randomize UDP query source ports to improve forgery resilience.
    (CVE-2008-1447)                                                                              

  [LaMont Jones]

  * add build-depends: texlive-latex-base, xsltproc, remove Bv9ARM.pdf in clean
  * fix sonames
  * drop unneeded build-deps, since we do not actually deliver B9vARM.pdf
  * meta: cleanup libbind9-41 Provides/Conflicts
  * build: fix sonames for new libraries
  * postinst: really restart bind/lwresd in postinst

 -- LaMont Jones <lamont@debian.org>  Sun, 06 Jul 2008 21:34:18 -0600

bind9 (1:9.5.0.dfsg-4) unstable; urgency=low

  [LaMont Jones]

  * control: fix dnsutils description to avoid list reformatting. 
    Closes: #480317
  * lwresd: restart in postinst.  Closes: #486481
  * meta: merge the mess of single-lib packages back into one large one.
  * apparmor: allow bind to create files in /var/{lib,cache}/bind
  * build: drop .la files.  Closes: #486969
  * build: drop the extra lib path from the library-package merge
  * meta: liblwres40 does not conflict with the libbind9-40-provided libbind0

  [localization folks]

  * l10n: German debconf translation.  Closes: #486547 (Helge Kreutzmann)
  * l10n: Indonesian debconf translations.  Closes: #486503 (Arief S Fitrianto)
  * l10n: Slovak po-debconf translation Closes: #488905 (helix84)
  * l10n: Turkish debconf template.  Closes: #486479 (Mert Dirik)

 -- LaMont Jones <lamont@debian.org>  Mon, 30 Jun 2008 11:22:05 -0600

bind9 (1:9.4.2-12) unstable; urgency=low

  * apparmor: allow bind to create files in /var/{lib,cache}/bind

 -- LaMont Jones <lamont@debian.org>  Mon, 30 Jun 2008 11:17:53 -0600

bind9 (1:9.4.2-11) unstable; urgency=low

  * apparmor: add dnscvsutil package files
  * lwresd Depends: adduser
  * control: fix dnsutils description to avoid list reformatting. 
    Closes: #480317

 -- LaMont Jones <lamont@debian.org>  Tue, 17 Jun 2008 21:30:12 -0600

bind9 (1:9.5.0.dfsg-3) unstable; urgency=low

  [LaMont Jones]

  * bind9utils Depends: libbind9-40.  Closes: #486194
  * bind9 should not deliver manpages for nonexistant binaries. 
    Closes: #486196

  [localization folks]

  * l10n: Vietnamese debconf templates translation update.  Closes: #486185
    (Clytie Siddall)
  * l10n: Russian debconf templates translation.  Closes: #486191 (Yuri Kozlov)
  * l10n: Galician debconf template.  Closes: #486215 (Jacobo Tarrio)
  * l10n: French debconf templates.  Closes: #486325 (CALARESU Luc)
  * l10n: Czech debconf translation.  Closes: #486337 (Miroslav Kure)
  * l10n: Updated Portuguese translation.  Closes: #486267 (Traduz -
    Portuguese Translation Team)

 -- LaMont Jones <lamont@debian.org>  Sun, 15 Jun 2008 18:25:02 -0600

bind9 (1:9.5.0.dfsg-2) unstable; urgency=low

  [Tim Spriggs]

  * init.d: Nexenta has different ifconfig arguments

  [LaMont Jones]

  * templates rework from debian-l10n-english
  * reload named when an interface goes up or down.  LP: #226495
  * build: need to create the directories for interface restart triggering
  * Build-Depends: libcap2-dev.  Closes: #485747
  * Leave named running during update.  Closes: #453765
  * Fix path to uname, cleaning up the nexenta checks.
  * l10n: avoid double-question in templates.

  [localization folks]

  * l10n: Vietnamese debconf translations.  Closes: #483911 (Clytie Siddall)
  * l10n: Portuguese debconf translations.  Closes: #483872 (Traduz -
    Portuguese Translation Team)

 -- LaMont Jones <lamont@debian.org>  Fri, 13 Jun 2008 16:54:42 -0600

bind9 (1:9.5.0.dfsg-1) unstable; urgency=low

  [LaMont Jones]

  * manpages: fix references that should say /etc/bind
  * meta: build-depend libxml2-dev for statistics support

 -- LaMont Jones <lamont@debian.org>  Sat, 31 May 2008 12:17:21 -0600

bind9 (1:9.5.0.dfsg-0) experimental; urgency=low

  [Internet Software Consortium, Inc]

  * 9.5.0 release

  [LaMont Jones]

  * Only use capabilities if they are present: reprise.  Closes: #360339, #212226
  * control: fix dnsutils description to avoid list reformatting.  Closes: #480317
  * build: use the correct directories in dh_shlibdeps invocation
  * build: turn on dlz.  No pgsql or mysql support yet.  LP: #227344

 -- LaMont Jones <lamont@debian.org>  Thu, 29 May 2008 22:05:19 -0600

bind9 (1:9.5.0~rc1-2~0ubuntu2) intrepid; urgency=low

  * build: use the correct directories in dh_shlibdeps invocation
  * build: turn on dlz.  LP: #227344

 -- LaMont Jones <lamont@ubuntu.com>  Tue, 27 May 2008 21:43:06 -0600

bind9 (1:9.5.0~rc1-2~0ubuntu1) intrepid; urgency=low

  * Upload what will become (maybe an ancestor of) -2 to intrepid.
    - Only use capabilities if they are present: reprise.  Closes: #360339, #212226
    - control: fix dnsutils description to avoid list reformatting.  Closes: #480317

 -- LaMont Jones <lamont@ubuntu.com>  Mon, 26 May 2008 11:46:27 -0600

bind9 (1:9.5.0~rc1-1) experimental; urgency=low

  [Patrick Winnertz]

  * postinst: make add debconf support.  Closes: #473460

  [Jamie Strandboge]

  * debian/bind9.preinst: Apparmor force-complain on upgrade without
    existing profile.  LP: #204658

  [LaMont Jones]

  * bind9utils: fix typos in .install
  * host: manpage inaccurately describes default query.  LP: #203087
  * apparmor: add dnscvsutil package files
  * Revert "Only use capabilities if they are present." for merge of 9.5.0rc1.
  * soname: libdns41 -> 42
  * fix typos in debconf patch, #473460
  * cleanup more files in clean target
  * lwresd Depends: adduser

 -- LaMont Jones <lamont@debian.org>  Thu, 15 May 2008 17:59:54 -0600

bind9 (1:9.5.0~b2-2) experimental; urgency=low

  * meta: add bind9utils binary package, with various useful utilities.  Closes: #151957, #130445, #160483

 -- LaMont Jones <lamont@debian.org>  Thu, 03 Apr 2008 07:01:42 -0600

bind9 (1:9.4.2-10) unstable; urgency=low

  [Jamie Strandboge]

  * debian/bind9.preinst: AA force-complain on upgrade without existing
    profile.  LP: #204658

  [LaMont Jones]

  * host: manpage inaccurately describes default query.  LP: #203087

 -- LaMont Jones <lamont@debian.org>  Tue, 08 Apr 2008 22:45:57 -0600

bind9 (1:9.4.2-9) unstable; urgency=low

  * apparmor: allow subdirs in {/etc,/var/cache,/var/lib}/bind
  * apparmor: make profile match README.Debian

 -- LaMont Jones <lamont@debian.org>  Tue, 01 Apr 2008 21:13:05 -0600

bind9 (1:9.4.2-8) unstable; urgency=low

  [ISC]

  * CVE-2008-0122: off by one error in (unused) inet_network function.
    Closes: #462783  LP: #203476

  [Michael Milligan]

  * Fix min-cache-ttl and min-ncache-ttl keywords

  [Jamie Strandboge]

  * apparmor: force complain-mode for apparmor on certain upgrades.  LP: #203528
  * debian/bind9.postrm: purge /etc/apparmor.d/force-complain/usr.sbin.named

 -- LaMont Jones <lamont@debian.org>  Tue, 18 Mar 2008 18:35:15 -0600

bind9 (1:9.4.2-7) unstable; urgency=low

  [Jamie Strandboge]

  * Allow rw access to /var/lib/bind/* in apparmor-profile.  LP: #201954

  [LaMont Jones]

  * Drop root-delegation comments from named.conf.  Closes: #217829, #297219

 -- LaMont Jones <lamont@debian.org>  Sat, 15 Mar 2008 09:48:10 -0600

bind9 (1:9.4.2-6) unstable; urgency=low

  * Correct apparmor profile filename.  LP: #200739

 -- LaMont Jones <lamont@debian.org>  Mon, 10 Mar 2008 14:28:01 -0600

bind9 (1:9.4.2-5) unstable; urgency=low

  * add "order random_1" support (return one random RR)
  * Fix doc pathnames in README.Debian.  Closes: #266891
  * Add AAAA ::1 entry to db.local.  Closes: #230088

 -- LaMont Jones <lamont@debian.org>  Mon, 10 Mar 2008 13:51:28 -0600

bind9 (1:9.5.0~b2-1) experimental; urgency=low

  [Thiemo Seufer]

  * mips:atomic.h: improve implementation of atomic ops, fix mips{el,64}

  [LaMont Jones]

  * manpages: call it /etc/bind/named.conf throughout, and typos.  Closes: #419750
  * named.conf.5: correct filename.  Closes: #428015
  * manpages: fix typo errors.  Closes: #395834
  * Makefile.in: be explicit about library paths
  * build: Turn on GSS-TSIG support.  LP: #158197
  * build: soname changes
  * db.root: include AAAA RRs.  Closes: #464111
  * soname: lib{dns,isc}40 -> 41
  * meta: use binary:Version instead of Source-Version

  [Andreas John]

  * Only use capabilities if they are present.  Closes: #360339, #212226

 -- LaMont Jones <lamont@debian.org>  Sat, 23 Feb 2008 08:06:17 -0700

bind9 (1:9.4.2-4) unstable; urgency=low

  * incorporate ubuntu apparmor change from Jamie Strandboge,
    with changes:
    - Add apparmor profile, reload apparmor profile on config
    - Add a note about apparmor to README.Debian
    - conflicts/replaces old apparmor versions
  * db.root: include AAAA RRs.  Closes: #464111
  * Don't die when /var/lib/bind already exists.  LP: #191685
  * build: turn on optimization.  Closes: #435194

 -- LaMont Jones <lamont@debian.org>  Fri, 22 Feb 2008 22:05:25 -0700

bind9 (1:9.4.2-3ubuntu1) hardy; urgency=low

  * add AppArmor profile
    + debian/apparmor-profile
    + debian/bind9.postinst: Reload AA profile on configuration
  * updated debian/README.Debian for note on AppArmor
  * debian/control: Replaces apparmor-profiles << 2.1+1075-0ubuntu4 as we
    should now take control
  * debian/control: Conflicts with apparmor-profiles << 2.1+1075-0ubuntu4
    to make sure that if earlier version of apparmor-profiles gets installed
    it won't overwrite our profile
  * Modify Maintainer value to match the DebianMaintainerField
    specification.

 -- Jamie Strandboge <jamie@ubuntu.com>  Wed, 13 Feb 2008 17:30:45 +0000

bind9 (1:9.4.2-3) unstable; urgency=low

  * don't run rndc-confgen when it's not there.  Closes: #459551
  * control: drop use of ${Source-Version}

 -- LaMont Jones <lamont@debian.org>  Mon, 07 Jan 2008 10:16:06 -0700

bind9 (1:9.4.2-2) unstable; urgency=low

  * init.d: add --oknodo to start-stop-daemon.  Closes: #411881
  * init: LSB dependency info.  Closes: #459421, #448006
  * meta: bind9 Suggests: resolvconf.  Closes: #252285
  * bind9: deliver /var/lib/bind directory, and document.
    Closes: #248771, #200253, #202981, #209022
  * lwresd: create bind user/group and rndc key if needed, at install.
    Closes: #190742
  * dnsutils: update long description.  Closes: #236901

 -- LaMont Jones <lamont@debian.org>  Sun, 06 Jan 2008 12:25:31 -0700

bind9 (1:9.4.2-1) unstable; urgency=low

  [Mike O'Connor]

  * bind9.init: LSB compliance.  Closes: #448006

  [Internet Software Consortium, Inc]

  * New release: 9.4.2

  [LaMont Jones]

  * soname shifts for new release

 -- LaMont Jones <lamont@debian.org>  Sat, 17 Nov 2007 10:50:07 -0700

bind9 (1:9.4.2~rc2-1) experimental; urgency=low

  * New upstream release

 -- LaMont Jones <lamont@debian.org>  Fri, 12 Oct 2007 18:33:57 -0600

bind9 (1:9.4.1-P1-4) unstable; urgency=low

  [Thomas Antepoth]

  * unix/socket.c: don't send to a socket with pending_send.  Closes: #430065

  [LaMont Jones]

  * document git repositories
  * db.root: l.root-servers.net changed IP address.  Closes: #449148  LP: #160176
  * init.d: if there are no networks configured, error out quickly

 -- LaMont Jones <lamont@debian.org>  Thu, 08 Nov 2007 21:31:55 -0700

bind9 (1:9.4.1-P1-3) unstable; urgency=low

  * Only deliver upstream changes with bind9-doc

 -- LaMont Jones <lamont@debian.org>  Thu, 04 Oct 2007 08:30:55 -0600

bind9 (1:9.4.1-P1-2) unstable; urgency=low

  * manpages: fix typo errors.  Closes: #395834
  * manpages: call it /etc/bind/named.conf throughout, and typos.  Closes: #419750
  * named.conf.5: correct filename.  Closes: #428015
  * bind9.NEWS: update version for ACL change doc.  Closes: #435225
  * build: don't have dnsutils deliver man pages that it shouldn't.  LP: #82178
  * nslookup.1: some of the manpage was not visible.  LP: #131415
  * document git repositories
  * unix/socket.c: don't send to a socket with pending_send.  Closes: #430065

 -- LaMont Jones <lamont@debian.org>  Wed, 03 Oct 2007 01:10:59 -0600

bind9 (1:9.4.1-P1-1) unstable; urgency=high

  * New upstream version, addresses CVE-2007-2926 and CVE-2007-2925 

 -- Bdale Garbee <bdale@gag.com>  Thu, 26 Jul 2007 16:41:50 -0600

bind9 (1:9.4.1-1) unstable; urgency=low

  * New upstream version

 -- LaMont Jones <lamont@debian.org>  Mon, 30 Apr 2007 16:59:05 -0600

bind9 (1:9.4.0-2) unstable; urgency=low

  * upload to unstable

 -- LaMont Jones <lamont@debian.org>  Tue, 10 Apr 2007 11:12:16 -0600

bind9 (1:9.4.0-1) experimental; urgency=low

  * New upstream version
  * more mipsel patch.  Closes: #406409

 -- LaMont Jones <lamont@debian.org>  Sun, 25 Feb 2007 11:44:11 -0700

bind9 (1:9.4.0~rc2-1) experimental; urgency=low

  * New upstream version.  Addresses CVE-2007-0493 CVE-2007-0494

 -- LaMont Jones <lamont@debian.org>  Thu, 25 Jan 2007 14:26:12 -0700

bind9 (1:9.4.0~rc1.0-3) experimental; urgency=low

  * add NEWS file talking about the change in defaults:
    As of bind 9.4, allow-query-cache and allow-recursion default to the
    builtin acls 'localnets' and 'localhost'.  If you are setting up a
    name server for a network, you will almost certainly need to change
    this.

    The change in default has been done to make caching servers less
    attractive as reflective amplifying targets for spoofed traffic.
    This still leaves authoritative servers exposed.

 -- LaMont Jones <lamont@debian.org>  Wed, 24 Jan 2007 09:35:06 -0700

bind9 (1:9.4.0~rc1.0-2) experimental; urgency=low

  * Fix mips64.  Closes: #406409

 -- LaMont Jones <lamont@debian.org>  Sun, 21 Jan 2007 15:32:27 -0700

bind9 (1:9.4.0~rc1.0-1) experimental; urgency=low

  * Broken orig.tar.gz.

 -- LaMont Jones <lamont@debian.org>  Thu, 28 Dec 2006 23:04:05 -0700

bind9 (1:9.4.0~rc1-1) experimental; urgency=low

  * New upstream

 -- LaMont Jones <lamont@debian.org>  Thu, 28 Dec 2006 19:00:37 -0700

bind9 (1:9.3.4-2etch2) stable-proposed-updates; urgency=low

  [Thomas Antepoth]

  * unix/socket.c: don't send to a socket with pending_send.  Closes: #430065

  [LaMont Jones]

  * document git repositories
  * db.root: l.root-servers.net changed IP address.  Closes: #449148

 -- LaMont Jones <lamont@debian.org>  Mon, 05 Nov 2007 19:48:23 -0700

bind9 (1:9.3.4-2etch1) stable-security; urgency=high

  * Fix DNS cache poisoning through predictable query IDs. (CVE-2007-2926)

 -- Moritz Muehlenhoff <jmm@debian.org>  Tue, 24 Jul 2007 22:09:35 +0000

bind9 (1:9.3.4-2) unstable; urgency=high

  * Actually really do the merge of 9.3.4.  Sigh.  Closes: #408925

 -- LaMont Jones <lamont@debian.org>  Mon, 29 Jan 2007 06:09:03 -0700

bind9 (1:9.3.4-1) unstable; urgency=high

  * New upstream version.  Addresses CVE-2007-0493 CVE-2007-0494

 -- LaMont Jones <lamont@debian.org>  Thu, 25 Jan 2007 14:31:09 -0700

bind9 (1:9.3.3-1) unstable; urgency=low

  * New upstream version

 -- LaMont Jones <lamont@debian.org>  Tue, 12 Dec 2006 23:31:51 -0700

bind9 (1:9.3.2-P1.0-1) unstable; urgency=low

  * Fix README.Debian to point to the URL.  Closes: #387437
  * Strip rfc's from orig.tar.gz.  Closes: #393359

 -- LaMont Jones <lamont@mmjgroup.com>  Mon, 16 Oct 2006 06:38:22 -0600

bind9 (1:9.3.2-P1-2) unstable; urgency=low

  * Fix init script output.  Closes: #354192
    Thanks to Joey Hess for the patch.
  * Default install should listen on ipv6 interfaces.  Closes: #382438

 -- LaMont Jones <lamont@debian.org>  Sat,  9 Sep 2006 19:01:53 -0600

bind9 (1:9.3.2-P1-1) unstable; urgency=high

  * New upstream, fixes CVE-2006-4095 and CVE-2006-4096.
    Closes: #386237, #386245
  * Drop gcc-3.4 [powerpc] dependency.  Closes: #342957, #372203
  * Add -fno-strict-aliasing for type-punned pointer aliasing issues
    Closes: #386224
  * Use getent in postinst instead of chown/chgrp.  Closes: #386091, #239665
  * Drop redundant update-rc.d calls.  Closes: #356914

 -- LaMont Jones <lamont@debian.org>  Wed,  6 Sep 2006 08:07:13 -0600

bind9 (1:9.3.2-2) unstable; urgency=low

  * correct force-reload.  Closes: #333841
  * Fix init.d's usage message.  Closes: #331090
  * resolvconf tweaks.  Closes: #252232, #275412

 -- LaMont Jones <lamont@debian.org>  Mon, 16 Jan 2006 15:17:04 -0700

bind9 (1:9.3.2-1) unstable; urgency=low

  * New upstream
  * use lsb-base for start/stop messages in init.d.
  * switch to debhelper 4

 -- LaMont Jones <lamont@debian.org>  Thu,  5 Jan 2006 12:29:28 -0700

bind9 (1:9.3.1-2) unstable; urgency=low

  * Getting good reports from experimental, uploading to sid.
    Release team, please consider this package for sarge.  Thanks.
  * correct pidfile name in init.d/lwresd.  Closes: #298100

 -- LaMont Jones <lamont@debian.org>  Sat, 19 Mar 2005 17:46:31 -0700

bind9 (1:9.3.1-1) experimental; urgency=low

  * Build with gcc-3.4 on powerpc, to work around #292958.

 -- LaMont Jones <lamont@debian.org>  Sat, 19 Mar 2005 11:40:06 -0700

bind9 (1:9.3.1-0) experimental; urgency=low

  * New upstream version.

 -- LaMont Jones <lamont@debian.org>  Sun, 13 Mar 2005 21:44:57 -0700

bind9 (1:9.3.0+9.3.1beta2-1) experimental; urgency=low

  * new upstream version

 -- LaMont Jones <lamont@debian.org>  Tue, 25 Jan 2005 14:21:51 -0700

bind9 (1:9.3.0-1) experimental; urgency=low

  * New upstream version

 -- LaMont Jones <lamont@debian.org>  Sat, 25 Sep 2004 21:35:46 -0600

bind9 (1:9.2.4-1) unstable; urgency=high

  * New upstream version.  Closes: #269157 and others.
  * Version debhelper build-dep.  Closes: #262720

 -- LaMont Jones <lamont@mmjgroup.com>  Thu, 23 Sep 2004 09:11:37 -0600

bind9 (1:9.2.3+9.2.4-rc7-1) unstable; urgency=low

  * New upstream

 -- LaMont Jones <lamont@mmjgroup.com>  Wed,  1 Sep 2004 00:04:55 -0600

bind9 (1:9.2.3+9.2.4-rc6-1) unstable; urgency=low

  * New upstream.
  * Comment out delegation-only directives in named.conf

 -- LaMont Jones <lamont@debian.org>  Mon,  2 Aug 2004 10:00:38 -0600

bind9 (1:9.2.3+9.2.4-rc5-1) unstable; urgency=low

  * New upstream release candidate

 -- LaMont Jones <lamont@debian.org>  Thu, 17 Jun 2004 19:50:37 -0600

bind9 (1:9.2.3+9.2.4-rc2-1) unstable; urgency=low

  * New upstream release candidate
  * Remove shared library symlinks in clean.  Closes: #243109
  * Deal with capset being a module.  Closes: #245043, #240874, #241605
  * deliver /var/run/bind/run in lwresd as well.  Closes: #186569

 -- LaMont Jones <lamont@debian.org>  Thu, 22 Apr 2004 12:20:05 -0600

bind9 (1:9.2.3-3) unstable; urgency=low

  * new IP for b.root-servers.net.  Closes: #234278
  * Fix RC linkages to match bind8.  Closes: #218007

 -- LaMont Jones <lamont@debian.org>  Mon,  1 Mar 2004 15:00:44 -0700

bind9 (1:9.2.3-2) unstable; urgency=low

  * Rebuild autoconf files for mips.  Closes: #221419

 -- LaMont Jones <lamont@debian.org>  Tue, 18 Nov 2003 06:33:34 -0700

bind9 (1:9.2.3-1) unstable; urgency=low

  * New upstream.
  * cleanup zones.rfc1918/db.empty stuff.
  * Fix Makefiles to work even if the build environment is unclean.
    Closes: #211503
  * Add comments about root-delegation-only to named.conf.  Closes: #212243
  * Add resolvconf support.  Closes: #199255
  * more SO_BSDCOMPAT hacks for linux.  Closes: #220735, #214460

 -- LaMont Jones <lamont@debian.org>  Mon, 17 Nov 2003 21:30:33 -0700

bind9 (1:9.2.2+9.2.3rc4-1) unstable; urgency=low

  * Yet another new upstream release.

 -- LaMont Jones <lamont@debian.org>  Mon, 22 Sep 2003 09:39:50 -0600

bind9 (1:9.2.2+9.2.3rc3-1) unstable; urgency=low

  * New upstream.  Closes: #211752. #211503. #211496, #211520

 -- LaMont Jones <lamont@debian.org>  Sat, 20 Sep 2003 12:22:59 -0600

bind9 (1:9.2.2+9.2.3rc2-4) unstable; urgency=low

  * Really fix versioned depends.  Closes: #211590

 -- LaMont Jones <lamont@debian.org>  Thu, 18 Sep 2003 17:29:47 -0600

bind9 (1:9.2.2+9.2.3rc2-3) unstable; urgency=low

  * Version depends for all the libraries. sigh.  Closes: #211412,#210293

 -- LaMont Jones <lamont@debian.org>  Wed, 17 Sep 2003 10:56:36 -0600

bind9 (1:9.2.2+9.2.3rc2-2) unstable; urgency=low

  * Need a versioned depend. sigh.

 -- LaMont Jones <lamont@debian.org>  Wed, 17 Sep 2003 10:25:35 -0600

bind9 (1:9.2.2+9.2.3rc2-1) unstable; urgency=low

  * New upstream release.  Closes: #211373
  * Remove RFC's from package, per policy.
  * Make com and net zones delegation-only by default.

 -- LaMont Jones <lamont@debian.org>  Wed, 17 Sep 2003 07:15:37 -0600

bind9 (1:9.2.2+9.2.3rc1-3) unstable; urgency=low

  * A bit more cleanup of descriptions.
  * fix package sections
  * Fix b0rkage with dependencies.

 -- LaMont Jones <lamont@debian.org>  Sun, 14 Sep 2003 09:05:10 -0600

bind9 (1:9.2.2+9.2.3rc1-2) unstable; urgency=low

  * Explicitly link libraries.  Closes: #210653
  * Fix descriptions.  Closes: #209563, #209853, #210063

 -- LaMont Jones <lamont@debian.org>  Sat, 13 Sep 2003 19:29:05 -0600

bind9 (1:9.2.2+9.2.3rc1-1) unstable; urgency=low

  * New upstream release candidate.
  * Quit using SO_BSDCOMPAT (why is it still in the header files??) so
    that the kernel will shut up about it's advertised, obsolete option.
    Closes: #201293, #204282, #205590

 -- LaMont Jones <lamont@debian.org>  Thu, 28 Aug 2003 14:44:28 -0600

bind9 (1:9.2.2-2) unstable; urgency=low

  * Fix libtool.m4. Closes: #183791
  * move lib packages into Section: libs.  Closes: #184788
  * make sure it's libssl0.9.7.  Closes: #182363
  * Add /etc/default/lwresd.  Closes: #169727
  * Add fakeroot dir to dh_shlibdeps.  Closes: #169622
  * Fix rndc manpage.  Closes: #179353
  * Deliver /usr/bin/isc-config.sh (in libbind-dev).  Closes: #178186

 -- LaMont Jones <lamont@debian.org>  Sat, 15 Mar 2003 16:34:15 -0700

bind9 (1:9.2.2-1) unstable; urgency=low

  * New upstream version
  * Document /etc/default/bind9 in init.d script.  Closes: #170267

 -- LaMont Jones <lamont@debian.org>  Tue,  4 Mar 2003 22:43:58 -0700

bind9 (1:9.2.1-7) unstable; urgency=low

  * One more overrides disparity.
  * Fix bashism in postinst.  Closes: #169531

 -- LaMont Jones <lamont@debian.org>  Sun, 17 Nov 2002 19:22:58 -0700

bind9 (1:9.2.1-6) unstable; urgency=low

  * The "I give up for now" release.
  *   Only convert to running as bind if named.conf hasn't been modified.
  *   Closes: #163552, #164352
  * Fix overrides
  * Cleanup README.Debian wrt non-root-by-default.
  * Make sure that /var/run/bind/run exists in init.d script.  Closes: #168912
  * New IP for j.root-servers.net.  Closes: #167818
  * Check for 2.2.18 kernel in preinst.  Closes: #164349
  * Move local options to /etc/default/bind9.  Closes: #169132, #163073
  * Cleanup old bugs (fixed in -5, really).  Closes: #165864
  * Add /etc/bind/named.conf.local, included from named.conf.  Closes: #129576
  * Do options definitions in /etc/bind/named.conf.options, makes life
    easier in the face of named.conf changes from upstream.
  * Add missing Depends: adduser

 -- LaMont Jones <lamont@debian.org>  Sat, 16 Nov 2002 17:05:45 -0700

bind9 (1:9.2.1-5) unstable; urgency=low

  * Run named a non-privileged user by default.  Closes: #149059

 -- LaMont Jones <lamont@debian.org>  Thu, 12 Sep 2002 16:57:37 -0600

bind9 (1:9.2.1-4) unstable; urgency=low

  * swap maintainer/uploader status so LaMont is primary and Bdale is backup
  * Deal with bind/bind9 collisions better.  Closes: #149580
  * Fix some documentation.  Closes: #151579

 -- LaMont Jones <lamont@debian.org>  Wed,  4 Sep 2002 23:25:33 -0600

bind9 (1:9.2.1-3) unstable; urgency=high

  * fold in lib/bind/resolv from 8.3.3 to resolve buffer overlow issue in
    resolver library, closes: #151342, #151431

 -- Bdale Garbee <bdale@gag.com>  Mon,  1 Jul 2002 00:16:31 -0600

bind9 (1:9.2.1-1.woody.1) testing-security woody-proposed-updates; urgency=high

  * backport to woody (simple rebuild) since 9.2.1 resolves a security issue

 -- Bdale Garbee <bdale@gag.com>  Tue,  4 Jun 2002 10:30:57 -0600

bind9 (1:9.2.1-2) unstable; urgency=low

  * don't include nslint man page, closes: #148695
  * fix typo in rndc.8, closes: #139602
  * add a section to README.Debian explaining the rndc key mode that has been
    our default since 9.2.0-2, closes: #129849
  * fix paths for named.conf in named.8 to reflect our default, closes: #143443
  * upstream fixed the nsupdate man page at some point, closes: #121108

 -- Bdale Garbee <bdale@gag.com>  Mon,  3 Jun 2002 15:44:37 -0600

bind9 (1:9.2.1-1) unstable; urgency=medium

  * new upstream version
  * have bind9-host provide host, closes: #140174
  * move bind9-host to priority standard since dnsutils depends on it or host,
    and we prefer bind9-host over host.
  * move libdns5 and libisc4 to priority standard since dnsutils depends on
    them and is priority standard

 -- Bdale Garbee <bdale@gag.com>  Thu, 30 May 2002 10:38:39 -0600

bind9 (1:9.2.0-6) unstable; urgency=low

  * move to US main!  Yippee!  Closes: #123969
  * add info to README.Debian about 2.5 kernels vs --disable-linux-caps

 -- Bdale Garbee <bdale@gag.com>  Sat, 23 Mar 2002 00:18:05 -0700

bind9 (1:9.2.0-5) unstable; urgency=medium

  * clean up various issues in the rules file
  * make bind9-host conflict/replace old dnsutils as host does, otherwise we
    can have problems upgrading from potato to woody, closes: #136686
  * use /dev/urandom for rndc-confgen in postinst, it should be good enough for
    this purpose, and will keep the postinst from blocking arbitrarily.
    closes: #130372
  * add fresh pointers to chroot howto to README.Debian, closes: #135774

 -- Bdale Garbee <bdale@gag.com>  Sun,  3 Mar 2002 16:47:12 -0700

bind9 (1:9.2.0-4) unstable; urgency=low

  * bind9-host needs to conflict with host, closes: #127395

 -- Bdale Garbee <bdale@gag.com>  Tue,  1 Jan 2002 20:12:14 -0700

bind9 (1:9.2.0-3) unstable; urgency=low

  * force removal of old diverted files, closes: #126236
  * change priority of liblwres1 from optional to standard per ftp admins
  * add a bind9-host package so that the 'host' provided with the BIND 9.X
    source tree can be an alternative to the aging NIKHEF version packaged
    separately.  Update dnsutils dependencies to depend on one of the two,
    with preference to this one since it has fewer bugs (but fewer features,
    too).

 -- Bdale Garbee <bdale@gag.com>  Sun, 23 Dec 2001 00:59:15 -0700

bind9 (1:9.2.0-2) unstable; urgency=medium

  * change rc.d links to ensure daemon starts before and stops after other
    daemons that may fail if name service is not working (bug was filed 
    against 8.X bind packages, but is just as relevant here!)
  * use rndc for daemon shutdown instead of start-stop-daemon, closes: #111935
  * add a postinst to dnsutils to remove any lingering diversions from old 
    dnsutils packages, closes: #122227
  * not much point in delivering zone2ldap.1 since we aren't delivering 
    zone2ldap right now (though we might someday?), closes: #124058
  * be more verbose with shared library descriptions, closes: #123426, #123428
  * 9.2.0 added a new rndc.key file that both named and rndc will read to 
    obtain a shared key, and rndc-confgen will easily create this file with 
    a unique-per-system key.  Modify named.conf and remove rndc.conf
    to take advantage of this mechanism and stop delivering a pre-determined 
    static key to all Debian systems (which has been a mild security risk).  
    Create the key in postinst if the key file doesn't already exist, and 
    remove the file in postrm if purging.
    Closes: #86718, #87208

 -- Bdale Garbee <bdale@gag.com>  Fri, 21 Dec 2001 04:04:30 -0700

bind9 (1:9.2.0-1) unstable; urgency=low

  * new upstream version, closes: #108243, #112266, #114250, #119506, #120657
  * /etc/bind/rndc.conf is now a conffile
  * minor hacks to the README.Debian since the chroot instructions it points
    to are 8.X specific, part of addressing bug 111868.
  * libomapi is gone, replaced by libisccc and libisccfg
  * a few lintian-motivated cosmetic cleanups
  * lose task-dns-server meta package, since tasksel doesn't need it now
  * dig problem not reproducible in this version, closes: #89526
  * named-checkconf now uses $sysconfdir, closes: #107835
  * no longer deliver man pages for contributed binaries we're not including
    in dnsutils, closes: #108220
  * fix section in nslookup man page, though that's the least of the man
    page's problems...  glitch reported is unreproducible
    closes: #103630, #120946
  * update libbind-dev README.Debian, closes: #121050

 -- Bdale Garbee <bdale@gag.com>  Tue, 27 Nov 2001 01:41:00 -0700

bind9 (1:9.1.3-1) unstable; urgency=low

  * new upstream version, closes: #96483, #99824, #100647, #101568, #103429
  * update config.sub/guess for hppa/ia64 support
  * small init.d patch from Marco d'Itri to ease adding options on invocation
  * stop having bind9-doc conflict/replace bind-doc since they don't really
    conflict and there's no reason to prevent having both installed at the
    same time, closes: #90994
  * the CHANGES file documents fixes since 9.1.1 that probably cured the
    reported assertion failure.  If it turns out that I'm wrong, the bug can
    be re-opened or a new one filed.  I can't see any way to reproduce the bug 
    in a test case here.  Closes: #99352
  * have libbind-dev depend on the runtime library packages it delivers 
    compile-time symlinks for, closes: #100898, #103855
  * fix lwres man pages to source man3/* instead of * so all the page content
    can actually be found, closes: #85450, #103865

 -- Bdale Garbee <bdale@gag.com>  Mon,  9 Jul 2001 11:30:39 -0600

bind9 (1:9.1.1-1) unstable; urgency=low

  * new upstream release
  * update build-depends for libssl-dev
  * add build-depends on bison, closes: #90150, #90752, #90159
  * split up libbind0 since libdns is changing so numbers
  * downgrade rblcheck from a depends to a suggests, closes: #90783
  * bind9 mkdep creates files in the current working directory, closes: #58353

 -- Bdale Garbee <bdale@gag.com>  Wed, 25 Apr 2001 22:53:21 -0600

bind9 (1:9.1.0-3) unstable; urgency=low

  * merge patch from Zack Weinberg that solves compilation problem, and 
    reduces the memory footprint of applications by making configure.in
    smarter.  Closes: #86776, #86910
  * the bind-doc package includes all relevant documentation from the bind9
    source tree, including HTML content in /usr/share/doc/bind9-doc/arm,
    closes: #85718
  * default named.conf and rndc.conf to not world-readable.  This is an
    interim step towards addressing the concerns about security raised by 
    bugs 86718 and closes: #86836  A better long-term solution would be for
    rndc.conf to allow includes, so that both named.conf and rndc.conf could
    include a key file built on the fly during installation while themselves
    retaining conffile status.  The required functionality has been requested
    of the bind9 upstream, this will limit vulnerability in the meantime.
  * add replaces logic to the dnsutils package to avoid complaints about the
    delivery of nsupdate.8.gz, closes: #86759
  * move a couple of man pages back from dnsutils to bind9 that really belong
    there.  sigh.

 -- Bdale Garbee <bdale@gag.com>  Thu, 22 Feb 2001 16:39:02 -0700

bind9 (1:9.1.0-2) unstable; urgency=low

  * merge patch from Luca Filipozzi <lfilipoz@debian.org> - thanks!
    + bind9:  ships with a working rndc.conf file, closes: #84572
    + bind9:  init.d calls rndc rather than ndc on reload, closes: #85481
    + bind9:  named.conf ships with 'key' and 'control' sections
    + bind9:  correctly creates /var/cache/bind, closes: #85457
    + lwresd: lwresd is split off into its own package, closes: #85627
  * nsupdate is delivered by the dnsutils package, but the (wrong) man page 
    was accidentally also included in the bind9 package, closes: #85717
  * freshen config.sub and config.guess for ia64 and hppa support

 -- Bdale Garbee <bdale@gag.com>  Mon, 12 Feb 2001 23:43:55 -0700

bind9 (1:9.1.0-1) unstable; urgency=low

  * Initial packaging of BIND 9.1.0.  Must use epoch so that meta packages 
    retain their sequencing from the bind 8 package version stream.
  * snarf a couple of man pages from the 8.X tree for now

 -- Bdale Garbee <bdale@gag.com>  Thu,  1 Feb 2001 16:30:35 -0700
<|MERGE_RESOLUTION|>--- conflicted
+++ resolved
@@ -1,17 +1,9 @@
-<<<<<<< HEAD
-bind9 (1:9.11.5.P4+dfsg-5.1+deb10u1pexip2) pexip; urgency=medium
-
-  * Rebuild in buster environment
-
- -- Steve McIntyre <steve.mcintyre@pexip.com>  Wed, 15 Jul 2020 17:09:04 +0000
-
-bind9 (1:9.11.5.P4+dfsg-5.1+deb10u1pexip1) pexip; urgency=medium
-
-  * Migrate to Buster
-  * ensure correct version of openssl is in control
-
- -- Vincent Sanders <vince@pexip.com>  Mon, 08 Jun 2020 07:49:58 +0000
-=======
+bind9 (1:9.11.5.P4+dfsg-5.1+deb10u2pexip1) pexip; urgency=medium
+
+  * New upstream version
+
+ -- Steve McIntyre <steve.mcintyre@pexip.com>  Tue, 01 Sep 2020 11:13:37 +0100
+
 bind9 (1:9.11.5.P4+dfsg-5.1+deb10u2) buster-security; urgency=high
 
   [ Salvatore Bonaccorso ]
@@ -28,7 +20,19 @@
     interior (non-leaf) wildcard label
 
  -- Salvatore Bonaccorso <carnil@debian.org>  Tue, 25 Aug 2020 10:10:23 +0200
->>>>>>> 83549809
+
+bind9 (1:9.11.5.P4+dfsg-5.1+deb10u1pexip2) pexip; urgency=medium
+
+  * Rebuild in buster environment
+
+ -- Steve McIntyre <steve.mcintyre@pexip.com>  Wed, 15 Jul 2020 17:09:04 +0000
+
+bind9 (1:9.11.5.P4+dfsg-5.1+deb10u1pexip1) pexip; urgency=medium
+
+  * Migrate to Buster
+  * ensure correct version of openssl is in control
+
+ -- Vincent Sanders <vince@pexip.com>  Mon, 08 Jun 2020 07:49:58 +0000
 
 bind9 (1:9.11.5.P4+dfsg-5.1+deb10u1) buster-security; urgency=high
 
