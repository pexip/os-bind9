<<<<<<< HEAD
bind9 (1:9.8.1.dfsg.P1-4ubuntu0.10pexip1) pexip; urgency=low

  * New upstream release

 -- John-Mark Bell <jmb@pexip.com>  Thu, 19 Feb 2015 00:32:37 +0000
=======
bind9 (1:9.8.1.dfsg.P1-4ubuntu0.11) precise-security; urgency=medium

  * SECURITY UPDATE: resolver DoS via specially crafted zone data
    - lib/dns/validator.c: don't use uninitialized fixedname.
    - CVE-2015-4620

 -- Marc Deslauriers <marc.deslauriers@ubuntu.com>  Mon, 29 Jun 2015 15:02:08 -0400
>>>>>>> 70671a5a

bind9 (1:9.8.1.dfsg.P1-4ubuntu0.10) precise-security; urgency=medium

  * SECURITY UPDATE: denial of service via revoking a managed trust anchor
    and supplying an untrusted replacement
    - lib/dns/zone.c: avoid crash due to managed-key rollover
    - Based on patch supplied by Evan Hunt <each@isc.org>
    - CVE-2015-1349

 -- Marc Deslauriers <marc.deslauriers@ubuntu.com>  Wed, 18 Feb 2015 07:41:24 -0500

bind9 (1:9.8.1.dfsg.P1-4ubuntu0.9pexip1) pexip; urgency=low

  * New upstream release

 -- John-Mark Bell <jmb@pexip.com>  Mon, 02 Feb 2015 19:09:11 +0000

bind9 (1:9.8.1.dfsg.P1-4ubuntu0.9) precise-security; urgency=medium

  * SECURITY UPDATE: denial of service via delegation handling defect
    - limit max recursion in bin/named/config.c, bin/named/query.c,
      bin/named/server.c, lib/dns/adb.c, lib/dns/include/dns/adb.h,
      lib/dns/include/dns/resolver.h, lib/dns/resolver.c,
      lib/export/isc/Makefile.in, lib/isc/Makefile.in, lib/isc/counter.c,
      lib/isc/include/isc/counter.h, lib/isc/include/isc/Makefile.in,
      lib/isc/include/isc/types.h, lib/isc/tests/counter_test.c,
      lib/isccfg/namedconf.c.
    - Patch provided by upstream.
    - CVE-2014-8500

 -- Marc Deslauriers <marc.deslauriers@ubuntu.com>  Tue, 09 Dec 2014 09:20:13 -0500

bind9 (1:9.8.1.dfsg.P1-4ubuntu0.8pexip1) pexip; urgency=low

  * Prepare Pexip packaging

 -- John-Mark Bell <jmb@pexip.com>  Thu, 06 Mar 2014 01:47:32 +0000

bind9 (1:9.8.1.dfsg.P1-4ubuntu0.8) precise-security; urgency=low

  * SECURITY UPDATE: denial of service when processing NSEC3-signed zone
    queries
    - debian/patches/CVE-2014-0591.patch: don't call memcpy with
      overlapping ranges in bin/named/query.c.
    - patch backported from 9.8.6-P2.
    - CVE-2014-0591

 -- Marc Deslauriers <marc.deslauriers@ubuntu.com>  Fri, 10 Jan 2014 09:44:31 -0500

bind9 (1:9.8.1.dfsg.P1-4ubuntu0.7) precise-security; urgency=low

  * SECURITY UPDATE: denial of service via incorrect bounds checking on
    private type 'keydata'
    - lib/dns/rdata/generic/keydata_65533.c: check for correct length.
    - Patch backported from 9.8.5-P2
    - CVE-2013-4854

 -- Marc Deslauriers <marc.deslauriers@ubuntu.com>  Fri, 26 Jul 2013 22:56:08 -0400

bind9 (1:9.8.1.dfsg.P1-4ubuntu0.6) precise-security; urgency=low

  * SECURITY UPDATE: denial of service via regex syntax checking
    - configure,configure.in,config.h.in: remove check for regex.h to
      disable regex syntax checking.
    - CVE-2013-2266

 -- Marc Deslauriers <marc.deslauriers@ubuntu.com>  Thu, 28 Mar 2013 15:31:46 -0400

bind9 (1:9.8.1.dfsg.P1-4ubuntu0.5) precise-security; urgency=low

  * SECURITY UPDATE: denial of service via DNS64 and crafted query
    - bin/named/query.c: init rdataset before cleanup.
    - Patch backported from 9.8.4-P1
    - CVE-2012-5688

 -- Marc Deslauriers <marc.deslauriers@ubuntu.com>  Wed, 05 Dec 2012 15:48:39 -0500

bind9 (1:9.8.1.dfsg.P1-4ubuntu0.4) precise-security; urgency=low

  * SECURITY UPDATE: denial of service via specific combinations of RDATA
    - bin/named/query.c: fix logic
    - Patch backported from 9.8.3-P4
    - CVE-2012-5166

 -- Marc Deslauriers <marc.deslauriers@ubuntu.com>  Fri, 05 Oct 2012 10:54:15 -0400

bind9 (1:9.8.1.dfsg.P1-4ubuntu0.3) precise-security; urgency=low

  * SECURITY UPDATE: denial of service via large crafted resource record
    - check length in lib/dns/include/dns/rdata.h,
      lib/dns/{master,rdata,rdataslab}.c. Added tests to
      lib/dns/tests/Makefile.in, lib/dns/tests/{master,rdata}_test.c,
      lib/dns/tests/testdata/master/master1{5,6}.data.
    - Patch backported from 9.8.3-P3
    - CVE-2012-4244

 -- Marc Deslauriers <marc.deslauriers@ubuntu.com>  Wed, 12 Sep 2012 16:12:28 -0400

bind9 (1:9.8.1.dfsg.P1-4ubuntu0.2) precise-security; urgency=low

  * SECURITY UPDATE: denial of service via dnssec validation load
    - lib/dns/resolver.c: don't use bad->expire before it has been set.
    - Patch backported from 9.8.3-P2.
    - CVE-2012-3817

 -- Marc Deslauriers <marc.deslauriers@ubuntu.com>  Wed, 25 Jul 2012 16:21:36 -0400

bind9 (1:9.8.1.dfsg.P1-4ubuntu0.1) precise-security; urgency=low

  * SECURITY UPDATE: ghost domain names attack
    - lib/dns/rbtdb.c: Restrict the TTL of NS RRset to no more than that
      of the old NS RRset when replacing it.
    - Patch backported from 9.8.2.
    - CVE-2012-1033
  * SECURITY UPDATE: denial of service via zero length rdata handling
    - lib/dns/rdata.c,lib/dns/rdataslab.c: use sentinel pointer for
      duplicate rdata.
    - Patch backported from 9.8.3-P1.
    - CVE-2012-1667

 -- Marc Deslauriers <marc.deslauriers@ubuntu.com>  Mon, 04 Jun 2012 13:12:43 -0400

bind9 (1:9.8.1.dfsg.P1-4) unstable; urgency=low

  [Christoph Egger]

  * define _GNU_SOURCE on kfreebsd et al.  Closes: #658201

  [LaMont Jones]

  * chmod typo in postinst.  LP: #980798
  * Correctly order debhelper bits in postrm.  Closes: #661040

 -- LaMont Jones <lamont@debian.org>  Fri, 13 Apr 2012 12:09:24 -0600

bind9 (1:9.8.1.dfsg.P1-3) unstable; urgency=low

  [Zlatan Todoric]

  * fixed Serbian latin translation of debconf template.  Closes: #634951

  [Peter Eisentraut]

  * Add support for "status" action to lwresd init script.  Closes: #651540

  [Bjørn Steensrud]

  * NB Translations.  Closes: #654454

  [LaMont Jones]

  * Default to run_resolvconf=false.  LP: #933723
  * Deliver named.conf.options on fresh install.  Closes: #657042  LP: #920202
  * Do not deliver /usr/share/bind9/bind9-default.md5sum in the bind9 deb. 
    Closes: #620007  LP: #681536
  * Deliver and use /etc/apparmor.d/local/usr.sbin.named for local overrides.
    LP: #929563

 -- LaMont Jones <lamont@debian.org>  Fri, 17 Feb 2012 14:40:29 -0800

bind9 (1:9.8.1.dfsg.P1-2) unstable; urgency=low

  * Deliver named.conf.options on fresh install.  Closes: #657042  LP: #920202

 -- LaMont Jones <lamont@debian.org>  Wed, 25 Jan 2012 03:55:21 -0700

bind9 (1:9.8.1.dfsg.P1-1) unstable; urgency=low

  [Internet Software Consortium, Inc]

  * 9.8.1-P1
    -  Cache lookup could return RRSIG data associated with nonexistent
       records, leading to an assertion failure.

  [LaMont Jones]

  * add a readme entry for DNSSEC-by-default
  * Failed to install due to chgrp on non-existant directory.  Closes: #647598
  * ack NMU: l10n issues

 -- LaMont Jones <lamont@debian.org>  Wed, 18 Jan 2012 10:44:14 -0700

bind9 (1:9.8.1.dfsg-1.1) unstable; urgency=low

  * Non-maintainer upload.
  * Fix pending l10n issues. Debconf translations:
    - Danish (Joe Hansen).  Closes: #619302
    - Korean (강민지).  Closes: #632006, #632016
    - Serbian (FULL NAME).  Closes: #634886

 -- Christian Perrier <bubulle@debian.org>  Sat, 03 Dec 2011 17:22:12 +0100

bind9 (1:9.8.1.dfsg-1) unstable; urgency=low

  [Internet Software Consortium, Inc]

  * New upstream release

  [LaMont Jones]

  * cleanup the messages around killing named
  * enable dnssec validation: deliver named.conf.options outside of
    conffiledom, and update if able, complain and do not update if not
    Closes: #516979
  * typo in min-ncache-ttl processing
  * disable dlz until we get a patch to make it build again

  [Jay Ford]

  * Fix "waiting for pid $pid to die" loop to not be infinite.  Closes: #570852

 -- LaMont Jones <lamont@debian.org>  Tue, 01 Nov 2011 16:39:19 -0600

bind9 (1:9.8.0.dfsg.P1-0) unstable; urgency=low

  [Internet Software Consortium, Inc]

  * 9.8.0-P1

  [LaMont Jones]

  * soname changes

 -- LaMont Jones <lamont@debian.org>  Fri, 13 May 2011 03:46:22 -0600

bind9 (1:9.7.4.dfsg-0) unstable; urgency=low

  * New upstream

 -- LaMont Jones <lamont@debian.org>  Sun, 21 Aug 2011 04:43:16 -0600

bind9 (1:9.7.3.dfsg-1ubuntu4) oneiric; urgency=low

  * debian/apparmor-profile: Allow /var/run and /run. (LP: #810270)

 -- Martin Pitt <martin.pitt@ubuntu.com>  Thu, 14 Jul 2011 15:15:45 +0200

bind9 (1:9.7.3.dfsg-1ubuntu3) oneiric; urgency=low

  * SECURITY UPDATE: denial of service via specially crafted packet
    - lib/dns/include/dns/rdataset.h, lib/dns/{masterdump,message,ncache,
      nsec3,rbtdb,rdataset,resolver,validator}.c: Use an rdataset attribute
      flag to indicate negative-cache records rather than using rrtype 0.
    - Patch backported from 9.7.3-P3.
    - CVE-2011-2464

 -- Marc Deslauriers <marc.deslauriers@ubuntu.com>  Tue, 05 Jul 2011 08:33:30 -0400

bind9 (1:9.7.3.dfsg-1ubuntu2.1) natty-security; urgency=low

  * SECURITY UPDATE: denial of service via off-by-one
    - lib/dns/ncache.c: correctly validate length.
    - Patch backported from 9.7.3-P1.
    - CVE-2011-1910

 -- Marc Deslauriers <marc.deslauriers@ubuntu.com>  Fri, 27 May 2011 12:50:40 -0400

bind9 (1:9.7.3.dfsg-1ubuntu2) natty; urgency=low

  * debian/rules, configure, contrib/dlz/config.dlz.in: use
    DEB_HOST_MULTIARCH so we can find multiarch libraries and fix FTBFS.
    (LP: #745642)

 -- Marc Deslauriers <marc.deslauriers@ubuntu.com>  Wed, 30 Mar 2011 10:19:37 -0400

bind9 (1:9.7.3.dfsg-1ubuntu1) natty; urgency=low

  * debian/bind9-default.md5sum:
    - updated to reflect the default md5sum in maverick and natty, this
      avoids a bogus /etc/default/bind9.dpkg-dist file
      (LP: #556332)

 -- Michael Vogt <michael.vogt@ubuntu.com>  Tue, 29 Mar 2011 10:13:11 +0200

bind9 (1:9.7.3.dfsg-1) unstable; urgency=low

  [Peter Palfrader]

  * Add db-4.6 to bdb_libnames in dlz/config.dlz.in so that it finds the right
    db.

  [Internet Systems Consortium, Inc]

  * 9.7.3 - Closes: #612287

  [Mahyuddin Susanto]

  * Updated Indonesian debconf templates.  Closes: #608559

  [LaMont Jones]

  * soname changes

 -- LaMont Jones <lamont@debian.org>  Wed, 23 Feb 2011 09:14:36 -0700

bind9 (1:9.7.3.dfsg~rc1-1) unstable; urgency=low

  [Internet Software Consortium, Inc]

  * New upstream

  [Peter Palfrader]

  * Add db-4.6 to bdb_libnames in dlz/config.dlz.in so that it finds the right
    db.

  [Mahyuddin Susanto]

  * Updated Indonesian debconf templates.  Closes: #608559

  [LaMont Jones]

  * soname changes for new upstream

 -- LaMont Jones <lamont@debian.org>  Fri, 04 Feb 2011 21:20:05 -0700

bind9 (1:9.7.2.dfsg.P3-1) unstable; urgency=high

  [ISC]
  * Fix denial of service via ncache entry and a rrsig for the
    same type (CVE-2010-3613)
  * answers were incorrectly marked as insecure during key algorithm
    rollover (CVE-2010-3614)
  * Using "allow-query" in the "options" or "view" statements to
    restrict access to authoritative zones had no effect.
    (CVE-2010-3615)

  [LaMont Jones]

  * Adjust indentation for dpkg change.  Closes: #597171

 -- LaMont Jones <lamont@debian.org>  Wed, 01 Dec 2010 16:32:48 -0700

bind9 (1:9.7.2.dfsg.P2-3) unstable; urgency=low

  [LaMont Jones]

  * Adjust indentation for dpkg change.  Closes: #597171
  * acknowledge and incorporate ubuntu change.

 -- LaMont Jones <lamont@debian.org>  Fri, 26 Nov 2010 05:18:43 -0700

bind9 (1:9.7.2.dfsg.P2-2ubuntu1) natty; urgency=low

  [ Andres Rodriguez ]
  * Add apport hook (LP: #533601):
    - debian/bind9.apport: Added.

  [ Martin Pitt ]
  * debian/rules: Install Apport hook when building on Ubuntu.

 -- Martin Pitt <martin.pitt@ubuntu.com>  Fri, 26 Nov 2010 10:50:17 +0100

bind9 (1:9.7.2.dfsg.P2-2) unstable; urgency=low

  [Roy Jamison]

  * lib/isc/unix/resource.c was missing inttypes.h include.  LP: #674199

 -- LaMont Jones <lamont@debian.org>  Fri, 12 Nov 2010 10:52:32 -0700

bind9 (1:9.7.2.dfsg.P2-1) unstable; urgency=low

  [Joe Dalton]

  * Add Danish translation of debconf templates.  Closes: #599431

  [Internet Software Consortium, Inc]

  * v9.7.2-P2

  [José Figueiredo]

  * Add Brazilian Portuguese debconf templates translation.  Closes: #597616

  [LaMont Jones]

  * drop this v3 (quilt) source format idea.  Closes: #589916

 -- LaMont Jones <lamont@debian.org>  Sun, 10 Oct 2010 19:01:57 -0600

bind9 (1:9.7.1.dfsg.P2-2) unstable; urgency=low

  * Correct conflicts for bind9-host

 -- LaMont Jones <lamont@debian.org>  Fri, 16 Jul 2010 05:24:38 -0600

bind9 (1:9.7.1.dfsg.P2-1) unstable; urgency=low

  [Internet Software Consortium, Inc]

  * Temporarily and partially disable change 2864 because it would cause
    inifinite attempts of RRSIG queries.  This is an urgent care fix; we'll
    revisit the issue and complete the fix later.  [RT #21710]
  * Temporarially rollback change 2748. [RT #21594]
  * Named failed to accept uncachable negative responses from insecure zones.
    [RT# 21555]

  [LaMont Jones]

  * freshen copyright file

 -- LaMont Jones <lamont@debian.org>  Thu, 15 Jul 2010 15:07:54 -0600

bind9 (1:9.7.1.dfsg.0-1) unstable; urgency=low

  * Repack to drop zkt/doc/{draft,rfc}*  Closes: #588055

 -- LaMont Jones <lamont@debian.org>  Mon, 05 Jul 2010 07:21:34 -0600

bind9 (1:9.7.1.dfsg-2) unstable; urgency=low

  [Regid Ichira]

  * explicitly add nsupdate to dynamic updates in README.Debian. 
    Closes: #577398

  [LaMont Jones]

  * Cleanup bind9-host description.  Closes: #579421
  * switch to 3.0 (quilt) source format, but not to quilt.  Closes: #578210

  [Stephen Gran]

  * updated geoip patch for ipv6, based on work by John 'Warthog9' Hawley
    <warthog9@eaglescrag.net>.  Closes: #584603

 -- LaMont Jones <lamont@debian.org>  Fri, 02 Jul 2010 08:19:29 -0600

bind9 (1:9.7.1.dfsg-1) unstable; urgency=low

  [Internet Software Consortium, Inc]

  * 9.7.1

  [LaMont Jones]

  * Add freebsd support.  Closes: #578447
  * soname changes
  * freshen root cache.  LP: #596363

 -- LaMont Jones <lamont@debian.org>  Mon, 21 Jun 2010 09:53:30 -0600

bind9 (1:9.7.0.dfsg.P1-1) unstable; urgency=low

  [Internet Software Consortium, Inc]

  * 9.7.0-P1
    - 2852. [bug] Handle broken DNSSEC trust chains better. [RT #15619]

 -- LaMont Jones <lamont@debian.org>  Wed, 17 Mar 2010 08:06:42 -0600

bind9 (1:9.7.0.dfsg.1-1) unstable; urgency=low

  [Niko Tyni]

  * fix mips/mipsel startup.  Closes: #516616

  [LaMont Jones]

  * ignore failures due to a lack of /etc/bind/named.conf*.  LP: #422968
  * ldap API changed regarding % sign.  LP: #227344
  * Drop more rfc and draft files.  Closes: #572606
  * update config.guess, config.sub.  Closes: #572528

 -- LaMont Jones <lamont@debian.org>  Fri, 12 Mar 2010 14:56:08 -0700

bind9 (1:9.7.0.dfsg-2) unstable; urgency=low

  [Aurelien Jarno]

  * kfreebsd has linux threads.  Closes: #470500

  [LaMont Jones]

  * do not error out on initial install.  Closes: #572443

 -- LaMont Jones <lamont@debian.org>  Thu, 04 Mar 2010 09:32:13 -0700

bind9 (1:9.7.0.dfsg-1) unstable; urgency=low

  * New upstream release

 -- LaMont Jones <lamont@debian.org>  Wed, 17 Feb 2010 14:53:36 -0700

bind9 (1:9.7.0.dfsg~rc2-1) experimental; urgency=low

  * New upstream release

 -- LaMont Jones <lamont@debian.org>  Thu, 28 Jan 2010 05:46:50 -0700

bind9 (1:9.7.0.dfsg~b3-2) experimental; urgency=low

  * merge changes from 9.6.1.dfsg.P2-1
  * meta: drop verisoned depends from library packages, for less upgrade pain
  * apparmor: allow named to create /var/run/named/session.key

 -- LaMont Jones <lamont@debian.org>  Sun, 06 Dec 2009 11:46:17 -0700

bind9 (1:9.7.0.dfsg~b3-1) experimental; urgency=low

  [Internet Software Consortium, Inc]

  * 9.7.0b3

  [LaMont Jones]

  * Merge remote branch 'origin/master'
  * soname changes

 -- LaMont Jones <lamont@debian.org>  Mon, 30 Nov 2009 21:07:58 -0700

bind9 (1:9.6.1.dfsg.P2-1) unstable; urgency=low

  [Internet Software Consortium, Inc]

  * 9.6.1-P2
    - When validating, track whether pending data was from the
      additional section or not and only return it if validates
      as secure. [RT #20438] CVE-2009-4022

  [LaMont Jones]

  * prerm: do not stop named on upgrade.  Closes: #542888
  * Drop some RFCs that crept into the diff.
  * meta: add ${misc:Depends}
  * lintian: update config.guess, config.sub in idnkit-1.0 tree
  * dnsutils: remove pre-sarge dpkg-divert calls in postinst
  * meta: soname changes
  * l10n: missing newline in pofile.

 -- LaMont Jones <lamont@debian.org>  Fri, 27 Nov 2009 10:07:10 -0700

bind9 (1:9.7.0.dfsg~b2-2) experimental; urgency=low

  * dnsutils: remove pre-sarge dpkg-divert calls in postinst

 -- LaMont Jones <lamont@debian.org>  Tue, 17 Nov 2009 22:42:40 -0600

bind9 (1:9.7.0.dfsg~b2-1) experimental; urgency=low

  [Internet Software Consortium, Inc]

  * 9.7.0b2

  [LaMont Jones]

  * /etc/bind/bind.keys need not be executable.
  * bind9: drop old stale code from postinst
  * prerm: do not stop named on upgrade.  Closes: #542888
  * Drop some RFCs that crept into the diff.
  * meta: add ${misc:Depends}
  * lintian: update config.guess, config.sub in idnkit-1.0 tree
  * l10n: missing newline in pofile.

 -- LaMont Jones <lamont@debian.org>  Mon, 16 Nov 2009 18:53:24 -0700

bind9 (1:9.7.0~a1.dfsg-0) experimental; urgency=low

  [Internet Software Consortium, Inc]

  * 9.7.0a1

 -- LaMont Jones <lamont@debian.org>  Wed, 24 Jun 2009 15:10:08 -0600

bind9 (1:9.6.1.dfsg.P1-3) unstable; urgency=low

  * Build-Depend on the fixed libgeoip-dev.  Closes: #540973

 -- LaMont Jones <lamont@debian.org>  Mon, 17 Aug 2009 06:53:11 -0600

bind9 (1:9.6.1.dfsg.P1-2) unstable; urgency=low

  [Jamie Strandboge]

  * reload individual named profile, not all of apparmor.  LP: #412751

  [Guillaume Delacour]

  * bind9 did not purge cleanly.  Closes: #497959

  [LaMont Jones]

  * postinst: do not append a blank line to /etc/default/bind9. 
    Closes: #541469
  * init.d stop needs to not error out.  LP: #398033
  * meta: fix build-depends.  Closes: #539230

 -- LaMont Jones <lamont@debian.org>  Fri, 14 Aug 2009 17:03:31 -0600

bind9 (1:9.6.1.dfsg.P1-1) unstable; urgency=low

  [Internet Software Consortium, Inc]

  * A specially crafted update packet will cause named to exit. 
    CVE-2009-0696, CERT VU#725188.  Closes: #538975

  [InterNIC]

  * Update db.root hints file.

  [LaMont Jones]

  * Move default zone definitions from named.conf to named.conf.default-zones.
     Closes: #492308
  * use start-stop-daemon if rndc stop fails.  Closes: #536487
  * lwresd: pidfile name was wrong in init script.  Closes: #527137

 -- LaMont Jones <lamont@debian.org>  Tue, 28 Jul 2009 22:03:14 -0600

bind9 (1:9.6.1.dfsg-2) unstable; urgency=low

  * ia64: fix atomic.h

 -- LaMont Jones <lamont@debian.org>  Tue, 23 Jun 2009 01:56:35 -0600

bind9 (1:9.6.1.dfsg-1) unstable; urgency=low

  [Internet Software Consortium, Inc]

  * 9.6.1

 -- LaMont Jones <lamont@debian.org>  Mon, 22 Jun 2009 14:33:20 -0600

bind9 (1:9.6.0.dfsg.P1-3) unstable; urgency=low

  [Martin Zobel-Helas]

  * GEO-IP Patch from
    git://git.kernel.org/pub/scm/network/bind/bind-geodns.git.  Closes: #395191

  [LaMont Jones]

  * Remove /var/lib/bind on purge.  Closes: #527613
  * Build-Depend: libdb-dev (>4.6).  Closes: #527877, #528772
  * init.d: detect rndc errors better.  LP: #380962
  * init.d: clean up exit status.  Closes: #523454
  * Enable pkcs11 support, and then Revert - causes assertion failures
    c.f.: #516552

 -- LaMont Jones <lamont@debian.org>  Mon, 22 Jun 2009 13:58:32 -0600

bind9 (1:9.6.0.dfsg.P1-2) unstable; urgency=low

  * random_1 broke memory usage assertions.

 -- LaMont Jones <lamont@debian.org>  Thu, 23 Apr 2009 05:15:45 -0600

bind9 (1:9.6.0.dfsg.P1-1) experimental; urgency=low

  [Michael Milligan]

  * Add min-cache-ttl and min-ncache-ttl keywords

  [LaMont Jones]
  
  * Fix merge errors from 9.6.0.dfsg.P1-0

 -- LaMont Jones <lamont@debian.org>  Fri, 20 Mar 2009 15:50:50 -0600

bind9 (1:9.6.0.dfsg.P1-0) experimental; urgency=low

  [Internet Software Consortium, Inc]

  * 9.6.0-P1

  [LaMont Jones]

  * meta: fix override disparity
  * meta: soname package fixups for 9.6.0
  * meta: update Standards-Version: 3.7.3.0
  * upstream now uses a bind subdir.  Closes: #212659

  [Sven Joachim]

  * meta: pass host and build into configure for hybrid build machines. 
    Closes: #515110

 -- LaMont Jones <lamont@debian.org>  Fri, 20 Mar 2009 11:54:55 -0600

bind9 (1:9.5.1.dfsg.P1-3) unstable; urgency=low

  * package -2 for unstable

 -- LaMont Jones <lamont@debian.org>  Wed, 18 Mar 2009 09:40:18 -0600

bind9 (1:9.5.1.dfsg.P1-2) stable; urgency=low

  [Juhana Helovuo]

  * fix atomic operations on alpha.  Closes: #512285

  [Dann Frazier]

  * fix atomic operations on ia64.  Closes: #520179

  [LaMont Jones]

  * build-conflict: libdb4.2-dev.  Closes: #515074, #507013

  [localization folks]

  * l10n: Basque debconf template.  Closes: #516549 (Piarres Beobide)

 -- LaMont Jones <lamont@debian.org>  Wed, 18 Mar 2009 05:30:22 -0600

bind9 (1:9.5.1.dfsg.P1-1) unstable; urgency=low

  * New upstream patch release
    - supportable version of fix from 9.5.0.dfsg.P2-5.1
    - CVE-2009-0025:  Closes: #511936
    - 2475: Overly agressive cache entry removal.  Closes: #511768
    - other bug fixes worthy of patch-release inclusion

 -- LaMont Jones <lamont@debian.org>  Mon, 26 Jan 2009 10:33:42 -0700

bind9 (1:9.5.0.dfsg.P2-5.1) unstable; urgency=low

  * Non-maintainer upload.
  * Apply upstream ACL fixes from 9.5.1 to fix RC bug. Patch was provided
    by Evan Hunt (upstream bind9 developer) after Emmanuel Bouthenot
    contacted him. Closes: #496954, #501800.
  * Remove obsolete dh_installmanpages invocation which was adding
    unwanted manual pages to bind9. Closes: #486196.

 -- Ben Hutchings <ben@decadent.org.uk>  Fri, 02 Jan 2009 16:51:42 +0000

bind9 (1:9.5.0.dfsg.P2-5) unstable; urgency=low

  [ISC]

  * 2463: IPv6 Advanced Socket API broken on linux.  LP: #249824

  [Jamie Strandboge]

  * apparmor: add capability sys_resource
  * apparmor: add krb keytab access.  LP: #277370

  [LaMont Jones]

  * apparmor: allow proc/*/net/if_inet6 read access too.  LP: #289060
  * apparmor: add /var/log/named/* entries.  LP: #294935

  [Ben Hutchings]

  * meta: Add dependency of bind9 on net-tools (ifconfig used in init script)
  * meta: Fix bind9utils Depends.
  * meta: fix typo in package description

  [localization folks]

  * l10n: add polish debconf translations.  Closes: #506856 (L)

 -- LaMont Jones <lamont@debian.org>  Sun, 07 Dec 2008 21:03:29 -0700

bind9 (1:9.5.0.dfsg.P2-4) unstable; urgency=low

  * meta: fix typo in Depends: lsb-base.  Closes: #501365

 -- LaMont Jones <lamont@debian.org>  Tue, 07 Oct 2008 17:20:11 -0600

bind9 (1:9.5.0.dfsg.P2-3) unstable; urgency=low

  [LaMont Jones]

  * enable largefile support.  Closes: #497040

  [localization folks]

  * l10n: Dutch translation.  Closes: #499977 (Paul Gevers)
  * l10n: simplified chinese debconf template.  Closes: #501103 (LI Daobing)
  * l10n: Update spanish template.  Closes: #493775 (Ignacio Mondino)

 -- LaMont Jones <lamont@debian.org>  Sun, 05 Oct 2008 20:20:00 -0600

bind9 (1:9.5.0.dfsg.P2-2) unstable; urgency=low

  [Kees Cook]

  * debian/{control,rules}: enable PIE hardening (from -1ubuntu1)

  [Nicolas Valcárcel]

  * Add ufw integration (from -1ubuntu2)

  [Dustin Kirkland]

  * use pid file in init.d/bind9 status.  LP: #247084

  [LaMont Jones]

  * dig: add -DDIG_SIGCHASE to compile options.  LP: #257682
  * apparmor profile: add /var/log/named

  [Nikita Ofitserov]

  * ipv6 support requires _GNU_SOURCE definition.  LP: #249824

 -- LaMont Jones <lamont@debian.org>  Thu, 28 Aug 2008 23:08:36 -0600

bind9 (1:9.5.0.dfsg.P2-1) unstable; urgency=low

  [LaMont Jones]

  * default to using resolvconf if it is installed
  * fix sonames and dependencies.  Closes: #149259, #492418
  * Do not build-depend libcap2-dev on non-linux.  Closes: #493392
  * drop unused query-loc manpage.  Closes: #492564
  * lwresd: Deliver /etc/bind directory.  Closes: #490027
  * fix query-source comment in default install

  [Internet Software Consortium, Inc]

  * 9.5.0-P2.  Closes: #492949

  [localization folks]

  * l10n: Spanish debconf translation.  Closes: #492425 (Ignacio Mondino)
  * l10n: Swedish debconf templates.  Closes: #491369 (Martin Ågren)
  * l10n: Japanese debconf translations.  Closes: #492048 (Hideki Yamane
    (Debian-JP))
  * l10n: Finnish translation.  Closes: #490630 (Esko Arajärvi)
  * l10n: Italian debconf translations.  Closes: #492587 (Alessandro Vietta)

 -- LaMont Jones <lamont@debian.org>  Sat, 02 Aug 2008 14:20:20 -0600

bind9 (1:9.5.0.dfsg.P1-2) unstable; urgency=low

  * Revert "meta: merge the mess of single-lib packages back into one large
    one." - That way lies madness and pain.
  * init.d/bind9: implement status function.  LP: #203169

 -- LaMont Jones <lamont@debian.org>  Tue, 08 Jul 2008 21:56:58 -0600

bind9 (1:9.5.0.dfsg.P1-1) unstable; urgency=low

  * Repackage 9.5.0.dfsg-5 with the -P1 tarball.

 -- LaMont Jones <lamont@debian.org>  Tue, 08 Jul 2008 15:06:07 -0600

bind9 (1:9.5.0.dfsg-5) unstable; urgency=low

  [Internet Software Consortium, Inc]

  * Randomize UDP query source ports to improve forgery resilience.
    (CVE-2008-1447)                                                                              

  [LaMont Jones]

  * add build-depends: texlive-latex-base, xsltproc, remove Bv9ARM.pdf in clean
  * fix sonames
  * drop unneeded build-deps, since we do not actually deliver B9vARM.pdf
  * meta: cleanup libbind9-41 Provides/Conflicts
  * build: fix sonames for new libraries
  * postinst: really restart bind/lwresd in postinst

 -- LaMont Jones <lamont@debian.org>  Sun, 06 Jul 2008 21:34:18 -0600

bind9 (1:9.5.0.dfsg-4) unstable; urgency=low

  [LaMont Jones]

  * control: fix dnsutils description to avoid list reformatting. 
    Closes: #480317
  * lwresd: restart in postinst.  Closes: #486481
  * meta: merge the mess of single-lib packages back into one large one.
  * apparmor: allow bind to create files in /var/{lib,cache}/bind
  * build: drop .la files.  Closes: #486969
  * build: drop the extra lib path from the library-package merge
  * meta: liblwres40 does not conflict with the libbind9-40-provided libbind0

  [localization folks]

  * l10n: German debconf translation.  Closes: #486547 (Helge Kreutzmann)
  * l10n: Indonesian debconf translations.  Closes: #486503 (Arief S Fitrianto)
  * l10n: Slovak po-debconf translation Closes: #488905 (helix84)
  * l10n: Turkish debconf template.  Closes: #486479 (Mert Dirik)

 -- LaMont Jones <lamont@debian.org>  Mon, 30 Jun 2008 11:22:05 -0600

bind9 (1:9.4.2-12) unstable; urgency=low

  * apparmor: allow bind to create files in /var/{lib,cache}/bind

 -- LaMont Jones <lamont@debian.org>  Mon, 30 Jun 2008 11:17:53 -0600

bind9 (1:9.4.2-11) unstable; urgency=low

  * apparmor: add dnscvsutil package files
  * lwresd Depends: adduser
  * control: fix dnsutils description to avoid list reformatting. 
    Closes: #480317

 -- LaMont Jones <lamont@debian.org>  Tue, 17 Jun 2008 21:30:12 -0600

bind9 (1:9.5.0.dfsg-3) unstable; urgency=low

  [LaMont Jones]

  * bind9utils Depends: libbind9-40.  Closes: #486194
  * bind9 should not deliver manpages for nonexistant binaries. 
    Closes: #486196

  [localization folks]

  * l10n: Vietnamese debconf templates translation update.  Closes: #486185
    (Clytie Siddall)
  * l10n: Russian debconf templates translation.  Closes: #486191 (Yuri Kozlov)
  * l10n: Galician debconf template.  Closes: #486215 (Jacobo Tarrio)
  * l10n: French debconf templates.  Closes: #486325 (CALARESU Luc)
  * l10n: Czech debconf translation.  Closes: #486337 (Miroslav Kure)
  * l10n: Updated Portuguese translation.  Closes: #486267 (Traduz -
    Portuguese Translation Team)

 -- LaMont Jones <lamont@debian.org>  Sun, 15 Jun 2008 18:25:02 -0600

bind9 (1:9.5.0.dfsg-2) unstable; urgency=low

  [Tim Spriggs]

  * init.d: Nexenta has different ifconfig arguments

  [LaMont Jones]

  * templates rework from debian-l10n-english
  * reload named when an interface goes up or down.  LP: #226495
  * build: need to create the directories for interface restart triggering
  * Build-Depends: libcap2-dev.  Closes: #485747
  * Leave named running during update.  Closes: #453765
  * Fix path to uname, cleaning up the nexenta checks.
  * l10n: avoid double-question in templates.

  [localization folks]

  * l10n: Vietnamese debconf translations.  Closes: #483911 (Clytie Siddall)
  * l10n: Portuguese debconf translations.  Closes: #483872 (Traduz -
    Portuguese Translation Team)

 -- LaMont Jones <lamont@debian.org>  Fri, 13 Jun 2008 16:54:42 -0600

bind9 (1:9.5.0.dfsg-1) unstable; urgency=low

  [LaMont Jones]

  * manpages: fix references that should say /etc/bind
  * meta: build-depend libxml2-dev for statistics support

 -- LaMont Jones <lamont@debian.org>  Sat, 31 May 2008 12:17:21 -0600

bind9 (1:9.5.0.dfsg-0) experimental; urgency=low

  [Internet Software Consortium, Inc]

  * 9.5.0 release

  [LaMont Jones]

  * Only use capabilities if they are present: reprise.  Closes: #360339, #212226
  * control: fix dnsutils description to avoid list reformatting.  Closes: #480317
  * build: use the correct directories in dh_shlibdeps invocation
  * build: turn on dlz.  No pgsql or mysql support yet.  LP: #227344

 -- LaMont Jones <lamont@debian.org>  Thu, 29 May 2008 22:05:19 -0600

bind9 (1:9.5.0~rc1-2~0ubuntu2) intrepid; urgency=low

  * build: use the correct directories in dh_shlibdeps invocation
  * build: turn on dlz.  LP: #227344

 -- LaMont Jones <lamont@ubuntu.com>  Tue, 27 May 2008 21:43:06 -0600

bind9 (1:9.5.0~rc1-2~0ubuntu1) intrepid; urgency=low

  * Upload what will become (maybe an ancestor of) -2 to intrepid.
    - Only use capabilities if they are present: reprise.  Closes: #360339, #212226
    - control: fix dnsutils description to avoid list reformatting.  Closes: #480317

 -- LaMont Jones <lamont@ubuntu.com>  Mon, 26 May 2008 11:46:27 -0600

bind9 (1:9.5.0~rc1-1) experimental; urgency=low

  [Patrick Winnertz]

  * postinst: make add debconf support.  Closes: #473460

  [Jamie Strandboge]

  * debian/bind9.preinst: Apparmor force-complain on upgrade without
    existing profile.  LP: #204658

  [LaMont Jones]

  * bind9utils: fix typos in .install
  * host: manpage inaccurately describes default query.  LP: #203087
  * apparmor: add dnscvsutil package files
  * Revert "Only use capabilities if they are present." for merge of 9.5.0rc1.
  * soname: libdns41 -> 42
  * fix typos in debconf patch, #473460
  * cleanup more files in clean target
  * lwresd Depends: adduser

 -- LaMont Jones <lamont@debian.org>  Thu, 15 May 2008 17:59:54 -0600

bind9 (1:9.5.0~b2-2) experimental; urgency=low

  * meta: add bind9utils binary package, with various useful utilities.  Closes: #151957, #130445, #160483

 -- LaMont Jones <lamont@debian.org>  Thu, 03 Apr 2008 07:01:42 -0600

bind9 (1:9.4.2-10) unstable; urgency=low

  [Jamie Strandboge]

  * debian/bind9.preinst: AA force-complain on upgrade without existing
    profile.  LP: #204658

  [LaMont Jones]

  * host: manpage inaccurately describes default query.  LP: #203087

 -- LaMont Jones <lamont@debian.org>  Tue, 08 Apr 2008 22:45:57 -0600

bind9 (1:9.4.2-9) unstable; urgency=low

  * apparmor: allow subdirs in {/etc,/var/cache,/var/lib}/bind
  * apparmor: make profile match README.Debian

 -- LaMont Jones <lamont@debian.org>  Tue, 01 Apr 2008 21:13:05 -0600

bind9 (1:9.4.2-8) unstable; urgency=low

  [ISC]

  * CVE-2008-0122: off by one error in (unused) inet_network function.
    Closes: #462783  LP: #203476

  [Michael Milligan]

  * Fix min-cache-ttl and min-ncache-ttl keywords

  [Jamie Strandboge]

  * apparmor: force complain-mode for apparmor on certain upgrades.  LP: #203528
  * debian/bind9.postrm: purge /etc/apparmor.d/force-complain/usr.sbin.named

 -- LaMont Jones <lamont@debian.org>  Tue, 18 Mar 2008 18:35:15 -0600

bind9 (1:9.4.2-7) unstable; urgency=low

  [Jamie Strandboge]

  * Allow rw access to /var/lib/bind/* in apparmor-profile.  LP: #201954

  [LaMont Jones]

  * Drop root-delegation comments from named.conf.  Closes: #217829, #297219

 -- LaMont Jones <lamont@debian.org>  Sat, 15 Mar 2008 09:48:10 -0600

bind9 (1:9.4.2-6) unstable; urgency=low

  * Correct apparmor profile filename.  LP: #200739

 -- LaMont Jones <lamont@debian.org>  Mon, 10 Mar 2008 14:28:01 -0600

bind9 (1:9.4.2-5) unstable; urgency=low

  * add "order random_1" support (return one random RR)
  * Fix doc pathnames in README.Debian.  Closes: #266891
  * Add AAAA ::1 entry to db.local.  Closes: #230088

 -- LaMont Jones <lamont@debian.org>  Mon, 10 Mar 2008 13:51:28 -0600

bind9 (1:9.5.0~b2-1) experimental; urgency=low

  [Thiemo Seufer]

  * mips:atomic.h: improve implementation of atomic ops, fix mips{el,64}

  [LaMont Jones]

  * manpages: call it /etc/bind/named.conf throughout, and typos.  Closes: #419750
  * named.conf.5: correct filename.  Closes: #428015
  * manpages: fix typo errors.  Closes: #395834
  * Makefile.in: be explicit about library paths
  * build: Turn on GSS-TSIG support.  LP: #158197
  * build: soname changes
  * db.root: include AAAA RRs.  Closes: #464111
  * soname: lib{dns,isc}40 -> 41
  * meta: use binary:Version instead of Source-Version

  [Andreas John]

  * Only use capabilities if they are present.  Closes: #360339, #212226

 -- LaMont Jones <lamont@debian.org>  Sat, 23 Feb 2008 08:06:17 -0700

bind9 (1:9.4.2-4) unstable; urgency=low

  * incorporate ubuntu apparmor change from Jamie Strandboge,
    with changes:
    - Add apparmor profile, reload apparmor profile on config
    - Add a note about apparmor to README.Debian
    - conflicts/replaces old apparmor versions
  * db.root: include AAAA RRs.  Closes: #464111
  * Don't die when /var/lib/bind already exists.  LP: #191685
  * build: turn on optimization.  Closes: #435194

 -- LaMont Jones <lamont@debian.org>  Fri, 22 Feb 2008 22:05:25 -0700

bind9 (1:9.4.2-3ubuntu1) hardy; urgency=low

  * add AppArmor profile
    + debian/apparmor-profile
    + debian/bind9.postinst: Reload AA profile on configuration
  * updated debian/README.Debian for note on AppArmor
  * debian/control: Replaces apparmor-profiles << 2.1+1075-0ubuntu4 as we
    should now take control
  * debian/control: Conflicts with apparmor-profiles << 2.1+1075-0ubuntu4
    to make sure that if earlier version of apparmor-profiles gets installed
    it won't overwrite our profile
  * Modify Maintainer value to match the DebianMaintainerField
    specification.

 -- Jamie Strandboge <jamie@ubuntu.com>  Wed, 13 Feb 2008 17:30:45 +0000

bind9 (1:9.4.2-3) unstable; urgency=low

  * don't run rndc-confgen when it's not there.  Closes: #459551
  * control: drop use of ${Source-Version}

 -- LaMont Jones <lamont@debian.org>  Mon, 07 Jan 2008 10:16:06 -0700

bind9 (1:9.4.2-2) unstable; urgency=low

  * init.d: add --oknodo to start-stop-daemon.  Closes: #411881
  * init: LSB dependency info.  Closes: #459421, #448006
  * meta: bind9 Suggests: resolvconf.  Closes: #252285
  * bind9: deliver /var/lib/bind directory, and document.
    Closes: #248771, #200253, #202981, #209022
  * lwresd: create bind user/group and rndc key if needed, at install.
    Closes: #190742
  * dnsutils: update long description.  Closes: #236901

 -- LaMont Jones <lamont@debian.org>  Sun, 06 Jan 2008 12:25:31 -0700

bind9 (1:9.4.2-1) unstable; urgency=low

  [Mike O'Connor]

  * bind9.init: LSB compliance.  Closes: #448006

  [Internet Software Consortium, Inc]

  * New release: 9.4.2

  [LaMont Jones]

  * soname shifts for new release

 -- LaMont Jones <lamont@debian.org>  Sat, 17 Nov 2007 10:50:07 -0700

bind9 (1:9.4.2~rc2-1) experimental; urgency=low

  * New upstream release

 -- LaMont Jones <lamont@debian.org>  Fri, 12 Oct 2007 18:33:57 -0600

bind9 (1:9.4.1-P1-4) unstable; urgency=low

  [Thomas Antepoth]

  * unix/socket.c: don't send to a socket with pending_send.  Closes: #430065

  [LaMont Jones]

  * document git repositories
  * db.root: l.root-servers.net changed IP address.  Closes: #449148  LP: #160176
  * init.d: if there are no networks configured, error out quickly

 -- LaMont Jones <lamont@debian.org>  Thu, 08 Nov 2007 21:31:55 -0700

bind9 (1:9.4.1-P1-3) unstable; urgency=low

  * Only deliver upstream changes with bind9-doc

 -- LaMont Jones <lamont@debian.org>  Thu, 04 Oct 2007 08:30:55 -0600

bind9 (1:9.4.1-P1-2) unstable; urgency=low

  * manpages: fix typo errors.  Closes: #395834
  * manpages: call it /etc/bind/named.conf throughout, and typos.  Closes: #419750
  * named.conf.5: correct filename.  Closes: #428015
  * bind9.NEWS: update version for ACL change doc.  Closes: #435225
  * build: don't have dnsutils deliver man pages that it shouldn't.  LP: #82178
  * nslookup.1: some of the manpage was not visible.  LP: #131415
  * document git repositories
  * unix/socket.c: don't send to a socket with pending_send.  Closes: #430065

 -- LaMont Jones <lamont@debian.org>  Wed, 03 Oct 2007 01:10:59 -0600

bind9 (1:9.4.1-P1-1) unstable; urgency=high

  * New upstream version, addresses CVE-2007-2926 and CVE-2007-2925 

 -- Bdale Garbee <bdale@gag.com>  Thu, 26 Jul 2007 16:41:50 -0600

bind9 (1:9.4.1-1) unstable; urgency=low

  * New upstream version

 -- LaMont Jones <lamont@debian.org>  Mon, 30 Apr 2007 16:59:05 -0600

bind9 (1:9.4.0-2) unstable; urgency=low

  * upload to unstable

 -- LaMont Jones <lamont@debian.org>  Tue, 10 Apr 2007 11:12:16 -0600

bind9 (1:9.4.0-1) experimental; urgency=low

  * New upstream version
  * more mipsel patch.  Closes: #406409

 -- LaMont Jones <lamont@debian.org>  Sun, 25 Feb 2007 11:44:11 -0700

bind9 (1:9.4.0~rc2-1) experimental; urgency=low

  * New upstream version.  Addresses CVE-2007-0493 CVE-2007-0494

 -- LaMont Jones <lamont@debian.org>  Thu, 25 Jan 2007 14:26:12 -0700

bind9 (1:9.4.0~rc1.0-3) experimental; urgency=low

  * add NEWS file talking about the change in defaults:
    As of bind 9.4, allow-query-cache and allow-recursion default to the
    builtin acls 'localnets' and 'localhost'.  If you are setting up a
    name server for a network, you will almost certainly need to change
    this.

    The change in default has been done to make caching servers less
    attractive as reflective amplifying targets for spoofed traffic.
    This still leaves authoritative servers exposed.

 -- LaMont Jones <lamont@debian.org>  Wed, 24 Jan 2007 09:35:06 -0700

bind9 (1:9.4.0~rc1.0-2) experimental; urgency=low

  * Fix mips64.  Closes: #406409

 -- LaMont Jones <lamont@debian.org>  Sun, 21 Jan 2007 15:32:27 -0700

bind9 (1:9.4.0~rc1.0-1) experimental; urgency=low

  * Broken orig.tar.gz.

 -- LaMont Jones <lamont@debian.org>  Thu, 28 Dec 2006 23:04:05 -0700

bind9 (1:9.4.0~rc1-1) experimental; urgency=low

  * New upstream

 -- LaMont Jones <lamont@debian.org>  Thu, 28 Dec 2006 19:00:37 -0700

bind9 (1:9.3.4-2etch2) stable-proposed-updates; urgency=low

  [Thomas Antepoth]

  * unix/socket.c: don't send to a socket with pending_send.  Closes: #430065

  [LaMont Jones]

  * document git repositories
  * db.root: l.root-servers.net changed IP address.  Closes: #449148

 -- LaMont Jones <lamont@debian.org>  Mon, 05 Nov 2007 19:48:23 -0700

bind9 (1:9.3.4-2etch1) stable-security; urgency=high

  * Fix DNS cache poisoning through predictable query IDs. (CVE-2007-2926)

 -- Moritz Muehlenhoff <jmm@debian.org>  Tue, 24 Jul 2007 22:09:35 +0000

bind9 (1:9.3.4-2) unstable; urgency=high

  * Actually really do the merge of 9.3.4.  Sigh.  Closes: #408925

 -- LaMont Jones <lamont@debian.org>  Mon, 29 Jan 2007 06:09:03 -0700

bind9 (1:9.3.4-1) unstable; urgency=high

  * New upstream version.  Addresses CVE-2007-0493 CVE-2007-0494

 -- LaMont Jones <lamont@debian.org>  Thu, 25 Jan 2007 14:31:09 -0700

bind9 (1:9.3.3-1) unstable; urgency=low

  * New upstream version

 -- LaMont Jones <lamont@debian.org>  Tue, 12 Dec 2006 23:31:51 -0700

bind9 (1:9.3.2-P1.0-1) unstable; urgency=low

  * Fix README.Debian to point to the URL.  Closes: #387437
  * Strip rfc's from orig.tar.gz.  Closes: #393359

 -- LaMont Jones <lamont@mmjgroup.com>  Mon, 16 Oct 2006 06:38:22 -0600

bind9 (1:9.3.2-P1-2) unstable; urgency=low

  * Fix init script output.  Closes: #354192
    Thanks to Joey Hess for the patch.
  * Default install should listen on ipv6 interfaces.  Closes: #382438

 -- LaMont Jones <lamont@debian.org>  Sat,  9 Sep 2006 19:01:53 -0600

bind9 (1:9.3.2-P1-1) unstable; urgency=high

  * New upstream, fixes CVE-2006-4095 and CVE-2006-4096.
    Closes: #386237, #386245
  * Drop gcc-3.4 [powerpc] dependency.  Closes: #342957, #372203
  * Add -fno-strict-aliasing for type-punned pointer aliasing issues
    Closes: #386224
  * Use getent in postinst instead of chown/chgrp.  Closes: #386091, #239665
  * Drop redundant update-rc.d calls.  Closes: #356914

 -- LaMont Jones <lamont@debian.org>  Wed,  6 Sep 2006 08:07:13 -0600

bind9 (1:9.3.2-2) unstable; urgency=low

  * correct force-reload.  Closes: #333841
  * Fix init.d's usage message.  Closes: #331090
  * resolvconf tweaks.  Closes: #252232, #275412

 -- LaMont Jones <lamont@debian.org>  Mon, 16 Jan 2006 15:17:04 -0700

bind9 (1:9.3.2-1) unstable; urgency=low

  * New upstream
  * use lsb-base for start/stop messages in init.d.
  * switch to debhelper 4

 -- LaMont Jones <lamont@debian.org>  Thu,  5 Jan 2006 12:29:28 -0700

bind9 (1:9.3.1-2) unstable; urgency=low

  * Getting good reports from experimental, uploading to sid.
    Release team, please consider this package for sarge.  Thanks.
  * correct pidfile name in init.d/lwresd.  Closes: #298100

 -- LaMont Jones <lamont@debian.org>  Sat, 19 Mar 2005 17:46:31 -0700

bind9 (1:9.3.1-1) experimental; urgency=low

  * Build with gcc-3.4 on powerpc, to work around #292958.

 -- LaMont Jones <lamont@debian.org>  Sat, 19 Mar 2005 11:40:06 -0700

bind9 (1:9.3.1-0) experimental; urgency=low

  * New upstream version.

 -- LaMont Jones <lamont@debian.org>  Sun, 13 Mar 2005 21:44:57 -0700

bind9 (1:9.3.0+9.3.1beta2-1) experimental; urgency=low

  * new upstream version

 -- LaMont Jones <lamont@debian.org>  Tue, 25 Jan 2005 14:21:51 -0700

bind9 (1:9.3.0-1) experimental; urgency=low

  * New upstream version

 -- LaMont Jones <lamont@debian.org>  Sat, 25 Sep 2004 21:35:46 -0600

bind9 (1:9.2.4-1) unstable; urgency=high

  * New upstream version.  Closes: #269157 and others.
  * Version debhelper build-dep.  Closes: #262720

 -- LaMont Jones <lamont@mmjgroup.com>  Thu, 23 Sep 2004 09:11:37 -0600

bind9 (1:9.2.3+9.2.4-rc7-1) unstable; urgency=low

  * New upstream

 -- LaMont Jones <lamont@mmjgroup.com>  Wed,  1 Sep 2004 00:04:55 -0600

bind9 (1:9.2.3+9.2.4-rc6-1) unstable; urgency=low

  * New upstream.
  * Comment out delegation-only directives in named.conf

 -- LaMont Jones <lamont@debian.org>  Mon,  2 Aug 2004 10:00:38 -0600

bind9 (1:9.2.3+9.2.4-rc5-1) unstable; urgency=low

  * New upstream release candidate

 -- LaMont Jones <lamont@debian.org>  Thu, 17 Jun 2004 19:50:37 -0600

bind9 (1:9.2.3+9.2.4-rc2-1) unstable; urgency=low

  * New upstream release candidate
  * Remove shared library symlinks in clean.  Closes: #243109
  * Deal with capset being a module.  Closes: #245043, #240874, #241605
  * deliver /var/run/bind/run in lwresd as well.  Closes: #186569

 -- LaMont Jones <lamont@debian.org>  Thu, 22 Apr 2004 12:20:05 -0600

bind9 (1:9.2.3-3) unstable; urgency=low

  * new IP for b.root-servers.net.  Closes: #234278
  * Fix RC linkages to match bind8.  Closes: #218007

 -- LaMont Jones <lamont@debian.org>  Mon,  1 Mar 2004 15:00:44 -0700

bind9 (1:9.2.3-2) unstable; urgency=low

  * Rebuild autoconf files for mips.  Closes: #221419

 -- LaMont Jones <lamont@debian.org>  Tue, 18 Nov 2003 06:33:34 -0700

bind9 (1:9.2.3-1) unstable; urgency=low

  * New upstream.
  * cleanup zones.rfc1918/db.empty stuff.
  * Fix Makefiles to work even if the build environment is unclean.
    Closes: #211503
  * Add comments about root-delegation-only to named.conf.  Closes: #212243
  * Add resolvconf support.  Closes: #199255
  * more SO_BSDCOMPAT hacks for linux.  Closes: #220735, #214460

 -- LaMont Jones <lamont@debian.org>  Mon, 17 Nov 2003 21:30:33 -0700

bind9 (1:9.2.2+9.2.3rc4-1) unstable; urgency=low

  * Yet another new upstream release.

 -- LaMont Jones <lamont@debian.org>  Mon, 22 Sep 2003 09:39:50 -0600

bind9 (1:9.2.2+9.2.3rc3-1) unstable; urgency=low

  * New upstream.  Closes: #211752. #211503. #211496, #211520

 -- LaMont Jones <lamont@debian.org>  Sat, 20 Sep 2003 12:22:59 -0600

bind9 (1:9.2.2+9.2.3rc2-4) unstable; urgency=low

  * Really fix versioned depends.  Closes: #211590

 -- LaMont Jones <lamont@debian.org>  Thu, 18 Sep 2003 17:29:47 -0600

bind9 (1:9.2.2+9.2.3rc2-3) unstable; urgency=low

  * Version depends for all the libraries. sigh.  Closes: #211412,#210293

 -- LaMont Jones <lamont@debian.org>  Wed, 17 Sep 2003 10:56:36 -0600

bind9 (1:9.2.2+9.2.3rc2-2) unstable; urgency=low

  * Need a versioned depend. sigh.

 -- LaMont Jones <lamont@debian.org>  Wed, 17 Sep 2003 10:25:35 -0600

bind9 (1:9.2.2+9.2.3rc2-1) unstable; urgency=low

  * New upstream release.  Closes: #211373
  * Remove RFC's from package, per policy.
  * Make com and net zones delegation-only by default.

 -- LaMont Jones <lamont@debian.org>  Wed, 17 Sep 2003 07:15:37 -0600

bind9 (1:9.2.2+9.2.3rc1-3) unstable; urgency=low

  * A bit more cleanup of descriptions.
  * fix package sections
  * Fix b0rkage with dependencies.

 -- LaMont Jones <lamont@debian.org>  Sun, 14 Sep 2003 09:05:10 -0600

bind9 (1:9.2.2+9.2.3rc1-2) unstable; urgency=low

  * Explicitly link libraries.  Closes: #210653
  * Fix descriptions.  Closes: #209563, #209853, #210063

 -- LaMont Jones <lamont@debian.org>  Sat, 13 Sep 2003 19:29:05 -0600

bind9 (1:9.2.2+9.2.3rc1-1) unstable; urgency=low

  * New upstream release candidate.
  * Quit using SO_BSDCOMPAT (why is it still in the header files??) so
    that the kernel will shut up about it's advertised, obsolete option.
    Closes: #201293, #204282, #205590

 -- LaMont Jones <lamont@debian.org>  Thu, 28 Aug 2003 14:44:28 -0600

bind9 (1:9.2.2-2) unstable; urgency=low

  * Fix libtool.m4. Closes: #183791
  * move lib packages into Section: libs.  Closes: #184788
  * make sure it's libssl0.9.7.  Closes: #182363
  * Add /etc/default/lwresd.  Closes: #169727
  * Add fakeroot dir to dh_shlibdeps.  Closes: #169622
  * Fix rndc manpage.  Closes: #179353
  * Deliver /usr/bin/isc-config.sh (in libbind-dev).  Closes: #178186

 -- LaMont Jones <lamont@debian.org>  Sat, 15 Mar 2003 16:34:15 -0700

bind9 (1:9.2.2-1) unstable; urgency=low

  * New upstream version
  * Document /etc/default/bind9 in init.d script.  Closes: #170267

 -- LaMont Jones <lamont@debian.org>  Tue,  4 Mar 2003 22:43:58 -0700

bind9 (1:9.2.1-7) unstable; urgency=low

  * One more overrides disparity.
  * Fix bashism in postinst.  Closes: #169531

 -- LaMont Jones <lamont@debian.org>  Sun, 17 Nov 2002 19:22:58 -0700

bind9 (1:9.2.1-6) unstable; urgency=low

  * The "I give up for now" release.
  *   Only convert to running as bind if named.conf hasn't been modified.
  *   Closes: #163552, #164352
  * Fix overrides
  * Cleanup README.Debian wrt non-root-by-default.
  * Make sure that /var/run/bind/run exists in init.d script.  Closes: #168912
  * New IP for j.root-servers.net.  Closes: #167818
  * Check for 2.2.18 kernel in preinst.  Closes: #164349
  * Move local options to /etc/default/bind9.  Closes: #169132, #163073
  * Cleanup old bugs (fixed in -5, really).  Closes: #165864
  * Add /etc/bind/named.conf.local, included from named.conf.  Closes: #129576
  * Do options definitions in /etc/bind/named.conf.options, makes life
    easier in the face of named.conf changes from upstream.
  * Add missing Depends: adduser

 -- LaMont Jones <lamont@debian.org>  Sat, 16 Nov 2002 17:05:45 -0700

bind9 (1:9.2.1-5) unstable; urgency=low

  * Run named a non-privileged user by default.  Closes: #149059

 -- LaMont Jones <lamont@debian.org>  Thu, 12 Sep 2002 16:57:37 -0600

bind9 (1:9.2.1-4) unstable; urgency=low

  * swap maintainer/uploader status so LaMont is primary and Bdale is backup
  * Deal with bind/bind9 collisions better.  Closes: #149580
  * Fix some documentation.  Closes: #151579

 -- LaMont Jones <lamont@debian.org>  Wed,  4 Sep 2002 23:25:33 -0600

bind9 (1:9.2.1-3) unstable; urgency=high

  * fold in lib/bind/resolv from 8.3.3 to resolve buffer overlow issue in
    resolver library, closes: #151342, #151431

 -- Bdale Garbee <bdale@gag.com>  Mon,  1 Jul 2002 00:16:31 -0600

bind9 (1:9.2.1-1.woody.1) testing-security woody-proposed-updates; urgency=high

  * backport to woody (simple rebuild) since 9.2.1 resolves a security issue

 -- Bdale Garbee <bdale@gag.com>  Tue,  4 Jun 2002 10:30:57 -0600

bind9 (1:9.2.1-2) unstable; urgency=low

  * don't include nslint man page, closes: #148695
  * fix typo in rndc.8, closes: #139602
  * add a section to README.Debian explaining the rndc key mode that has been
    our default since 9.2.0-2, closes: #129849
  * fix paths for named.conf in named.8 to reflect our default, closes: #143443
  * upstream fixed the nsupdate man page at some point, closes: #121108

 -- Bdale Garbee <bdale@gag.com>  Mon,  3 Jun 2002 15:44:37 -0600

bind9 (1:9.2.1-1) unstable; urgency=medium

  * new upstream version
  * have bind9-host provide host, closes: #140174
  * move bind9-host to priority standard since dnsutils depends on it or host,
    and we prefer bind9-host over host.
  * move libdns5 and libisc4 to priority standard since dnsutils depends on
    them and is priority standard

 -- Bdale Garbee <bdale@gag.com>  Thu, 30 May 2002 10:38:39 -0600

bind9 (1:9.2.0-6) unstable; urgency=low

  * move to US main!  Yippee!  Closes: #123969
  * add info to README.Debian about 2.5 kernels vs --disable-linux-caps

 -- Bdale Garbee <bdale@gag.com>  Sat, 23 Mar 2002 00:18:05 -0700

bind9 (1:9.2.0-5) unstable; urgency=medium

  * clean up various issues in the rules file
  * make bind9-host conflict/replace old dnsutils as host does, otherwise we
    can have problems upgrading from potato to woody, closes: #136686
  * use /dev/urandom for rndc-confgen in postinst, it should be good enough for
    this purpose, and will keep the postinst from blocking arbitrarily.
    closes: #130372
  * add fresh pointers to chroot howto to README.Debian, closes: #135774

 -- Bdale Garbee <bdale@gag.com>  Sun,  3 Mar 2002 16:47:12 -0700

bind9 (1:9.2.0-4) unstable; urgency=low

  * bind9-host needs to conflict with host, closes: #127395

 -- Bdale Garbee <bdale@gag.com>  Tue,  1 Jan 2002 20:12:14 -0700

bind9 (1:9.2.0-3) unstable; urgency=low

  * force removal of old diverted files, closes: #126236
  * change priority of liblwres1 from optional to standard per ftp admins
  * add a bind9-host package so that the 'host' provided with the BIND 9.X
    source tree can be an alternative to the aging NIKHEF version packaged
    separately.  Update dnsutils dependencies to depend on one of the two,
    with preference to this one since it has fewer bugs (but fewer features,
    too).

 -- Bdale Garbee <bdale@gag.com>  Sun, 23 Dec 2001 00:59:15 -0700

bind9 (1:9.2.0-2) unstable; urgency=medium

  * change rc.d links to ensure daemon starts before and stops after other
    daemons that may fail if name service is not working (bug was filed 
    against 8.X bind packages, but is just as relevant here!)
  * use rndc for daemon shutdown instead of start-stop-daemon, closes: #111935
  * add a postinst to dnsutils to remove any lingering diversions from old 
    dnsutils packages, closes: #122227
  * not much point in delivering zone2ldap.1 since we aren't delivering 
    zone2ldap right now (though we might someday?), closes: #124058
  * be more verbose with shared library descriptions, closes: #123426, #123428
  * 9.2.0 added a new rndc.key file that both named and rndc will read to 
    obtain a shared key, and rndc-confgen will easily create this file with 
    a unique-per-system key.  Modify named.conf and remove rndc.conf
    to take advantage of this mechanism and stop delivering a pre-determined 
    static key to all Debian systems (which has been a mild security risk).  
    Create the key in postinst if the key file doesn't already exist, and 
    remove the file in postrm if purging.
    Closes: #86718, #87208

 -- Bdale Garbee <bdale@gag.com>  Fri, 21 Dec 2001 04:04:30 -0700

bind9 (1:9.2.0-1) unstable; urgency=low

  * new upstream version, closes: #108243, #112266, #114250, #119506, #120657
  * /etc/bind/rndc.conf is now a conffile
  * minor hacks to the README.Debian since the chroot instructions it points
    to are 8.X specific, part of addressing bug 111868.
  * libomapi is gone, replaced by libisccc and libisccfg
  * a few lintian-motivated cosmetic cleanups
  * lose task-dns-server meta package, since tasksel doesn't need it now
  * dig problem not reproducible in this version, closes: #89526
  * named-checkconf now uses $sysconfdir, closes: #107835
  * no longer deliver man pages for contributed binaries we're not including
    in dnsutils, closes: #108220
  * fix section in nslookup man page, though that's the least of the man
    page's problems...  glitch reported is unreproducible
    closes: #103630, #120946
  * update libbind-dev README.Debian, closes: #121050

 -- Bdale Garbee <bdale@gag.com>  Tue, 27 Nov 2001 01:41:00 -0700

bind9 (1:9.1.3-1) unstable; urgency=low

  * new upstream version, closes: #96483, #99824, #100647, #101568, #103429
  * update config.sub/guess for hppa/ia64 support
  * small init.d patch from Marco d'Itri to ease adding options on invocation
  * stop having bind9-doc conflict/replace bind-doc since they don't really
    conflict and there's no reason to prevent having both installed at the
    same time, closes: #90994
  * the CHANGES file documents fixes since 9.1.1 that probably cured the
    reported assertion failure.  If it turns out that I'm wrong, the bug can
    be re-opened or a new one filed.  I can't see any way to reproduce the bug 
    in a test case here.  Closes: #99352
  * have libbind-dev depend on the runtime library packages it delivers 
    compile-time symlinks for, closes: #100898, #103855
  * fix lwres man pages to source man3/* instead of * so all the page content
    can actually be found, closes: #85450, #103865

 -- Bdale Garbee <bdale@gag.com>  Mon,  9 Jul 2001 11:30:39 -0600

bind9 (1:9.1.1-1) unstable; urgency=low

  * new upstream release
  * update build-depends for libssl-dev
  * add build-depends on bison, closes: #90150, #90752, #90159
  * split up libbind0 since libdns is changing so numbers
  * downgrade rblcheck from a depends to a suggests, closes: #90783
  * bind9 mkdep creates files in the current working directory, closes: #58353

 -- Bdale Garbee <bdale@gag.com>  Wed, 25 Apr 2001 22:53:21 -0600

bind9 (1:9.1.0-3) unstable; urgency=low

  * merge patch from Zack Weinberg that solves compilation problem, and 
    reduces the memory footprint of applications by making configure.in
    smarter.  Closes: #86776, #86910
  * the bind-doc package includes all relevant documentation from the bind9
    source tree, including HTML content in /usr/share/doc/bind9-doc/arm,
    closes: #85718
  * default named.conf and rndc.conf to not world-readable.  This is an
    interim step towards addressing the concerns about security raised by 
    bugs 86718 and closes: #86836  A better long-term solution would be for
    rndc.conf to allow includes, so that both named.conf and rndc.conf could
    include a key file built on the fly during installation while themselves
    retaining conffile status.  The required functionality has been requested
    of the bind9 upstream, this will limit vulnerability in the meantime.
  * add replaces logic to the dnsutils package to avoid complaints about the
    delivery of nsupdate.8.gz, closes: #86759
  * move a couple of man pages back from dnsutils to bind9 that really belong
    there.  sigh.

 -- Bdale Garbee <bdale@gag.com>  Thu, 22 Feb 2001 16:39:02 -0700

bind9 (1:9.1.0-2) unstable; urgency=low

  * merge patch from Luca Filipozzi <lfilipoz@debian.org> - thanks!
    + bind9:  ships with a working rndc.conf file, closes: #84572
    + bind9:  init.d calls rndc rather than ndc on reload, closes: #85481
    + bind9:  named.conf ships with 'key' and 'control' sections
    + bind9:  correctly creates /var/cache/bind, closes: #85457
    + lwresd: lwresd is split off into its own package, closes: #85627
  * nsupdate is delivered by the dnsutils package, but the (wrong) man page 
    was accidentally also included in the bind9 package, closes: #85717
  * freshen config.sub and config.guess for ia64 and hppa support

 -- Bdale Garbee <bdale@gag.com>  Mon, 12 Feb 2001 23:43:55 -0700

bind9 (1:9.1.0-1) unstable; urgency=low

  * Initial packaging of BIND 9.1.0.  Must use epoch so that meta packages 
    retain their sequencing from the bind 8 package version stream.
  * snarf a couple of man pages from the 8.X tree for now

 -- Bdale Garbee <bdale@gag.com>  Thu,  1 Feb 2001 16:30:35 -0700
<|MERGE_RESOLUTION|>--- conflicted
+++ resolved
@@ -1,10 +1,9 @@
-<<<<<<< HEAD
-bind9 (1:9.8.1.dfsg.P1-4ubuntu0.10pexip1) pexip; urgency=low
+bind9 (1:9.8.1.dfsg.P1-4ubuntu0.11pexip1) pexip; urgency=low
 
   * New upstream release
 
- -- John-Mark Bell <jmb@pexip.com>  Thu, 19 Feb 2015 00:32:37 +0000
-=======
+ -- John-Mark Bell <jmb@pexip.com>  Thu, 09 Jul 2015 11:26:34 +0100
+
 bind9 (1:9.8.1.dfsg.P1-4ubuntu0.11) precise-security; urgency=medium
 
   * SECURITY UPDATE: resolver DoS via specially crafted zone data
@@ -12,7 +11,12 @@
     - CVE-2015-4620
 
  -- Marc Deslauriers <marc.deslauriers@ubuntu.com>  Mon, 29 Jun 2015 15:02:08 -0400
->>>>>>> 70671a5a
+
+bind9 (1:9.8.1.dfsg.P1-4ubuntu0.10pexip1) pexip; urgency=low
+
+  * New upstream release
+
+ -- John-Mark Bell <jmb@pexip.com>  Thu, 19 Feb 2015 00:32:37 +0000
 
 bind9 (1:9.8.1.dfsg.P1-4ubuntu0.10) precise-security; urgency=medium
 
