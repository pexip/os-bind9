<<<<<<< HEAD
bind9 (1:9.11.5.P4+dfsg-5.1+deb10u3pexip1) pexip; urgency=medium

  * New upstream version

 -- Steve McIntyre <steve.mcintyre@pexip.com>  Tue, 23 Feb 2021 09:27:38 +0000
=======
bind9 (1:9.11.5.P4+dfsg-5.1+deb10u5) buster-security; urgency=high

  * CVE-2021-25214: A malformed incoming IXFR transfer could trigger
    an assertion failure in ``named``, causing it to quit abnormally.
  * CVE-2021-25215: ``named`` crashed when a DNAME record placed in
    the ANSWER section during DNAME chasing turned out to be the final
    answer to a client query.
  * CVE-2021-25216: Compile with system provided SPNEGO
  * Ensure all resources are properly cleaned up when a call to
    gss_accept_sec_context() fails.

 -- Ondřej Surý <ondrej@debian.org>  Thu, 29 Apr 2021 12:42:26 +0200
>>>>>>> c53f3522

bind9 (1:9.11.5.P4+dfsg-5.1+deb10u3) buster-security; urgency=high

  * Non-maintainer upload by the Security Team.
  * Buffer overflow in GSSAPI security policy negotiation (CVE-2020-8625)

 -- Salvatore Bonaccorso <carnil@debian.org>  Mon, 15 Feb 2021 08:51:28 +0100

bind9 (1:9.11.5.P4+dfsg-5.1+deb10u2pexip1) pexip; urgency=medium

  * New upstream version

 -- Steve McIntyre <steve.mcintyre@pexip.com>  Tue, 01 Sep 2020 11:13:37 +0100

bind9 (1:9.11.5.P4+dfsg-5.1+deb10u2) buster-security; urgency=high

  [ Salvatore Bonaccorso ]
  * [CVE-2020-8622] Properly handle malformed truncated responses to TSIG
    queries
  * [CVE-2020-8623] Fix crash in pk11_numbits() with crafted packet when
    native-pkcs11 is used
  * Wait more than 1 second for NSEC3 chain changes
  * [CVE-2020-8624] Fix processing of "update-policy" rules of type
    "subdomain" (Closes: #966497)

  [ Ondřej Surý ]
  * [CVE-2020-8619]: It was possible to trigger a INSIST when a zone with
    interior (non-leaf) wildcard label

 -- Salvatore Bonaccorso <carnil@debian.org>  Tue, 25 Aug 2020 10:10:23 +0200

bind9 (1:9.11.5.P4+dfsg-5.1+deb10u1pexip2) pexip; urgency=medium

  * Rebuild in buster environment

 -- Steve McIntyre <steve.mcintyre@pexip.com>  Wed, 15 Jul 2020 17:09:04 +0000

bind9 (1:9.11.5.P4+dfsg-5.1+deb10u1pexip1) pexip; urgency=medium

  * Migrate to Buster
  * ensure correct version of openssl is in control

 -- Vincent Sanders <vince@pexip.com>  Mon, 08 Jun 2020 07:49:58 +0000

bind9 (1:9.11.5.P4+dfsg-5.1+deb10u1) buster-security; urgency=high

  * [CVE-2019-6477]: TCP-pipelined queries can bypass tcp-clients limit.
    (Closes: #945171)
  * [CVE-2020-8616]: Fix NXNSATTACK amplification attack on BIND 9
  * [CVE-2020-8617]: Fix assertion failure in TSIG processing code

 -- Ondřej Surý <ondrej@debian.org>  Mon, 18 May 2020 10:02:41 +0200

bind9 (1:9.11.5.P4+dfsg-5.1pexip1) pexip; urgency=medium

  * Migrate to Buster

 -- Vincent Sanders <vince@pexip.com>  Thu, 27 Feb 2020 22:38:34 +0000

bind9 (1:9.11.5.P4+dfsg-5.1) unstable; urgency=high

  * Non-maintainer upload.
  * move item_out test inside lock in dns_dispatch_getnext() (CVE-2019-6471)
    (Closes: #930746)

 -- Salvatore Bonaccorso <carnil@debian.org>  Fri, 21 Jun 2019 11:24:31 +0200

bind9 (1:9.11.5.P4+dfsg-5) unstable; urgency=medium

  * AppArmor: Allow /var/tmp/krb5_* (owner-only) for Samba AD DLZ.
    Thanks to Steven Monai (Closes: 928398)

 -- Bernhard Schmidt <berni@debian.org>  Fri, 03 May 2019 19:44:57 +0200

bind9 (1:9.11.5.P4+dfsg-4) unstable; urgency=medium

  [ Bernhard Schmidt ]
  * AppArmor: Also add /var/lib/samba/bind-dns/dns/** (Closes: #927827)

  [ Ondřej Surý ]
  * [CVE-2018-5743]: Limiting simultaneous TCP clients is ineffective
    (Closes: #927932)
  * Update symbols file for new symbol in libisc
  * Enable EDDSA again, but disable broken Ed448 support (Closes: #927962)

 -- Ondřej Surý <ondrej@debian.org>  Fri, 26 Apr 2019 08:33:13 +0000

bind9 (1:9.11.5.P4+dfsg-3) unstable; urgency=medium

  * More fixes to the AppArmor policy for Samba AD DLZ
    - allow access to /dev/urandom
    - allow locking for dns.keytab
    - fix path to smb.conf

 -- Bernhard Schmidt <berni@debian.org>  Mon, 22 Apr 2019 22:31:06 +0200

bind9 (1:9.11.5.P4+dfsg-2) unstable; urgency=medium

  [ Ondřej Surý ]
  * Update d/gbp.conf for Debian Buster

  [ Bernhard Schmidt ]
  * Cherry-Pick upstream commit to prevent dnssec-keymgr from immediately
    expiring and deleting old DNSSEC keys when being run for the first
    time (Closes: #923984)
  * Update AppArmor policy for Samba AD DLZ
    - Add changed default location for named.conf
    - Allow read/mmap on some Samba libraries
    Thanks to Steven Monai (Closes: #920530)

  [ Andreas Beckmann ]
  * bind9.preinst: cope with ancient conffile named.conf.options
    (Closes: #905177)

 -- Bernhard Schmidt <berni@debian.org>  Tue, 02 Apr 2019 21:12:50 +0200

bind9 (1:9.11.5.P4+dfsg-1) unstable; urgency=high

  [ Bernhard Schmidt ]
  * New upstream version 9.11.5.P4+dfsg
    - CVE-2018-5744: A specially crafted packet can cause named to leak memory
    - CVE-2018-5745: An assertion failure can occur if a trust anchor rolls over
      to an unsupported key algorithm when using managed-keys
    - CVE-2019-6465: Controls for zone transfers might not be properly applied
      to Dynamically Loadable Zones (DLZs) if the zones are writable.
  * d/watch: Do not use beta or RC versions
  * d/libdns1104.symbols: fix symbols-file-contains-debian-revision for dnstap
    symbols

  [ Ondřej Surý ]
  * Add new upstream GPG signing-key

 -- Bernhard Schmidt <berni@debian.org>  Fri, 22 Feb 2019 17:54:10 +0100

bind9 (1:9.11.5.P1+dfsg-2) unstable; urgency=medium

  [ Dominik George ]
  * Support dyndb modules with apparmor. (Closes: #900879)

  [ Bernhard Schmidt ]
  * apparmor-policy: permit locking of the allow-new-zones database
    (Closes: #922065)
  * apparmor-policy: allow access to Samba DLZ files (Closes: #920530)

 -- Bernhard Schmidt <berni@debian.org>  Tue, 12 Feb 2019 00:34:21 +0100

bind9 (1:9.11.5.P1+dfsg-1) unstable; urgency=medium

  * New upstream version 9.11.5.P1+dfsg

 -- Ondřej Surý <ondrej@debian.org>  Tue, 18 Dec 2018 13:59:25 +0000

bind9 (1:9.11.5+dfsg-1) unstable; urgency=medium

  * Use team+dns@tracker.debian.org as Maintainer address
  * New upstream version 9.11.5+dfsg
  * Add EXTENSIONS= to version file programmatically, not with the patch
  * Rebase patches for BIND 9.11.5
  * Adjust package names for new SONAMEs

 -- Ondřej Surý <ondrej@debian.org>  Mon, 22 Oct 2018 10:30:28 +0000

bind9 (1:9.11.4.P2+dfsg-3) unstable; urgency=medium

  * Also avoid OpenSSL 1.1.1 in udebs.
    Thanks to KiBi for the hint
  * autopkgtest: Make an external query and check for DNSSEC

 -- Bernhard Schmidt <berni@debian.org>  Wed, 26 Sep 2018 11:21:35 +0200

bind9 (1:9.11.4.P2+dfsg-2) unstable; urgency=medium

  * Temporarily disable EDDSA to relax OpenSSL version requirement

 -- Bernhard Schmidt <berni@debian.org>  Mon, 24 Sep 2018 11:08:15 +0200

bind9 (1:9.11.4.P2+dfsg-1) unstable; urgency=medium

  [ Bernhard Schmidt ]
  * Add a very simple autopkgtest (dig @127.0.0.1)

  [ Ondřej Surý ]
  * New upstream version 9.11.4.P2+dfsg
  * Rebase patches for BIND 9.11.4-P2

 -- Ondřej Surý <ondrej@debian.org>  Mon, 10 Sep 2018 08:36:06 +0000

bind9 (1:9.11.4.P1+dfsg-1) unstable; urgency=medium

  [ Timo Aaltonen ]
  * skip-rtld-deepbind-for-dyndb.diff: Add a patch to fix named-pkcs11
    crashing on startup. (LP: #1769440)

  [ Bernhard Schmidt ]
  * Add gbp.conf for pristine-tar usage
  * d/watch: Properly deal with -P patch releases

  [ Ondřej Surý ]
  * Don't fail to start if /etc/default/bind9 doesn't exist
  * New upstream version 9.11.4.P1+dfsg
  * Rebase patches for BIND 9.11.4-P1
  * Add new dst__openssleddsa_init optional symbol (it depends on OpenSSL version) (Closes: #897643)
  * Put aside named.conf.option from stretch when upgrading (Closes: #905177)

 -- Ondřej Surý <ondrej@debian.org>  Fri, 31 Aug 2018 09:53:27 +0000

bind9 (1:9.11.4+dfsg-4) unstable; urgency=medium

  * Brown-paper-bag release :-(
  * Fix missing colon in AppArmor profile (Closes: #904983)

 -- Bernhard Schmidt <berni@debian.org>  Mon, 30 Jul 2018 16:28:21 +0200

bind9 (1:9.11.4+dfsg-3) unstable; urgency=medium

  * Enable IDN support for dig+host using libidn2 (Closes: #459010)
  * Use root.hints from dns-root-data (Closes: #888491)

 -- Bernhard Schmidt <berni@debian.org>  Sun, 29 Jul 2018 23:26:09 +0200

bind9 (1:9.11.4+dfsg-2) unstable; urgency=medium

  * Enable dnstap support (Courtesy of Richard James Salts) (Closes: #890483)
  * Remove auth-nxdomain no; from named.conf.options (Closes: #896889)

 -- Ondřej Surý <ondrej@debian.org>  Mon, 16 Jul 2018 18:49:50 +0000

bind9 (1:9.11.4+dfsg-1) unstable; urgency=medium

  [ Bernhard Schmidt ]
  * Use systemd Type=forking to signal daemon init.
    Thanks to Elie Roudninski (Closes: #900788)

  [ Ondřej Surý ]
  * New upstream version 9.11.4+dfsg
  * Rebase patches for 9.11.4+dfsg release
  * Bump libdns SONAME to libdns.so.1102
  * Add a SONAME version check early in a build process
  * Use debian/getapi to dynamically pick soversions for dh_makeshlibs
  * Update the symbols in libdns and libisccfg packages

 -- Ondřej Surý <ondrej@debian.org>  Sat, 14 Jul 2018 12:27:56 +0000

bind9 (1:9.11.3+dfsg-2) unstable; urgency=medium

  * [CVE-2018-5738]: Add upstream fix to close the default open recursion
    (Closes: #901483)
  * Change the maintainer address (Closes: #899959)

 -- Ondřej Surý <ondrej@debian.org>  Thu, 14 Jun 2018 13:01:47 +0000

bind9 (1:9.11.3+dfsg-1) unstable; urgency=medium

  [ Bernhard Schmidt ]
  * New upstream version 9.11.3+dfsg
    (Closes: #867570, #888463)
    - Refresh patches
    - Drop stdatomic.h patches applied upstream
  * Follow SONAME bump of libdns
  * Follow SONAME bump of libisc
  * Add missing symbols for libisccfg160
  * Add python3-distutils Build-Dependency
  * Drop Priority: standard for library packages
  * Fix apparmor profile name (Closes: #893005)
    Thanks to Andreas Hasenack
  * Update bind9-host description (Closes: #729561)
  * Add flags=(attach_disconnected) to AppArmor profile to prepare
    to use more systemd hardening options, see #863841
  * Add myself to Uploaders

  [ Ondřej Surý ]
  * Update Vcs-* links to salsa.d.o

 -- Bernhard Schmidt <berni@debian.org>  Fri, 23 Mar 2018 00:09:58 +0100

bind9 (1:9.11.2.P1-1) unstable; urgency=medium

  * New upstream version 9.11.2-P1
  * Refresh patches for new release

 -- Ondřej Surý <ondrej@debian.org>  Wed, 17 Jan 2018 06:06:04 +0000

bind9 (1:9.11.2+dfsg-10) unstable; urgency=medium

  * Disable lmdb usage in export version of libraries (Closes: #887407)

 -- Ondřej Surý <ondrej@debian.org>  Tue, 16 Jan 2018 05:59:31 +0000

bind9 (1:9.11.2+dfsg-9) unstable; urgency=medium

  * Fix various mistakes in bind9 conffiles (Closes: #887398)

 -- Ondřej Surý <ondrej@debian.org>  Mon, 15 Jan 2018 23:12:43 +0000

bind9 (1:9.11.2+dfsg-8) unstable; urgency=medium

  * Pull more stdatomic patch to fix builds on 32-bit architectures
  * Remove extra native pkcs11 patch (it has been replaced by sed rules)

 -- Ondřej Surý <ondrej@debian.org>  Mon, 15 Jan 2018 21:02:30 +0000

bind9 (1:9.11.2+dfsg-7) unstable; urgency=medium

  * Pull upstream patch to use C11 stdatomic where available (Closes: #778720)

 -- Ondřej Surý <ondrej@debian.org>  Mon, 15 Jan 2018 15:59:48 +0000

bind9 (1:9.11.2+dfsg-6) unstable; urgency=medium

  * Add named-nzd2nzf to bind9 package
  * Simplify installation rules
  * Enable lmdb (to actually build named-nzd2nzf)
  * Move delv from bind9 to dnsutils package (Closes: #887326)

 -- Ondřej Surý <ondrej@debian.org>  Mon, 15 Jan 2018 14:19:31 +0000

bind9 (1:9.11.2+dfsg-5) unstable; urgency=medium

  * Remove duplicate invoke-rc.d start invocation (Closes: #883575)
  * Don't fail in postrm when /var/lib/bind cannot be removed (Closes: #882999)
  * Use dh-apparmor for profile management
  * apparmor-profile: allow changing thread name (Closes: #883228)
  * Bump debhelper compat level to 10
  * Bump Standards-Version to 4.1.2, no changes necessary

 -- Bernhard Schmidt <berni@debian.org>  Sun, 10 Dec 2017 20:23:12 +0100

bind9 (1:9.11.2+dfsg-4) unstable; urgency=medium

  * Team upload.
  * Fix symlinks in libbind-export-dev to point to /lib (Closes: #883536)

 -- Bernhard Schmidt <berni@debian.org>  Tue, 05 Dec 2017 00:09:25 +0100

bind9 (1:9.11.2+dfsg-3) unstable; urgency=medium

  * Team upload.
  * Only install files into bind9:any on arch-any builds (Closes: #883448)
  * Adjust dependencies for udeb packages (Closes: #883449)

 -- Bernhard Schmidt <berni@debian.org>  Mon, 04 Dec 2017 10:56:58 +0100

bind9 (1:9.11.2+dfsg-2) unstable; urgency=medium

  * Team upload.
  * Workaround for FTBFS on binary-any builds (Closes: #883159)

 -- Bernhard Schmidt <berni@debian.org>  Sun, 03 Dec 2017 20:36:32 +0100

bind9 (1:9.11.2+dfsg-1) unstable; urgency=low

  * d/watch: Bump the BIND version to 9.11.x
  * Remove 'order random_1' patch, it was a horrible deviation from standards
  * Modernize d/rules using debhelper
  * New upstream version 9.11.2+dfsg
  * Delete dyndb patch, as dyndb is now included in upstream sources
  * Rebase patches for new upstream release.
  * Add python3-ply to Build-Depends
  * Restore the native pkcs11 patch
  * Fix the Debian version parsing
  * Remove lwresd as it has been deprecated by upstream anyway
  * Add new tools: mdig to dnsutils and dnssec-keymgr to bind9utils
  * Update the SONAMEs of BIND libraries
  * Fix python3 packaging errors
  * Bump the standards version to 4.1.1.1 (no change)
  * Add support for dh_missing

 -- Ondřej Surý <ondrej@debian.org>  Tue, 28 Nov 2017 22:59:30 +0000

bind9 (1:9.10.6+dfsg-5) unstable; urgency=medium

  [ Chris Lamb ]
  * Make the build reproducible (Closes: #828012)

  [ Micah Cowan ]
  * Try not to be fragile to varying value of LIBS make var. (Closes: #833307)

  [ Ondřej Surý ]
  * Update the softhsm2.so non-MA path (Closes: #860722)
  * Enable JSON output in the statistics channel (Closes: #860722)
  * Merge NMUs' changelogs (Closes: #880077)
  * Use /dev/urandom to avoid blocking in the server process. (Closes: #854243)

 -- Ondřej Surý <ondrej@debian.org>  Thu, 02 Nov 2017 10:31:01 +0000

bind9 (1:9.10.6+dfsg-4) unstable; urgency=medium

  [ Michael Biebl ]
  * Improve bind9-resolvconf.service (Closes: #826353)

  [ Ondřej Surý ]
  * Add insserv.conf.d configuration (Closes: #650538)
  * Change bind9-resolvconf.server to Type=oneshot + RemainAfterExit=yes (Closes: #832040)
  * Only add static and development symlinks for *-export.{a,so} libraries (Closes: #857522)
  * Update Vcs-* fields to standard variants
  * Rebuild with newer debhelper (Closes: #879542)

 -- Ondřej Surý <ondrej@debian.org>  Mon, 23 Oct 2017 07:02:50 +0000

bind9 (1:9.10.6+dfsg-3) unstable; urgency=medium

  * Make lwresd hard depend on bind9 package (Closes: #879127)

 -- Ondřej Surý <ondrej@debian.org>  Sun, 22 Oct 2017 11:08:20 +0000

bind9 (1:9.10.6+dfsg-2) unstable; urgency=medium

  [ Timo Aaltonen ]
  * d/copyright: Add Bv9ARM.pdf to Files-Excluded.

  [ Ondřej Surý ]
  * Replace lwresd with symlink instead of hard copy (Closes: #868538)
  * Fix the symbols file to compensate for missing bsdcompat symbol on kFreeBSD (Closes: #879017)
  * Re-enable threading support on kFreeBSD (Closes: #879018)
  * Drop Multi-Arch: same header from libbind-dev (Closes: #874232)
  * Remove transitional host package (Closes: #645437, #878228)

 -- Ondřej Surý <ondrej@debian.org>  Thu, 19 Oct 2017 09:35:03 +0000

bind9 (1:9.10.6+dfsg-1) unstable; urgency=medium

  * New upstream version 9.10.6+dfsg
  * Use OpenSSL 1.1.0 for crypto
  * Add support for downloading upstream sources using d/watch
    + Make d/copyright machine readable for Files-Excluded: support
    + Update Files-Exclude: * to remove obsolete software dropped in
      contrib/, but not really used
  * Add initial README.source
  * Limit the d/watch to 9.10.x (aka stable) for now
  * Update patches for BIND 9.10.6 release
  * Update PKCS11 patch
  * Move under pkg-dns umbrella
  * Reformat files in debian/ with wrap-and-sort -a for better maintainability
  * Update the d/export.diff for BIND 9.10.6
  * Remove FAQ from d/bind9.docs
  * Bump SONAME versions for BIND libraries
  * Add symbols files for libraries and enable strict symbol checks
  * arpaname and named-rrchecker has been moved to /usr/bin
  * Install required python library into bind9utils to accompany
    dnssec-checkds and dnssec-coverage
  * Change Vcs-* to pkg-dns/bind9
  * Also exclude idnkit from upstream tarball
  * Finish the debian/copyright update into machine readable format
  * Enable Multi-Arch on libirs-export189
  * Cleanup maintainer scripts
  * Add lintian override for false positive on full-path command
  * Remove unnecessary complexity when generating ${Description} to d/control

 -- Ondřej Surý <ondrej@debian.org>  Fri, 06 Oct 2017 06:18:21 +0000

bind9 (1:9.10.3.dfsg.P4-12.3+deb9u5pexip1) pexip; urgency=medium

  * New upstream release

 -- John-Mark Bell <jmb@pexip.com>  Fri, 24 May 2019 13:21:47 +0100

bind9 (1:9.10.3.dfsg.P4-12.3+deb9u4pexip1) pexip; urgency=medium

  * Migrate to Stretch

 -- John-Mark Bell <jmb@pexip.com>  Tue, 10 Jul 2018 00:45:12 +0000

bind9 (1:9.10.3.dfsg.P4-12.3+deb9u3) stretch; urgency=medium

  [ Bernhard Schmidt ]
  * Import upcoming DNSSEC KSK-2017 from 9.10.5

  [ Ondřej Surý ]
  * Non-maintainer upload.

 -- Ondřej Surý <ondrej@debian.org>  Mon, 28 Aug 2017 09:36:28 +0200

bind9 (1:9.10.3.dfsg.P4-12.3+deb9u2) stretch-security; urgency=high

  * Non-maintainer upload by the Security Team.
  * debian/patches:
    - CVE-2017-3142_regression added, fix a regression introduced in with the
    correction for CVE-2017-3142.

 -- Yves-Alexis Perez <corsac@debian.org>  Sat, 22 Jul 2017 21:24:54 +0200

bind9 (1:9.10.3.dfsg.P4-12.3+deb9u1) stretch-security; urgency=high

  * Non-maintainer upload by the Security Team.
  * debian/patches:
    - debian/patches/CVE-2017-3142+CVE-2017-3143 added, fix TSIG bypasses
      CVE-2017-3142: error in TSIG authentication can permit unauthorized zone
      transfers. An attacker may be able to circumvent TSIG authentication of
      AXFR and Notify requests.
      CVE-2017-3143: error in TSIG authentication can permit unauthorized
      dynamic updates. An attacker may be able to forge a valid TSIG or SIG(0)
      signature for a dynamic update.

 -- Yves-Alexis Perez <corsac@debian.org>  Fri, 30 Jun 2017 16:20:29 +0200

bind9 (1:9.10.3.dfsg.P4-12.3) unstable; urgency=high

  * Non-maintainer upload.
  * Dns64 with "break-dnssec yes;" can result in a assertion failure
    (CVE-2017-3136) (Closes: #860224)
  * Some chaining (CNAME or DNAME) responses to upstream queries could trigger
    assertion failures (CVE-2017-3137) (Closes: #860225)
  * 'rndc ""' could trigger a assertion failure in named (CVE-2017-3138)
    (Closes: #860226)

 -- Salvatore Bonaccorso <carnil@debian.org>  Sun, 07 May 2017 15:22:46 +0200

bind9 (1:9.10.3.dfsg.P4-12.2) unstable; urgency=medium

  * Non-maintainer upload.
  * Replace 32_mips_atomic.diff with a version that uses C11 atomics. Fixes
    hangs and crashes on MIPS. (Closes: #778720)

 -- James Cowgill <jcowgill@debian.org>  Tue, 18 Apr 2017 16:42:50 +0100

bind9 (1:9.10.3.dfsg.P4-12.1) unstable; urgency=medium

  * Non-maintainer upload.
  * Use /dev/urandom to avoid blocking in the server process.
    (closes: #854243)

 -- Bastian Blank <waldi@debian.org>  Fri, 17 Mar 2017 19:07:16 +0100

bind9 (1:9.10.3.dfsg.P4-12) unstable; urgency=high

  * Merge and accept the non-maintainer upload.
  * Fix regression caused by the fix for CVE-2016-8864 (closes: #855540).
  * Fix CVE-2017-3135: a malicously crafted query can cause named to crash if
    both DNS64 and RPZ are being used (closes: #855520).

 -- Michael Gilbert <mgilbert@debian.org>  Sun, 19 Feb 2017 22:39:32 +0000

bind9 (1:9.10.3.dfsg.P4-11.1) unstable; urgency=medium

  * Non-maintainer upload.
  * Disable GOST to prevent ENGINE_by_id failed (crypto failure) in chroot.
    Patch by Marc Haber <mh+debian-bugs@zugschlus.de> (Closes: #820974).

 -- Arturo Borrero Gonzalez <arturo@debian.org>  Tue, 07 Feb 2017 10:42:00 +0100

bind9 (1:9.10.3.dfsg.P4-11) unstable; urgency=medium

  * Fix some lintian warnings.
  * Add lsb-base dependency to lwresd (closes: #848519).
  * Fix CVE-2016-2775: crash in lwresd due to a long query name
    (closes: #831796).
  * Fix CVE-2016-2776: maliciously crafted query can cause named to crash
    (closes: #839010).
  * Fix CVE-2016-8864: incorrect handling of a DNAME record can cause
    named to crash (closes: #842858).
  * Fix CVE-2016-9131: maliciously crafted response to an ANY query can
    cause named to crash (closes: #851065).
  * Fix CVE-2016-9147: query with contradictory DNSSEC information can
    cause named to crash (closes: #851063).
  * Fix CVE-2016-9444: maliciously formed DNSSEC Delegation Signer (DS)
    record can cause named to crash (closes: #851062).
  * Openssl 1.1 is not yet supported, so build with openssl 1.0 for now
    (closes: #828082).

  [ LaMont Jones ]
  * Update VCS fields in control.
  * -DDIG_SIGCHASE got dropped by the change in hardening.

  [ Stefan Bader ]
  * Use the defaults file in systemd.

 -- Michael Gilbert <mgilbert@debian.org>  Thu, 19 Jan 2017 04:03:28 +0000

bind9 (1:9.10.3.dfsg.P4-10.1) unstable; urgency=medium

  * Non-maintainer upload.
  * Add explicit ordering for nss-lookup.target in bind9.service,
    lwresd.service. Patches by Michael Biebl <biebl@debian.org>.
    (Closes: #826243, #826245)

 -- Christian Hofstaedtler <zeha@debian.org>  Sat, 02 Jul 2016 14:32:50 +0200

bind9 (1:9.10.3.dfsg.P4-10) unstable; urgency=medium

  * Use python3

 -- LaMont Jones <lamont@debian.org>  Tue, 03 May 2016 17:39:49 -0600

bind9 (1:9.10.3.dfsg.P4-9) unstable; urgency=medium

  * Fix bad patch from when we switched to quilt.  Closes: #820847  LP:
    #1552801, #1549788, #1553460
  * freshen patch to remove fuzz.

 -- LaMont Jones <lamont@debian.org>  Tue, 26 Apr 2016 15:17:58 -0600

bind9 (1:9.10.3.dfsg.P4-8) unstable; urgency=medium

  [Timo Aaltonen]

  * Fix bind9-resolvconf.service installation.
  * Add support for native pkcs11.  LP: #1565392

  [Samuel Thibault]

  * Detect in6_pktinfo on hurd-i386.  Closes: #820404

 -- LaMont Jones <lamont@debian.org>  Wed, 13 Apr 2016 13:19:37 -0600

bind9 (1:9.10.3.dfsg.P4-7) unstable; urgency=medium

  * Fix libisccc-export dependencies.  Closes: #820043

 -- Michael Gilbert <mgilbert@debian.org>  Tue, 05 Apr 2016 02:53:22 +0000

bind9 (1:9.10.3.dfsg.P4-6) unstable; urgency=medium

  * Upload 9.10 to unstable.  Closes: #781739
  * Add -DNO_VERSION_DATE to CFLAGS.  Closes: #783885

 -- Michael Gilbert <mgilbert@debian.org>  Mon, 04 Apr 2016 00:39:57 +0000

bind9 (1:9.10.3.dfsg.P4-5) experimental; urgency=medium

  * Drop dead code in bind9.preinst.
  * move from /var/run to /run for policy.

 -- LaMont Jones <lamont@debian.org>  Sat, 19 Mar 2016 19:52:04 -0600

bind9 (1:9.10.3.dfsg.P4-4) experimental; urgency=medium

  * use multiarch path in udebs
  * Updated root cache file.  Closes: #806954

 -- LaMont Jones <lamont@debian.org>  Fri, 18 Mar 2016 20:50:49 -0600

bind9 (1:9.10.3.dfsg.P4-3) experimental; urgency=medium

  * Fix vcs links
  * build in debian/tmp, use bind9.install

 -- LaMont Jones <lamont@debian.org>  Fri, 18 Mar 2016 14:46:30 -0600

bind9 (1:9.10.3.dfsg.P4-2) experimental; urgency=medium

  * updated precise_time patch
  * add RT#s to some patches
  * Merge ubuntu changes
  * Fix debian/rules to properly remove files from bind9 that are delivered
    elsewhere.  LP: #1559090

 -- LaMont Jones <lamont@canonical.com>  Fri, 18 Mar 2016 10:58:07 -0600

bind9 (1:9.10.3.dfsg.P4-1ubuntu2) xenial; urgency=medium

  * Bump debhelper to v9 to use dh-exec.
  * libbind-export-dev: Fix the libbind.so symlink.
  * Move static libs to the multiarch libdir again.

 -- Matthias Klose <doko@ubuntu.com>  Fri, 18 Mar 2016 13:30:03 +0100

bind9 (1:9.10.3.dfsg.P4-1ubuntu1) xenial; urgency=medium

  * Fix udeb dependencies.

 -- Matthias Klose <doko@ubuntu.com>  Fri, 18 Mar 2016 12:47:02 +0100

bind9 (1:9.10.3.dfsg.P4-1) experimental; urgency=medium

  [ ISC ]
  * New upstream: 9.10.3-P3
    - Specific APL data could trigger a INSIST.  (CVE-2015-8704) [RT #41396]
    - render_ecs errors were mishandled when printing out a OPT record
      resulting in a assertion failure.  (CVE-2015-8705) [RT #41397]
    - Fixed a regression in resolver.c:possibly_mark() which caused
      known-bogus servers to be queried anyway. [RT #41321]
  * New upstream: 9.10.3-P4
    - Malformed control messages can trigger assertions in named and rndc.
      (CVE-2016-1285) [RT #41666]
    - Fix resolver assertion failure due to improper DNAME handling when
      parsing fetch reply messages. (CVE-2016-1286) [RT #41753]
    - Duplicate EDNS COOKIE options in a response could trigger an
      assertion failure. (CVE-2016-2088) [RT #41809]

  [LaMont Jones]

  * Do not build -export libs for libbind90 and liblwres.  Relates in part
    to, and is the last fix to LP: #1551351
  * update patches for 9.10.3.dfsg.P4.  Drop 50_CVE_2015-8704.diff

  [ Stefan Bader ]

  * Do not modify signal handlers for external apps. LP: #1556175

 -- LaMont Jones <lamont@debian.org>  Thu, 17 Mar 2016 14:53:36 -0600

bind9 (1:9.10.3.dfsg.P2-7) experimental; urgency=medium

  * Fix my bad merge of autoreconf workaround.
  * Re-implement -export libraries.  LP: #1556175
  * Deliver libisccc-export library.

 -- LaMont Jones <lamont@debian.org>  Wed, 16 Mar 2016 15:14:48 -0600

bind9 (1:9.10.3.dfsg.P2-5) experimental; urgency=medium

  [Timo Aaltonen]

  * Sync 30_dynamic_db.diff from Fedora.
  * rules: Backup some files which dh_autoreconf_clean would remove, restore
    on clean.

  [Jamie Strandboge]

  * apparmor: use @{PROC} instead of /proc, allow read on
    sys.net.ipv4.ip_local_port_range.  LP: #1552441

  [LaMont Jones]

  * Return nanosecond-precise time for files, so that we more-correctly know
    when we can skip loading a zonefile.  (Bug introduced 9.9.3b2)

 -- LaMont Jones <lamont@debian.org>  Thu, 03 Mar 2016 18:17:06 -0700

bind9 (1:9.10.3.dfsg.P2-4) experimental; urgency=medium

  [Matthias Klose]

  * Fix .so symlinks.
  * libbind-dev: Depend on libirs141.
  * For the udeb's, use a separate build with a reduced feature set, drop the
    name difference, and do both builds in a separate directory.

  [Filip Pytloun]

  * Add apparmor rules needed by freeipa-server.  Closes: #814314

  [LaMont Jones]

  * Do not deliver libraries (left in /lib) as part of bind9.  LP: #1547052
  * clean up library path for libirs.

 -- LaMont Jones <lamont@debian.org>  Fri, 19 Feb 2016 14:26:08 -0700

bind9 (1:9.10.3.dfsg.P2-3ubuntu3) xenial; urgency=medium

  * For the udeb's, use a separate build with a reduced feature set.
  * Don't call the reduced build "export"; it was used by isc-dhcp as well.
  * Do both builds in a separate builddir.

 -- Matthias Klose <doko@ubuntu.com>  Fri, 19 Feb 2016 15:01:16 +0100

bind9 (1:9.10.3.dfsg.P2-3~ubuntu2) xenial; urgency=medium

  * libbind-dev: Depend on libirs141.
  * Ship libirs.{a,so} in libbind-dev.
  * Remove obsolete debian/*.dirs files.

 -- Matthias Klose <doko@ubuntu.com>  Fri, 19 Feb 2016 15:01:16 +0100

bind9 (1:9.10.3.dfsg.P2-3~ubuntu1) xenial; urgency=medium

  * Fix .so symlinks.

 -- Matthias Klose <doko@ubuntu.com>  Thu, 18 Feb 2016 13:55:19 +0100

bind9 (1:9.10.3.dfsg.P2-3) experimental; urgency=medium

  [Marc Deslauriers]

  * SECURITY UPDATE: denial of service via string formatting operations.
    CVE-2015-8704

  [Matthias Klose]

  * Add multiarch support.  Closes: #802584.
  * Standards cleanup.

  [LaMont Jones]

  * Properly finish converting to 3.0 (quilt) format.
  * Drop geoip_acl patch temporarily while we evaluate the upstream geoip
    changes.
  * Prechroot init appears to have been taken upstream.

 -- LaMont Jones <lamont@debian.org>  Wed, 17 Feb 2016 10:34:24 -0700

bind9 (1:9.10.3.dfsg.P2-1) experimental; urgency=medium

  * New upstream, no need for export packages with 9.10
  * Fix sonames
  * Update how we do hardening.
  * Add Robie Basak as an uploader
  * Migrate quilt patches from 9.9.5 branch, and incorporate Michael Gilbert's
    changes.

 -- LaMont Jones <lamont@debian.org>  Thu, 31 Dec 2015 18:41:31 -0700

bind9 (1:9.9.5.dfsg-12.1) unstable; urgency=high

  * Non-maintainer upload.
  * Add patch to fix CVE-2015-8000.
    CVE-2015-8000: Insufficient testing when parsing a message allowed
    records with an incorrect class to be accepted, triggering a REQUIRE
    failure when those records were subsequently cached. (Closes: #808081)

 -- Salvatore Bonaccorso <carnil@debian.org>  Wed, 16 Dec 2015 15:01:39 +0100

bind9 (1:9.9.5.dfsg-12) unstable; urgency=high

  * Fix CVE-2015-5722: maliciously crafted DNSSEC key can cause named to crash.

 -- Michael Gilbert <mgilbert@debian.org>  Thu, 03 Sep 2015 01:16:32 +0000

bind9 (1:9.9.5.dfsg-11) unstable; urgency=high

  * Fix CVE-2015-5477: maliciously crafted TKEY query can cause named to exit
    (closes: #793903).

 -- Michael Gilbert <mgilbert@debian.org>  Wed, 29 Jul 2015 23:46:48 +0000

bind9 (1:9.9.5.dfsg-10) unstable; urgency=high

  * Fix CVE-2015-4620: DNSSEC validation of a malicously crafted zone can
    cause the resolver to crash (closes: #791715).

 -- Michael Gilbert <mgilbert@debian.org>  Thu, 09 Jul 2015 00:43:38 +0000

bind9 (1:9.9.5.dfsg-9+deb8u15pexip1) pexip; urgency=low

  * New upstream release

 -- John-Mark Bell <jmb@pexip.com>  Wed, 17 Jan 2018 11:31:20 +0000

bind9 (1:9.9.5.dfsg-9+deb8u14pexip1) pexip; urgency=low

  * New upstream release

 -- John-Mark Bell <jmb@pexip.com>  Wed, 03 Jan 2018 16:36:23 +0000

bind9 (1:9.9.5.dfsg-9+deb8u13pexip1) pexip; urgency=low

  * New upstream release

 -- John-Mark Bell <jmb@pexip.com>  Fri, 15 Sep 2017 12:57:34 +0100

bind9 (1:9.9.5.dfsg-9+deb8u12pexip1) pexip; urgency=low

  * New upstream release

 -- John-Mark Bell <jmb@pexip.com>  Mon, 10 Jul 2017 12:19:37 +0100

bind9 (1:9.9.5.dfsg-9+deb8u11pexip1) pexip; urgency=low

  * New upstream release

 -- John-Mark Bell <jmb@pexip.com>  Mon, 05 Jun 2017 20:12:46 +0100

bind9 (1:9.9.5.dfsg-9+deb8u10pexip1) pexip; urgency=low

  * New upstream release

 -- John-Mark Bell <jmb@pexip.com>  Tue, 09 May 2017 14:27:16 +0100

bind9 (1:9.9.5.dfsg-9+deb8u9pexip1) pexip; urgency=low

  * Migrate to Jessie

 -- John-Mark Bell <jmb@pexip.com>  Mon, 20 Feb 2017 19:37:36 +0000

bind9 (1:9.9.5.dfsg-9) unstable; urgency=high

  * Fix CVE-2015-1349: named crash due to managed key rollover, primarily only
    affecting setups using DNSSEC (closes: #778733).

 -- Michael Gilbert <mgilbert@debian.org>  Thu, 19 Feb 2015 03:42:21 +0000

bind9 (1:9.9.5.dfsg-8) unstable; urgency=medium

  * Launch rndc command in the background in networking scripts to avoid a
    hang in named from bringing down the entire network (closes: #760555).

 -- Michael Gilbert <mgilbert@debian.org>  Thu, 01 Jan 2015 17:51:52 +0000

bind9 (1:9.9.5.dfsg-7) unstable; urgency=medium

  * Fix CVE-2014-8500: limit recursion in order to avoid memory consuption
    issues that can lead to denial-of-service (closes: #772610).

 -- Michael Gilbert <mgilbert@debian.org>  Sun, 14 Dec 2014 05:05:48 +0000

bind9 (1:9.9.5.dfsg-6) unstable; urgency=medium

  * Include dlz_dlopen.h in libbind-dev (closes: #769117).

 -- Michael Gilbert <mgilbert@debian.org>  Sun, 30 Nov 2014 22:53:50 +0000

bind9 (1:9.9.5.dfsg-6) unstable; urgency=medium

  * Include dlz_dlopen.h in libbind-dev (closes: #769117).

 -- Michael Gilbert <mgilbert@debian.org>  Sun, 30 Nov 2014 22:53:50 +0000

bind9 (1:9.9.5.dfsg-5) unstable; urgency=medium

  * Avoid libnsl dependency on non-linux architectures.  Closes: #766430
  * Install export libraries to /lib instead of /usr/lib.  Closes: #766544
  * Add myself to the maintainer team with approval from LaMont and Bdale.

 -- Michael Gilbert <mgilbert@debian.org>  Thu, 30 Oct 2014 02:42:17 +0000

bind9 (1:9.9.5.dfsg-4.3) unstable; urgency=medium

  * Non-maintainer upload.
  * Mark critical section as not parallel in the makefile.  Closes: #762766

 -- Michael Gilbert <mgilbert@debian.org>  Mon, 13 Oct 2014 04:37:55 +0000

bind9 (1:9.9.5.dfsg-4.2) unstable; urgency=low

  * Non-maintainer upload.
  * Fix intermittent parallel build failure.  Closes: #762766
  * Set -fno-delete-null-pointer-checks.  Closes: #750760
  * Use separate packages for the udebs.  Closes: #762762
  * Don't install configuration files to /usr.  Closes: #762948

 -- Michael Gilbert <mgilbert@debian.org>  Mon, 06 Oct 2014 01:23:57 +0000

bind9 (1:9.9.5.dfsg-4.1) unstable; urgency=low

  * Non-maintainer upload.
  * Add support for hurd.  Closes: #746540
  * Provide shared libraries for isc-dhcp.  Closes: #656150

 -- Michael Gilbert <mgilbert@debian.org>  Sun, 14 Sep 2014 00:58:06 +0000

bind9 (1:9.9.5.dfsg-4) unstable; urgency=low

  [Julien Cristau]

  * FTBFS on kfreebsd.  Closes: #741285

  [LaMont Jones]

  * revert aclocal.m4 expansion from earlier merge

 -- LaMont Jones <lamont@debian.org>  Tue, 29 Apr 2014 14:48:50 -0600

bind9 (1:9.9.5.dfsg-3) unstable; urgency=low

  * Re-enable rrl (now a configure option).  Closes: #741059 LP: #1288823

 -- LaMont Jones <lamont@debian.org>  Mon, 24 Mar 2014 06:55:55 -0600

bind9 (1:9.9.5.dfsg-2) unstable; urgency=low

  * merge in ubuntu 1:9.9.3.dfsg.P2-4ubuntu3
  * move dnssec-coverage to bind9utils.  Closes: #739994
  * dnssec-{checkds,verify} manpages in wrong package.  Closes: #739995

 -- LaMont Jones <lamont@debian.org>  Wed, 26 Feb 2014 09:30:31 -0700

bind9 (1:9.9.5.dfsg-1) experimental; urgency=low

  [Internet Software Consortium, Inc]

  * New upstream version: 9.9.5  Closes: #735190

  [Martin Nagy]

  * dynamic loading of database backends. See:
    http://pkgs.fedoraproject.org/cgit/bind.git/tree/bind-96-dyndb.patch. 
    Closes: #722669

  [LaMont Jones]

  * fix sonames
  * merge ubuntu changes
  * Deliver dns/rrl.h.  Closes: #724844
  * rules tweak to make backports to pre-dh-systemd releases easier

 -- LaMont Jones <lamont@debian.org>  Tue, 11 Feb 2014 09:16:05 -0700

bind9 (1:9.9.4.dfsg-0.3) experimental; urgency=low

  [Internet Software Consortium, Inc]

  * Upstream version 9.9.4

  [LaMont Jones]

  * fix sonames
  * merge ubuntu change
  * Deliver dns/rrl.h.  Closes: #724844

 -- LaMont Jones <lamont@debian.org>  Wed, 06 Nov 2013 13:27:37 -0700

bind9 (1:9.9.3.dfsg.P2-4ubuntu3) trusty; urgency=low

  * SECURITY UPDATE: denial of service when processing NSEC3-signed zone
    queries
    - debian/patches/CVE-2014-0591.patch: don't call memcpy with
      overlapping ranges in bin/named/query.c.
    - patch backported from 9.9.4-P2.
    - CVE-2014-0591

 -- Marc Deslauriers <marc.deslauriers@ubuntu.com>  Fri, 10 Jan 2014 09:36:55 -0500

bind9 (1:9.9.3.dfsg.P2-4ubuntu2) trusty; urgency=medium

  * Use dh-autoreconf to update libtool and configure for new ports.

 -- Adam Conrad <adconrad@ubuntu.com>  Wed, 18 Dec 2013 04:42:22 -0700

bind9 (1:9.9.3.dfsg.P2-4ubuntu1) saucy; urgency=low

  * Use dh_autotools-dev to update config.{sub,guess} for new ports.

 -- Adam Conrad <adconrad@ubuntu.com>  Mon, 07 Oct 2013 23:09:45 -0600

bind9 (1:9.9.3.dfsg.P2-4) unstable; urgency=low

  [Peter Marschall]

  * If rndc.conf exists, skip creation of rndc.key.  Closes: #620394

  [Al Tarakanoff]

  * properly quote check of pid in bind9 init.d.  LP: #1092243

  [LaMont Jones]

  * include distro and package version in version string
  * apparmor: allow GeoIP data file access.  LP: #834901
  * enable filter-aaaa.  Closes: #701704  LP: #1115168

 -- LaMont Jones <lamont@debian.org>  Thu, 29 Aug 2013 16:22:29 -0600

bind9 (1:9.9.3.dfsg.P2-3) unstable; urgency=low

  [Michael Stapelberg]

  * add systemd service file.  Closes: #718212

  [LaMont Jones]

  * deliver more dnssec-* tools in bind9utils.  Closes: #713026
  * support parallel=N DEB_BUILD_OPTIONS, fix -j build. Closes: #713025
  * deliver rrl.h and stat.h Closes: #692483, #720813

 -- LaMont Jones <lamont@debian.org>  Tue, 27 Aug 2013 10:06:37 -0600

bind9 (1:9.9.3.dfsg.P2-2build1) saucy; urgency=low

  [Marc Deslauriers]

  * 9.9.2.dfsg.P1-2ubuntu1: fixed in 9.9.3b1
  * 9.9.2.dfsg.P1-2ubuntu3: fixed in 9.9.3-P2

  [Robie Basak]

  * 9.9.2.dfsg.P1-2ubuntu2: fixed in 9.9.3b1

  [LaMont Jones]

  * Merge ubuntu changes, except: autoconf files are generated as part
    of the source packagee creation, not on the build host.  NAK
  * deliver more dnssec-* tools in bind9utils.  Closes: #713026
  * support parallel=N DEB_BUILD_OPTIONS, fix -j build

  [Michael Stapelberg]

  * add systemd service file.  Closes: #718212

 -- LaMont Jones <lamont@debian.org>  Thu, 22 Aug 2013 10:57:17 -0600

bind9 (1:9.9.3.dfsg.P2-2) unstable; urgency=low

  * ack NMUs of 9.8.4
    - upstream 9.9.3-P2 fixes: CVE-2013-4854, CVE-2012-5689,
      CVE-2013-2266
    - deliver rrl.h

  [LaMont Jones]

  * Use ISC's bin/tests
  * Diff cleanup and rationalization to 9.9.3 upstream

 -- LaMont Jones <lamont@debian.org>  Sat, 17 Aug 2013 07:09:54 -0600

bind9 (1:9.9.3.dfsg.P2-1) unstable; urgency=low


  [Internet Software Consortium, Inc]

  * 9.9.3-P2

  [Ben Hutchings]

  * Initialise OpenSSL before calling chroot().  Closes: #696661

  [LaMont Jones]

  * soname changes

  [Paul Vixie]

  * Reapply rpz/rrl patches from http://www.redbarn.org/dns/ratelimits

 -- LaMont Jones <lamont@debian.org>  Wed, 14 Aug 2013 10:38:59 -0600

bind9 (1:9.9.2.dfsg.P1-3) experimental; urgency=low

  [LaMont Jones]
  
  * Merge 1:9.8.4.dfsg.P1-6

  [Ben Hutchings]

  * Initialise OpenSSL before calling chroot().  Closes: #696661

 -- LaMont Jones <lamont@debian.org>  Mon, 04 Mar 2013 09:30:50 -0700

bind9 (1:9.9.2.dfsg.P1-2ubuntu3) saucy; urgency=low

  * SECURITY UPDATE: denial of service via incorrect bounds checking on
    private type 'keydata'
    - lib/dns/rdata/generic/keydata_65533.c: check for correct length.
    - Patch backported from 9.9.3-P2
    - CVE-2013-4854

 -- Marc Deslauriers <marc.deslauriers@ubuntu.com>  Sun, 28 Jul 2013 10:13:06 -0400

bind9 (1:9.9.2.dfsg.P1-2ubuntu2) raring; urgency=low

  * configure.in: detect libxml 2.9 as well as 2.[678] (LP: #1164475). 
  * debian/control: add Build-Depends on dh-autoreconf.
  * debian/rules: use dh_autoreconf and dh_autoreconf_clean.

 -- Robie Basak <robie.basak@canonical.com>  Wed, 10 Apr 2013 16:50:28 +0000

bind9 (1:9.9.2.dfsg.P1-2ubuntu1) raring; urgency=low

  * SECURITY UPDATE: denial of service via regex syntax checking
    - configure,configure.in,config.h.in: remove check for regex.h to
      disable regex syntax checking.
    - CVE-2013-2266

 -- Marc Deslauriers <marc.deslauriers@ubuntu.com>  Thu, 28 Mar 2013 15:04:57 -0400

bind9 (1:9.9.2.dfsg.P1-2) experimental; urgency=low

  [Michael Gilbert]

  * Use /var/lib/bind for state file.  Closes: #689332

  [LaMont Jones]

  * zone transfers now involve link(), update the apparmor profile
  * Update db.root with new IP for D.root-servers.net.  Closes: #697352
  * re-drop dlzexternal test
  * Reduce log level for "sucessfully validated after lower casing" dnssec
    based on mail from Mark Andrews.  Closes: #697681
  * remove /var/lib/bind/bind9-default.md5sum in postrm
  * remove /etc/bind/named.conf.options on purge.  Closes: #668801

  [Sebastian Wiesinger]

  * Build and deliver dnssec-checkds and dnssec-verify in bind9utils

 -- LaMont Jones <lamont@debian.org>  Wed, 09 Jan 2013 10:09:40 -0700

bind9 (1:9.8.4.dfsg.P1-6+nmu3) unstable; urgency=high

  * Non-maintainer upload by the Security Team.
  * CVE-2013-4854: A specially crafted query that includes malformed rdata can
    cause named to terminate with an assertion failure while rejecting the
    malformed query. (Closes: #717936).

 -- Salvatore Bonaccorso <carnil@debian.org>  Sat, 27 Jul 2013 10:24:07 +0200

bind9 (1:9.8.4.dfsg.P1-6+nmu2) unstable; urgency=medium

  * Non-maintainer upload.
  * Install /usr/include/dns/rrl.h (closes: #699834).

 -- Michael Gilbert <mgilbert@debian.org>  Tue, 16 Apr 2013 01:59:05 +0000

bind9 (1:9.8.4.dfsg.P1-6+nmu1) unstable; urgency=high

  * Non-maintainer upload by the Security Team.
  * Fix cve-2012-5689: issue in nameservers using DNS64 to perform a AAAA
    lookup for a record with an A record overwrite rule in a Response Policy
    Zone (closes: #699145).
  * Fix cve-2013-2266: issues in regular expression handling (closes: #704174).

 -- Michael Gilbert <mgilbert@debian.org>  Fri, 29 Mar 2013 00:47:25 +0000

bind9 (1:9.8.4.dfsg.P1-6) unstable; urgency=low

  [Ben Hutchings]

  * Initialise OpenSSL before calling chroot().  Closes: #696661

 -- LaMont Jones <lamont@debian.org>  Fri, 01 Mar 2013 08:23:27 -0700

bind9 (1:9.8.4.dfsg.P1-5) unstable; urgency=low

  [LaMont Jones]

  * Properly acknowledge 1:9.8.1.dfsg.P1-4.4: [Philipp Kern]
    - Fix CVE-2012-4244. Thanks to Moritz Mühlenhoff for providing the patch.

  [Paul Vixie]

  * Include rpz/rrl patches from http://www.redbarn.org/dns/ratelimits. 
    Closes: #698641

 -- LaMont Jones <lamont@debian.org>  Wed, 30 Jan 2013 14:04:35 -0700

bind9 (1:9.8.4.dfsg.P1-4) unstable; urgency=high

  * The rest of the dnssec validation logspam removal.  Closes: #697681

 -- LaMont Jones <lamont@debian.org>  Mon, 21 Jan 2013 13:18:53 -0700

bind9 (1:9.8.4.dfsg.P1-3) unstable; urgency=low

  [Marc Deslauriers]

  * debian/bind9.apport: Add AppArmor info and logs to apport hook.

  [LaMont Jones]

  * Reduce log level for "sucessfully validated after lower casing" dnssec
    based on mail from Mark Andrews.  Closes: #697681
  * remove /var/lib/bind/bind9-default.md5sum in postrm
  * remove /etc/bind/named.conf.options on purge.  Closes: #668801

 -- LaMont Jones <lamont@debian.org>  Wed, 09 Jan 2013 09:47:24 -0700

bind9 (1:9.9.2.dfsg.P1-1) experimental; urgency=low

  * Named could die on specific queries with dns64 enabled.
    [Addressed in change #3388 for BIND 9.8.5 and 9.9.3.]
    CVE-2012-5688  Closes: #695192

 -- LaMont Jones <lamont@debian.org>  Wed, 05 Dec 2012 05:27:18 -0700

bind9 (1:9.8.4.dfsg.P1-2) unstable; urgency=low

  [Michael Gilbert]

  * Use /var/lib/bind for state file.  Closes: #689332

  [LaMont Jones]

  * Re-enable dlopen, do not build the test that fails.  Closes: #692416
  * Update db.root with new IP for D.root-servers.net.  Closes: #697352

 -- LaMont Jones <lamont@debian.org>  Mon, 07 Jan 2013 06:50:25 -0700

bind9 (1:9.8.4.dfsg.P1-1) unstable; urgency=low

  * Named could die on specific queries with dns64 enabled.
    [Addressed in change #3388 for BIND 9.8.5 and 9.9.3.]
    CVE-2012-5688  Closes: #695192

 -- LaMont Jones <lamont@debian.org>  Wed, 05 Dec 2012 05:22:06 -0700

bind9 (1:9.9.2.dfsg-1) experimental; urgency=low

  [Matthew Grant]

  * Turn off dlopen as it was causing test compile failures.
  * Add missing library .postrm files for debhelper

  [LaMont Jones]

  * New upstream version 9.9.2
  * soname fixes

 -- LaMont Jones <lamont@debian.org>  Thu, 01 Nov 2012 08:59:57 -0600

bind9 (1:9.9.1.dfsg.P1-1) unstable; urgency=low

  [LaMont Jones]

  * New upstream 9.9.1-P1

 -- LaMont Jones <lamont@debian.org>  Wed, 13 Jun 2012 08:22:15 -0600

bind9 (1:9.9.0.dfsg-1) unstable; urgency=low

  [Internet Software Consortium, Inc]

  * 9.9.0 release

  [Christoph Egger]

  * define _GNU_SOURCE on kfreebsd et al.  Closes: #658201

  [LaMont Jones]

  * chmod typo in postinst.  LP: #980798
  * Correctly order debhelper bits in postrm.  Closes: #661040

 -- LaMont Jones <lamont@debian.org>  Mon, 23 Apr 2012 09:52:51 -0600

bind9 (1:9.9.0.dfsg~rc4-1) unstable; urgency=low

  [Internet Software Consortium, Inc]

  * New upstream release

  [LaMont Jones]

  * soname changes for new release

 -- LaMont Jones <lamont@debian.org>  Fri, 17 Feb 2012 17:51:39 -0700

bind9 (1:9.8.4.dfsg-1ubuntu2) raring; urgency=low

  * SECURITY UPDATE: denial of service via DNS64 and crafted query
    - bin/named/query.c: init rdataset before cleanup.
    - Patch backported from 9.8.4-P1
    - CVE-2012-5688

 -- Marc Deslauriers <marc.deslauriers@ubuntu.com>  Wed, 05 Dec 2012 15:42:08 -0500

bind9 (1:9.8.4.dfsg-1ubuntu1) raring; urgency=low

  * Merge from Debian unstable. Remaining changes:
    - debian/bind9.apport: Add AppArmor info and logs to apport hook.

 -- Marc Deslauriers <marc.deslauriers@ubuntu.com>  Fri, 23 Nov 2012 08:13:50 -0500

bind9 (1:9.8.4.dfsg-1) unstable; urgency=low

  [Matthew Grant]

  * Turn off dlopen as it was causing test compile failures.
  * Add missing library .postrm files for debhelper

  [LaMont Jones]

  * New upstream version
  * soname fixup
  * Ack NMUs

 -- LaMont Jones <lamont@debian.org>  Mon, 29 Oct 2012 08:37:49 -0600

bind9 (1:9.8.1.dfsg.P1-4.4) testing-proposed-updates; urgency=low

  * Non-maintainer upload.
  * Fix CVE-2012-4244. Thanks to Moritz Mühlenhoff for providing
    the patch.

 -- Philipp Kern <pkern@debian.org>  Sat, 03 Nov 2012 20:43:43 +0100

bind9 (1:9.8.1.dfsg.P1-4.3) unstable; urgency=medium

  [ Philipp Kern ]
  * Non-maintainer upload.

  [ Marc Deslauriers ]
  * SECURITY UPDATE: denial of service via specific combinations of RDATA
    - bin/named/query.c: fix logic
    - Patch backported from 9.8.3-P4
    - CVE-2012-5166

 -- Philipp Kern <pkern@debian.org>  Sun, 28 Oct 2012 20:28:11 +0100

bind9 (1:9.8.1.dfsg.P1-4.2) unstable; urgency=high

  * Non-maintainer upload by the Security Team.
  * Fix denial of service vulnerability triggered
    through an assert because of using bad cache
    (CVE-2012-3817; Closes: #683259).

 -- Nico Golde <nion@debian.org>  Mon, 30 Jul 2012 20:56:10 +0200

bind9 (1:9.8.1.dfsg.P1-4.1) unstable; urgency=high

  * Non-maintainer upload by the Security Team.
  * SECURITY UPDATE: ghost domain names attack
    - lib/dns/rbtdb.c: Restrict the TTL of NS RRset to no more than that
      of the old NS RRset when replacing it.
    - Patch backported from 9.8.2.
    - CVE-2012-1033
  * SECURITY UPDATE: denial of service via zero length rdata handling
    - lib/dns/rdata.c,lib/dns/rdataslab.c: use sentinel pointer for
      duplicate rdata.
    - Patch backported from 9.8.3-P1.
    - CVE-2012-1667

 -- Luk Claes <luk@debian.org>  Wed, 20 Jun 2012 15:26:09 -0400

bind9 (1:9.8.1.dfsg.P1-4) unstable; urgency=low

  [Christoph Egger]

  * define _GNU_SOURCE on kfreebsd et al.  Closes: #658201

  [LaMont Jones]

  * chmod typo in postinst.  LP: #980798
  * Correctly order debhelper bits in postrm.  Closes: #661040

 -- LaMont Jones <lamont@debian.org>  Fri, 13 Apr 2012 12:09:24 -0600

bind9 (1:9.8.1.dfsg.P1-3) unstable; urgency=low

  [Zlatan Todoric]

  * fixed Serbian latin translation of debconf template.  Closes: #634951

  [Peter Eisentraut]

  * Add support for "status" action to lwresd init script.  Closes: #651540

  [Bjørn Steensrud]

  * NB Translations.  Closes: #654454

  [LaMont Jones]

  * Default to run_resolvconf=false.  LP: #933723
  * Deliver named.conf.options on fresh install.  Closes: #657042  LP: #920202
  * Do not deliver /usr/share/bind9/bind9-default.md5sum in the bind9 deb. 
    Closes: #620007  LP: #681536
  * Deliver and use /etc/apparmor.d/local/usr.sbin.named for local overrides.
    LP: #929563

 -- LaMont Jones <lamont@debian.org>  Fri, 17 Feb 2012 14:40:29 -0800

bind9 (1:9.8.1.dfsg.P1-2) unstable; urgency=low

  * Deliver named.conf.options on fresh install.  Closes: #657042  LP: #920202

 -- LaMont Jones <lamont@debian.org>  Wed, 25 Jan 2012 03:55:21 -0700

bind9 (1:9.8.1.dfsg.P1-1) unstable; urgency=low

  [Internet Software Consortium, Inc]

  * 9.8.1-P1
    -  Cache lookup could return RRSIG data associated with nonexistent
       records, leading to an assertion failure.

  [LaMont Jones]

  * add a readme entry for DNSSEC-by-default
  * Failed to install due to chgrp on non-existant directory.  Closes: #647598
  * ack NMU: l10n issues

 -- LaMont Jones <lamont@debian.org>  Wed, 18 Jan 2012 10:44:14 -0700

bind9 (1:9.8.1.dfsg-1.1) unstable; urgency=low

  * Non-maintainer upload.
  * Fix pending l10n issues. Debconf translations:
    - Danish (Joe Hansen).  Closes: #619302
    - Korean (강민지).  Closes: #632006, #632016
    - Serbian (FULL NAME).  Closes: #634886

 -- Christian Perrier <bubulle@debian.org>  Sat, 03 Dec 2011 17:22:12 +0100

bind9 (1:9.8.1.dfsg-1) unstable; urgency=low

  [Internet Software Consortium, Inc]

  * New upstream release

  [LaMont Jones]

  * cleanup the messages around killing named
  * enable dnssec validation: deliver named.conf.options outside of
    conffiledom, and update if able, complain and do not update if not
    Closes: #516979
  * typo in min-ncache-ttl processing
  * disable dlz until we get a patch to make it build again

  [Jay Ford]

  * Fix "waiting for pid $pid to die" loop to not be infinite.  Closes: #570852

 -- LaMont Jones <lamont@debian.org>  Tue, 01 Nov 2011 16:39:19 -0600

bind9 (1:9.8.0.dfsg.P1-0) unstable; urgency=low

  [Internet Software Consortium, Inc]

  * 9.8.0-P1

  [LaMont Jones]

  * soname changes

 -- LaMont Jones <lamont@debian.org>  Fri, 13 May 2011 03:46:22 -0600

bind9 (1:9.7.4.dfsg-0) unstable; urgency=low

  * New upstream

 -- LaMont Jones <lamont@debian.org>  Sun, 21 Aug 2011 04:43:16 -0600

bind9 (1:9.7.3.dfsg-1ubuntu4) oneiric; urgency=low

  * debian/apparmor-profile: Allow /var/run and /run. (LP: #810270)

 -- Martin Pitt <martin.pitt@ubuntu.com>  Thu, 14 Jul 2011 15:15:45 +0200

bind9 (1:9.7.3.dfsg-1ubuntu3) oneiric; urgency=low

  * SECURITY UPDATE: denial of service via specially crafted packet
    - lib/dns/include/dns/rdataset.h, lib/dns/{masterdump,message,ncache,
      nsec3,rbtdb,rdataset,resolver,validator}.c: Use an rdataset attribute
      flag to indicate negative-cache records rather than using rrtype 0.
    - Patch backported from 9.7.3-P3.
    - CVE-2011-2464

 -- Marc Deslauriers <marc.deslauriers@ubuntu.com>  Tue, 05 Jul 2011 08:33:30 -0400

bind9 (1:9.7.3.dfsg-1ubuntu2.1) natty-security; urgency=low

  * SECURITY UPDATE: denial of service via off-by-one
    - lib/dns/ncache.c: correctly validate length.
    - Patch backported from 9.7.3-P1.
    - CVE-2011-1910

 -- Marc Deslauriers <marc.deslauriers@ubuntu.com>  Fri, 27 May 2011 12:50:40 -0400

bind9 (1:9.7.3.dfsg-1ubuntu2) natty; urgency=low

  * debian/rules, configure, contrib/dlz/config.dlz.in: use
    DEB_HOST_MULTIARCH so we can find multiarch libraries and fix FTBFS.
    (LP: #745642)

 -- Marc Deslauriers <marc.deslauriers@ubuntu.com>  Wed, 30 Mar 2011 10:19:37 -0400

bind9 (1:9.7.3.dfsg-1ubuntu1) natty; urgency=low

  * debian/bind9-default.md5sum:
    - updated to reflect the default md5sum in maverick and natty, this
      avoids a bogus /etc/default/bind9.dpkg-dist file
      (LP: #556332)

 -- Michael Vogt <michael.vogt@ubuntu.com>  Tue, 29 Mar 2011 10:13:11 +0200

bind9 (1:9.7.3.dfsg-1) unstable; urgency=low

  [Peter Palfrader]

  * Add db-4.6 to bdb_libnames in dlz/config.dlz.in so that it finds the right
    db.

  [Internet Systems Consortium, Inc]

  * 9.7.3 - Closes: #612287

  [Mahyuddin Susanto]

  * Updated Indonesian debconf templates.  Closes: #608559

  [LaMont Jones]

  * soname changes

 -- LaMont Jones <lamont@debian.org>  Wed, 23 Feb 2011 09:14:36 -0700

bind9 (1:9.7.3.dfsg~rc1-1) unstable; urgency=low

  [Internet Software Consortium, Inc]

  * New upstream

  [Peter Palfrader]

  * Add db-4.6 to bdb_libnames in dlz/config.dlz.in so that it finds the right
    db.

  [Mahyuddin Susanto]

  * Updated Indonesian debconf templates.  Closes: #608559

  [LaMont Jones]

  * soname changes for new upstream

 -- LaMont Jones <lamont@debian.org>  Fri, 04 Feb 2011 21:20:05 -0700

bind9 (1:9.7.2.dfsg.P3-1) unstable; urgency=high

  [ISC]
  * Fix denial of service via ncache entry and a rrsig for the
    same type (CVE-2010-3613)
  * answers were incorrectly marked as insecure during key algorithm
    rollover (CVE-2010-3614)
  * Using "allow-query" in the "options" or "view" statements to
    restrict access to authoritative zones had no effect.
    (CVE-2010-3615)

  [LaMont Jones]

  * Adjust indentation for dpkg change.  Closes: #597171

 -- LaMont Jones <lamont@debian.org>  Wed, 01 Dec 2010 16:32:48 -0700

bind9 (1:9.7.2.dfsg.P2-3) unstable; urgency=low

  [LaMont Jones]

  * Adjust indentation for dpkg change.  Closes: #597171
  * acknowledge and incorporate ubuntu change.

 -- LaMont Jones <lamont@debian.org>  Fri, 26 Nov 2010 05:18:43 -0700

bind9 (1:9.7.2.dfsg.P2-2ubuntu1) natty; urgency=low

  [ Andres Rodriguez ]
  * Add apport hook (LP: #533601):
    - debian/bind9.apport: Added.

  [ Martin Pitt ]
  * debian/rules: Install Apport hook when building on Ubuntu.

 -- Martin Pitt <martin.pitt@ubuntu.com>  Fri, 26 Nov 2010 10:50:17 +0100

bind9 (1:9.7.2.dfsg.P2-2) unstable; urgency=low

  [Roy Jamison]

  * lib/isc/unix/resource.c was missing inttypes.h include.  LP: #674199

 -- LaMont Jones <lamont@debian.org>  Fri, 12 Nov 2010 10:52:32 -0700

bind9 (1:9.7.2.dfsg.P2-1) unstable; urgency=low

  [Joe Dalton]

  * Add Danish translation of debconf templates.  Closes: #599431

  [Internet Software Consortium, Inc]

  * v9.7.2-P2

  [José Figueiredo]

  * Add Brazilian Portuguese debconf templates translation.  Closes: #597616

  [LaMont Jones]

  * drop this v3 (quilt) source format idea.  Closes: #589916

 -- LaMont Jones <lamont@debian.org>  Sun, 10 Oct 2010 19:01:57 -0600

bind9 (1:9.7.1.dfsg.P2-2) unstable; urgency=low

  * Correct conflicts for bind9-host

 -- LaMont Jones <lamont@debian.org>  Fri, 16 Jul 2010 05:24:38 -0600

bind9 (1:9.7.1.dfsg.P2-1) unstable; urgency=low

  [Internet Software Consortium, Inc]

  * Temporarily and partially disable change 2864 because it would cause
    inifinite attempts of RRSIG queries.  This is an urgent care fix; we'll
    revisit the issue and complete the fix later.  [RT #21710]
  * Temporarially rollback change 2748. [RT #21594]
  * Named failed to accept uncachable negative responses from insecure zones.
    [RT# 21555]

  [LaMont Jones]

  * freshen copyright file

 -- LaMont Jones <lamont@debian.org>  Thu, 15 Jul 2010 15:07:54 -0600

bind9 (1:9.7.1.dfsg.0-1) unstable; urgency=low

  * Repack to drop zkt/doc/{draft,rfc}*  Closes: #588055

 -- LaMont Jones <lamont@debian.org>  Mon, 05 Jul 2010 07:21:34 -0600

bind9 (1:9.7.1.dfsg-2) unstable; urgency=low

  [Regid Ichira]

  * explicitly add nsupdate to dynamic updates in README.Debian. 
    Closes: #577398

  [LaMont Jones]

  * Cleanup bind9-host description.  Closes: #579421
  * switch to 3.0 (quilt) source format, but not to quilt.  Closes: #578210

  [Stephen Gran]

  * updated geoip patch for ipv6, based on work by John 'Warthog9' Hawley
    <warthog9@eaglescrag.net>.  Closes: #584603

 -- LaMont Jones <lamont@debian.org>  Fri, 02 Jul 2010 08:19:29 -0600

bind9 (1:9.7.1.dfsg-1) unstable; urgency=low

  [Internet Software Consortium, Inc]

  * 9.7.1

  [LaMont Jones]

  * Add freebsd support.  Closes: #578447
  * soname changes
  * freshen root cache.  LP: #596363

 -- LaMont Jones <lamont@debian.org>  Mon, 21 Jun 2010 09:53:30 -0600

bind9 (1:9.7.0.dfsg.P1-1) unstable; urgency=low

  [Internet Software Consortium, Inc]

  * 9.7.0-P1
    - 2852. [bug] Handle broken DNSSEC trust chains better. [RT #15619]

 -- LaMont Jones <lamont@debian.org>  Wed, 17 Mar 2010 08:06:42 -0600

bind9 (1:9.7.0.dfsg.1-1) unstable; urgency=low

  [Niko Tyni]

  * fix mips/mipsel startup.  Closes: #516616

  [LaMont Jones]

  * ignore failures due to a lack of /etc/bind/named.conf*.  LP: #422968
  * ldap API changed regarding % sign.  LP: #227344
  * Drop more rfc and draft files.  Closes: #572606
  * update config.guess, config.sub.  Closes: #572528

 -- LaMont Jones <lamont@debian.org>  Fri, 12 Mar 2010 14:56:08 -0700

bind9 (1:9.7.0.dfsg-2) unstable; urgency=low

  [Aurelien Jarno]

  * kfreebsd has linux threads.  Closes: #470500

  [LaMont Jones]

  * do not error out on initial install.  Closes: #572443

 -- LaMont Jones <lamont@debian.org>  Thu, 04 Mar 2010 09:32:13 -0700

bind9 (1:9.7.0.dfsg-1) unstable; urgency=low

  * New upstream release

 -- LaMont Jones <lamont@debian.org>  Wed, 17 Feb 2010 14:53:36 -0700

bind9 (1:9.7.0.dfsg~rc2-1) experimental; urgency=low

  * New upstream release

 -- LaMont Jones <lamont@debian.org>  Thu, 28 Jan 2010 05:46:50 -0700

bind9 (1:9.7.0.dfsg~b3-2) experimental; urgency=low

  * merge changes from 9.6.1.dfsg.P2-1
  * meta: drop verisoned depends from library packages, for less upgrade pain
  * apparmor: allow named to create /var/run/named/session.key

 -- LaMont Jones <lamont@debian.org>  Sun, 06 Dec 2009 11:46:17 -0700

bind9 (1:9.7.0.dfsg~b3-1) experimental; urgency=low

  [Internet Software Consortium, Inc]

  * 9.7.0b3

  [LaMont Jones]

  * Merge remote branch 'origin/master'
  * soname changes

 -- LaMont Jones <lamont@debian.org>  Mon, 30 Nov 2009 21:07:58 -0700

bind9 (1:9.6.1.dfsg.P2-1) unstable; urgency=low

  [Internet Software Consortium, Inc]

  * 9.6.1-P2
    - When validating, track whether pending data was from the
      additional section or not and only return it if validates
      as secure. [RT #20438] CVE-2009-4022

  [LaMont Jones]

  * prerm: do not stop named on upgrade.  Closes: #542888
  * Drop some RFCs that crept into the diff.
  * meta: add ${misc:Depends}
  * lintian: update config.guess, config.sub in idnkit-1.0 tree
  * dnsutils: remove pre-sarge dpkg-divert calls in postinst
  * meta: soname changes
  * l10n: missing newline in pofile.

 -- LaMont Jones <lamont@debian.org>  Fri, 27 Nov 2009 10:07:10 -0700

bind9 (1:9.7.0.dfsg~b2-2) experimental; urgency=low

  * dnsutils: remove pre-sarge dpkg-divert calls in postinst

 -- LaMont Jones <lamont@debian.org>  Tue, 17 Nov 2009 22:42:40 -0600

bind9 (1:9.7.0.dfsg~b2-1) experimental; urgency=low

  [Internet Software Consortium, Inc]

  * 9.7.0b2

  [LaMont Jones]

  * /etc/bind/bind.keys need not be executable.
  * bind9: drop old stale code from postinst
  * prerm: do not stop named on upgrade.  Closes: #542888
  * Drop some RFCs that crept into the diff.
  * meta: add ${misc:Depends}
  * lintian: update config.guess, config.sub in idnkit-1.0 tree
  * l10n: missing newline in pofile.

 -- LaMont Jones <lamont@debian.org>  Mon, 16 Nov 2009 18:53:24 -0700

bind9 (1:9.7.0~a1.dfsg-0) experimental; urgency=low

  [Internet Software Consortium, Inc]

  * 9.7.0a1

 -- LaMont Jones <lamont@debian.org>  Wed, 24 Jun 2009 15:10:08 -0600

bind9 (1:9.6.1.dfsg.P1-3) unstable; urgency=low

  * Build-Depend on the fixed libgeoip-dev.  Closes: #540973

 -- LaMont Jones <lamont@debian.org>  Mon, 17 Aug 2009 06:53:11 -0600

bind9 (1:9.6.1.dfsg.P1-2) unstable; urgency=low

  [Jamie Strandboge]

  * reload individual named profile, not all of apparmor.  LP: #412751

  [Guillaume Delacour]

  * bind9 did not purge cleanly.  Closes: #497959

  [LaMont Jones]

  * postinst: do not append a blank line to /etc/default/bind9. 
    Closes: #541469
  * init.d stop needs to not error out.  LP: #398033
  * meta: fix build-depends.  Closes: #539230

 -- LaMont Jones <lamont@debian.org>  Fri, 14 Aug 2009 17:03:31 -0600

bind9 (1:9.6.1.dfsg.P1-1) unstable; urgency=low

  [Internet Software Consortium, Inc]

  * A specially crafted update packet will cause named to exit. 
    CVE-2009-0696, CERT VU#725188.  Closes: #538975

  [InterNIC]

  * Update db.root hints file.

  [LaMont Jones]

  * Move default zone definitions from named.conf to named.conf.default-zones.
     Closes: #492308
  * use start-stop-daemon if rndc stop fails.  Closes: #536487
  * lwresd: pidfile name was wrong in init script.  Closes: #527137

 -- LaMont Jones <lamont@debian.org>  Tue, 28 Jul 2009 22:03:14 -0600

bind9 (1:9.6.1.dfsg-2) unstable; urgency=low

  * ia64: fix atomic.h

 -- LaMont Jones <lamont@debian.org>  Tue, 23 Jun 2009 01:56:35 -0600

bind9 (1:9.6.1.dfsg-1) unstable; urgency=low

  [Internet Software Consortium, Inc]

  * 9.6.1

 -- LaMont Jones <lamont@debian.org>  Mon, 22 Jun 2009 14:33:20 -0600

bind9 (1:9.6.0.dfsg.P1-3) unstable; urgency=low

  [Martin Zobel-Helas]

  * GEO-IP Patch from
    git://git.kernel.org/pub/scm/network/bind/bind-geodns.git.  Closes: #395191

  [LaMont Jones]

  * Remove /var/lib/bind on purge.  Closes: #527613
  * Build-Depend: libdb-dev (>4.6).  Closes: #527877, #528772
  * init.d: detect rndc errors better.  LP: #380962
  * init.d: clean up exit status.  Closes: #523454
  * Enable pkcs11 support, and then Revert - causes assertion failures
    c.f.: #516552

 -- LaMont Jones <lamont@debian.org>  Mon, 22 Jun 2009 13:58:32 -0600

bind9 (1:9.6.0.dfsg.P1-2) unstable; urgency=low

  * random_1 broke memory usage assertions.

 -- LaMont Jones <lamont@debian.org>  Thu, 23 Apr 2009 05:15:45 -0600

bind9 (1:9.6.0.dfsg.P1-1) experimental; urgency=low

  [Michael Milligan]

  * Add min-cache-ttl and min-ncache-ttl keywords

  [LaMont Jones]
  
  * Fix merge errors from 9.6.0.dfsg.P1-0

 -- LaMont Jones <lamont@debian.org>  Fri, 20 Mar 2009 15:50:50 -0600

bind9 (1:9.6.0.dfsg.P1-0) experimental; urgency=low

  [Internet Software Consortium, Inc]

  * 9.6.0-P1

  [LaMont Jones]

  * meta: fix override disparity
  * meta: soname package fixups for 9.6.0
  * meta: update Standards-Version: 3.7.3.0
  * upstream now uses a bind subdir.  Closes: #212659

  [Sven Joachim]

  * meta: pass host and build into configure for hybrid build machines. 
    Closes: #515110

 -- LaMont Jones <lamont@debian.org>  Fri, 20 Mar 2009 11:54:55 -0600

bind9 (1:9.5.1.dfsg.P1-3) unstable; urgency=low

  * package -2 for unstable

 -- LaMont Jones <lamont@debian.org>  Wed, 18 Mar 2009 09:40:18 -0600

bind9 (1:9.5.1.dfsg.P1-2) stable; urgency=low

  [Juhana Helovuo]

  * fix atomic operations on alpha.  Closes: #512285

  [Dann Frazier]

  * fix atomic operations on ia64.  Closes: #520179

  [LaMont Jones]

  * build-conflict: libdb4.2-dev.  Closes: #515074, #507013

  [localization folks]

  * l10n: Basque debconf template.  Closes: #516549 (Piarres Beobide)

 -- LaMont Jones <lamont@debian.org>  Wed, 18 Mar 2009 05:30:22 -0600

bind9 (1:9.5.1.dfsg.P1-1) unstable; urgency=low

  * New upstream patch release
    - supportable version of fix from 9.5.0.dfsg.P2-5.1
    - CVE-2009-0025:  Closes: #511936
    - 2475: Overly agressive cache entry removal.  Closes: #511768
    - other bug fixes worthy of patch-release inclusion

 -- LaMont Jones <lamont@debian.org>  Mon, 26 Jan 2009 10:33:42 -0700

bind9 (1:9.5.0.dfsg.P2-5.1) unstable; urgency=low

  * Non-maintainer upload.
  * Apply upstream ACL fixes from 9.5.1 to fix RC bug. Patch was provided
    by Evan Hunt (upstream bind9 developer) after Emmanuel Bouthenot
    contacted him. Closes: #496954, #501800.
  * Remove obsolete dh_installmanpages invocation which was adding
    unwanted manual pages to bind9. Closes: #486196.

 -- Ben Hutchings <ben@decadent.org.uk>  Fri, 02 Jan 2009 16:51:42 +0000

bind9 (1:9.5.0.dfsg.P2-5) unstable; urgency=low

  [ISC]

  * 2463: IPv6 Advanced Socket API broken on linux.  LP: #249824

  [Jamie Strandboge]

  * apparmor: add capability sys_resource
  * apparmor: add krb keytab access.  LP: #277370

  [LaMont Jones]

  * apparmor: allow proc/*/net/if_inet6 read access too.  LP: #289060
  * apparmor: add /var/log/named/* entries.  LP: #294935

  [Ben Hutchings]

  * meta: Add dependency of bind9 on net-tools (ifconfig used in init script)
  * meta: Fix bind9utils Depends.
  * meta: fix typo in package description

  [localization folks]

  * l10n: add polish debconf translations.  Closes: #506856 (L)

 -- LaMont Jones <lamont@debian.org>  Sun, 07 Dec 2008 21:03:29 -0700

bind9 (1:9.5.0.dfsg.P2-4) unstable; urgency=low

  * meta: fix typo in Depends: lsb-base.  Closes: #501365

 -- LaMont Jones <lamont@debian.org>  Tue, 07 Oct 2008 17:20:11 -0600

bind9 (1:9.5.0.dfsg.P2-3) unstable; urgency=low

  [LaMont Jones]

  * enable largefile support.  Closes: #497040

  [localization folks]

  * l10n: Dutch translation.  Closes: #499977 (Paul Gevers)
  * l10n: simplified chinese debconf template.  Closes: #501103 (LI Daobing)
  * l10n: Update spanish template.  Closes: #493775 (Ignacio Mondino)

 -- LaMont Jones <lamont@debian.org>  Sun, 05 Oct 2008 20:20:00 -0600

bind9 (1:9.5.0.dfsg.P2-2) unstable; urgency=low

  [Kees Cook]

  * debian/{control,rules}: enable PIE hardening (from -1ubuntu1)

  [Nicolas Valcárcel]

  * Add ufw integration (from -1ubuntu2)

  [Dustin Kirkland]

  * use pid file in init.d/bind9 status.  LP: #247084

  [LaMont Jones]

  * dig: add -DDIG_SIGCHASE to compile options.  LP: #257682
  * apparmor profile: add /var/log/named

  [Nikita Ofitserov]

  * ipv6 support requires _GNU_SOURCE definition.  LP: #249824

 -- LaMont Jones <lamont@debian.org>  Thu, 28 Aug 2008 23:08:36 -0600

bind9 (1:9.5.0.dfsg.P2-1) unstable; urgency=low

  [LaMont Jones]

  * default to using resolvconf if it is installed
  * fix sonames and dependencies.  Closes: #149259, #492418
  * Do not build-depend libcap2-dev on non-linux.  Closes: #493392
  * drop unused query-loc manpage.  Closes: #492564
  * lwresd: Deliver /etc/bind directory.  Closes: #490027
  * fix query-source comment in default install

  [Internet Software Consortium, Inc]

  * 9.5.0-P2.  Closes: #492949

  [localization folks]

  * l10n: Spanish debconf translation.  Closes: #492425 (Ignacio Mondino)
  * l10n: Swedish debconf templates.  Closes: #491369 (Martin Ågren)
  * l10n: Japanese debconf translations.  Closes: #492048 (Hideki Yamane
    (Debian-JP))
  * l10n: Finnish translation.  Closes: #490630 (Esko Arajärvi)
  * l10n: Italian debconf translations.  Closes: #492587 (Alessandro Vietta)

 -- LaMont Jones <lamont@debian.org>  Sat, 02 Aug 2008 14:20:20 -0600

bind9 (1:9.5.0.dfsg.P1-2) unstable; urgency=low

  * Revert "meta: merge the mess of single-lib packages back into one large
    one." - That way lies madness and pain.
  * init.d/bind9: implement status function.  LP: #203169

 -- LaMont Jones <lamont@debian.org>  Tue, 08 Jul 2008 21:56:58 -0600

bind9 (1:9.5.0.dfsg.P1-1) unstable; urgency=low

  * Repackage 9.5.0.dfsg-5 with the -P1 tarball.

 -- LaMont Jones <lamont@debian.org>  Tue, 08 Jul 2008 15:06:07 -0600

bind9 (1:9.5.0.dfsg-5) unstable; urgency=low

  [Internet Software Consortium, Inc]

  * Randomize UDP query source ports to improve forgery resilience.
    (CVE-2008-1447)                                                                              

  [LaMont Jones]

  * add build-depends: texlive-latex-base, xsltproc, remove Bv9ARM.pdf in clean
  * fix sonames
  * drop unneeded build-deps, since we do not actually deliver B9vARM.pdf
  * meta: cleanup libbind9-41 Provides/Conflicts
  * build: fix sonames for new libraries
  * postinst: really restart bind/lwresd in postinst

 -- LaMont Jones <lamont@debian.org>  Sun, 06 Jul 2008 21:34:18 -0600

bind9 (1:9.5.0.dfsg-4) unstable; urgency=low

  [LaMont Jones]

  * control: fix dnsutils description to avoid list reformatting. 
    Closes: #480317
  * lwresd: restart in postinst.  Closes: #486481
  * meta: merge the mess of single-lib packages back into one large one.
  * apparmor: allow bind to create files in /var/{lib,cache}/bind
  * build: drop .la files.  Closes: #486969
  * build: drop the extra lib path from the library-package merge
  * meta: liblwres40 does not conflict with the libbind9-40-provided libbind0

  [localization folks]

  * l10n: German debconf translation.  Closes: #486547 (Helge Kreutzmann)
  * l10n: Indonesian debconf translations.  Closes: #486503 (Arief S Fitrianto)
  * l10n: Slovak po-debconf translation Closes: #488905 (helix84)
  * l10n: Turkish debconf template.  Closes: #486479 (Mert Dirik)

 -- LaMont Jones <lamont@debian.org>  Mon, 30 Jun 2008 11:22:05 -0600

bind9 (1:9.4.2-12) unstable; urgency=low

  * apparmor: allow bind to create files in /var/{lib,cache}/bind

 -- LaMont Jones <lamont@debian.org>  Mon, 30 Jun 2008 11:17:53 -0600

bind9 (1:9.4.2-11) unstable; urgency=low

  * apparmor: add dnscvsutil package files
  * lwresd Depends: adduser
  * control: fix dnsutils description to avoid list reformatting. 
    Closes: #480317

 -- LaMont Jones <lamont@debian.org>  Tue, 17 Jun 2008 21:30:12 -0600

bind9 (1:9.5.0.dfsg-3) unstable; urgency=low

  [LaMont Jones]

  * bind9utils Depends: libbind9-40.  Closes: #486194
  * bind9 should not deliver manpages for nonexistant binaries. 
    Closes: #486196

  [localization folks]

  * l10n: Vietnamese debconf templates translation update.  Closes: #486185
    (Clytie Siddall)
  * l10n: Russian debconf templates translation.  Closes: #486191 (Yuri Kozlov)
  * l10n: Galician debconf template.  Closes: #486215 (Jacobo Tarrio)
  * l10n: French debconf templates.  Closes: #486325 (CALARESU Luc)
  * l10n: Czech debconf translation.  Closes: #486337 (Miroslav Kure)
  * l10n: Updated Portuguese translation.  Closes: #486267 (Traduz -
    Portuguese Translation Team)

 -- LaMont Jones <lamont@debian.org>  Sun, 15 Jun 2008 18:25:02 -0600

bind9 (1:9.5.0.dfsg-2) unstable; urgency=low

  [Tim Spriggs]

  * init.d: Nexenta has different ifconfig arguments

  [LaMont Jones]

  * templates rework from debian-l10n-english
  * reload named when an interface goes up or down.  LP: #226495
  * build: need to create the directories for interface restart triggering
  * Build-Depends: libcap2-dev.  Closes: #485747
  * Leave named running during update.  Closes: #453765
  * Fix path to uname, cleaning up the nexenta checks.
  * l10n: avoid double-question in templates.

  [localization folks]

  * l10n: Vietnamese debconf translations.  Closes: #483911 (Clytie Siddall)
  * l10n: Portuguese debconf translations.  Closes: #483872 (Traduz -
    Portuguese Translation Team)

 -- LaMont Jones <lamont@debian.org>  Fri, 13 Jun 2008 16:54:42 -0600

bind9 (1:9.5.0.dfsg-1) unstable; urgency=low

  [LaMont Jones]

  * manpages: fix references that should say /etc/bind
  * meta: build-depend libxml2-dev for statistics support

 -- LaMont Jones <lamont@debian.org>  Sat, 31 May 2008 12:17:21 -0600

bind9 (1:9.5.0.dfsg-0) experimental; urgency=low

  [Internet Software Consortium, Inc]

  * 9.5.0 release

  [LaMont Jones]

  * Only use capabilities if they are present: reprise.  Closes: #360339, #212226
  * control: fix dnsutils description to avoid list reformatting.  Closes: #480317
  * build: use the correct directories in dh_shlibdeps invocation
  * build: turn on dlz.  No pgsql or mysql support yet.  LP: #227344

 -- LaMont Jones <lamont@debian.org>  Thu, 29 May 2008 22:05:19 -0600

bind9 (1:9.5.0~rc1-2~0ubuntu2) intrepid; urgency=low

  * build: use the correct directories in dh_shlibdeps invocation
  * build: turn on dlz.  LP: #227344

 -- LaMont Jones <lamont@ubuntu.com>  Tue, 27 May 2008 21:43:06 -0600

bind9 (1:9.5.0~rc1-2~0ubuntu1) intrepid; urgency=low

  * Upload what will become (maybe an ancestor of) -2 to intrepid.
    - Only use capabilities if they are present: reprise.  Closes: #360339, #212226
    - control: fix dnsutils description to avoid list reformatting.  Closes: #480317

 -- LaMont Jones <lamont@ubuntu.com>  Mon, 26 May 2008 11:46:27 -0600

bind9 (1:9.5.0~rc1-1) experimental; urgency=low

  [Patrick Winnertz]

  * postinst: make add debconf support.  Closes: #473460

  [Jamie Strandboge]

  * debian/bind9.preinst: Apparmor force-complain on upgrade without
    existing profile.  LP: #204658

  [LaMont Jones]

  * bind9utils: fix typos in .install
  * host: manpage inaccurately describes default query.  LP: #203087
  * apparmor: add dnscvsutil package files
  * Revert "Only use capabilities if they are present." for merge of 9.5.0rc1.
  * soname: libdns41 -> 42
  * fix typos in debconf patch, #473460
  * cleanup more files in clean target
  * lwresd Depends: adduser

 -- LaMont Jones <lamont@debian.org>  Thu, 15 May 2008 17:59:54 -0600

bind9 (1:9.5.0~b2-2) experimental; urgency=low

  * meta: add bind9utils binary package, with various useful utilities.  Closes: #151957, #130445, #160483

 -- LaMont Jones <lamont@debian.org>  Thu, 03 Apr 2008 07:01:42 -0600

bind9 (1:9.4.2-10) unstable; urgency=low

  [Jamie Strandboge]

  * debian/bind9.preinst: AA force-complain on upgrade without existing
    profile.  LP: #204658

  [LaMont Jones]

  * host: manpage inaccurately describes default query.  LP: #203087

 -- LaMont Jones <lamont@debian.org>  Tue, 08 Apr 2008 22:45:57 -0600

bind9 (1:9.4.2-9) unstable; urgency=low

  * apparmor: allow subdirs in {/etc,/var/cache,/var/lib}/bind
  * apparmor: make profile match README.Debian

 -- LaMont Jones <lamont@debian.org>  Tue, 01 Apr 2008 21:13:05 -0600

bind9 (1:9.4.2-8) unstable; urgency=low

  [ISC]

  * CVE-2008-0122: off by one error in (unused) inet_network function.
    Closes: #462783  LP: #203476

  [Michael Milligan]

  * Fix min-cache-ttl and min-ncache-ttl keywords

  [Jamie Strandboge]

  * apparmor: force complain-mode for apparmor on certain upgrades.  LP: #203528
  * debian/bind9.postrm: purge /etc/apparmor.d/force-complain/usr.sbin.named

 -- LaMont Jones <lamont@debian.org>  Tue, 18 Mar 2008 18:35:15 -0600

bind9 (1:9.4.2-7) unstable; urgency=low

  [Jamie Strandboge]

  * Allow rw access to /var/lib/bind/* in apparmor-profile.  LP: #201954

  [LaMont Jones]

  * Drop root-delegation comments from named.conf.  Closes: #217829, #297219

 -- LaMont Jones <lamont@debian.org>  Sat, 15 Mar 2008 09:48:10 -0600

bind9 (1:9.4.2-6) unstable; urgency=low

  * Correct apparmor profile filename.  LP: #200739

 -- LaMont Jones <lamont@debian.org>  Mon, 10 Mar 2008 14:28:01 -0600

bind9 (1:9.4.2-5) unstable; urgency=low

  * add "order random_1" support (return one random RR)
  * Fix doc pathnames in README.Debian.  Closes: #266891
  * Add AAAA ::1 entry to db.local.  Closes: #230088

 -- LaMont Jones <lamont@debian.org>  Mon, 10 Mar 2008 13:51:28 -0600

bind9 (1:9.5.0~b2-1) experimental; urgency=low

  [Thiemo Seufer]

  * mips:atomic.h: improve implementation of atomic ops, fix mips{el,64}

  [LaMont Jones]

  * manpages: call it /etc/bind/named.conf throughout, and typos.  Closes: #419750
  * named.conf.5: correct filename.  Closes: #428015
  * manpages: fix typo errors.  Closes: #395834
  * Makefile.in: be explicit about library paths
  * build: Turn on GSS-TSIG support.  LP: #158197
  * build: soname changes
  * db.root: include AAAA RRs.  Closes: #464111
  * soname: lib{dns,isc}40 -> 41
  * meta: use binary:Version instead of Source-Version

  [Andreas John]

  * Only use capabilities if they are present.  Closes: #360339, #212226

 -- LaMont Jones <lamont@debian.org>  Sat, 23 Feb 2008 08:06:17 -0700

bind9 (1:9.4.2-4) unstable; urgency=low

  * incorporate ubuntu apparmor change from Jamie Strandboge,
    with changes:
    - Add apparmor profile, reload apparmor profile on config
    - Add a note about apparmor to README.Debian
    - conflicts/replaces old apparmor versions
  * db.root: include AAAA RRs.  Closes: #464111
  * Don't die when /var/lib/bind already exists.  LP: #191685
  * build: turn on optimization.  Closes: #435194

 -- LaMont Jones <lamont@debian.org>  Fri, 22 Feb 2008 22:05:25 -0700

bind9 (1:9.4.2-3ubuntu1) hardy; urgency=low

  * add AppArmor profile
    + debian/apparmor-profile
    + debian/bind9.postinst: Reload AA profile on configuration
  * updated debian/README.Debian for note on AppArmor
  * debian/control: Replaces apparmor-profiles << 2.1+1075-0ubuntu4 as we
    should now take control
  * debian/control: Conflicts with apparmor-profiles << 2.1+1075-0ubuntu4
    to make sure that if earlier version of apparmor-profiles gets installed
    it won't overwrite our profile
  * Modify Maintainer value to match the DebianMaintainerField
    specification.

 -- Jamie Strandboge <jamie@ubuntu.com>  Wed, 13 Feb 2008 17:30:45 +0000

bind9 (1:9.4.2-3) unstable; urgency=low

  * don't run rndc-confgen when it's not there.  Closes: #459551
  * control: drop use of ${Source-Version}

 -- LaMont Jones <lamont@debian.org>  Mon, 07 Jan 2008 10:16:06 -0700

bind9 (1:9.4.2-2) unstable; urgency=low

  * init.d: add --oknodo to start-stop-daemon.  Closes: #411881
  * init: LSB dependency info.  Closes: #459421, #448006
  * meta: bind9 Suggests: resolvconf.  Closes: #252285
  * bind9: deliver /var/lib/bind directory, and document.
    Closes: #248771, #200253, #202981, #209022
  * lwresd: create bind user/group and rndc key if needed, at install.
    Closes: #190742
  * dnsutils: update long description.  Closes: #236901

 -- LaMont Jones <lamont@debian.org>  Sun, 06 Jan 2008 12:25:31 -0700

bind9 (1:9.4.2-1) unstable; urgency=low

  [Mike O'Connor]

  * bind9.init: LSB compliance.  Closes: #448006

  [Internet Software Consortium, Inc]

  * New release: 9.4.2

  [LaMont Jones]

  * soname shifts for new release

 -- LaMont Jones <lamont@debian.org>  Sat, 17 Nov 2007 10:50:07 -0700

bind9 (1:9.4.2~rc2-1) experimental; urgency=low

  * New upstream release

 -- LaMont Jones <lamont@debian.org>  Fri, 12 Oct 2007 18:33:57 -0600

bind9 (1:9.4.1-P1-4) unstable; urgency=low

  [Thomas Antepoth]

  * unix/socket.c: don't send to a socket with pending_send.  Closes: #430065

  [LaMont Jones]

  * document git repositories
  * db.root: l.root-servers.net changed IP address.  Closes: #449148  LP: #160176
  * init.d: if there are no networks configured, error out quickly

 -- LaMont Jones <lamont@debian.org>  Thu, 08 Nov 2007 21:31:55 -0700

bind9 (1:9.4.1-P1-3) unstable; urgency=low

  * Only deliver upstream changes with bind9-doc

 -- LaMont Jones <lamont@debian.org>  Thu, 04 Oct 2007 08:30:55 -0600

bind9 (1:9.4.1-P1-2) unstable; urgency=low

  * manpages: fix typo errors.  Closes: #395834
  * manpages: call it /etc/bind/named.conf throughout, and typos.  Closes: #419750
  * named.conf.5: correct filename.  Closes: #428015
  * bind9.NEWS: update version for ACL change doc.  Closes: #435225
  * build: don't have dnsutils deliver man pages that it shouldn't.  LP: #82178
  * nslookup.1: some of the manpage was not visible.  LP: #131415
  * document git repositories
  * unix/socket.c: don't send to a socket with pending_send.  Closes: #430065

 -- LaMont Jones <lamont@debian.org>  Wed, 03 Oct 2007 01:10:59 -0600

bind9 (1:9.4.1-P1-1) unstable; urgency=high

  * New upstream version, addresses CVE-2007-2926 and CVE-2007-2925 

 -- Bdale Garbee <bdale@gag.com>  Thu, 26 Jul 2007 16:41:50 -0600

bind9 (1:9.4.1-1) unstable; urgency=low

  * New upstream version

 -- LaMont Jones <lamont@debian.org>  Mon, 30 Apr 2007 16:59:05 -0600

bind9 (1:9.4.0-2) unstable; urgency=low

  * upload to unstable

 -- LaMont Jones <lamont@debian.org>  Tue, 10 Apr 2007 11:12:16 -0600

bind9 (1:9.4.0-1) experimental; urgency=low

  * New upstream version
  * more mipsel patch.  Closes: #406409

 -- LaMont Jones <lamont@debian.org>  Sun, 25 Feb 2007 11:44:11 -0700

bind9 (1:9.4.0~rc2-1) experimental; urgency=low

  * New upstream version.  Addresses CVE-2007-0493 CVE-2007-0494

 -- LaMont Jones <lamont@debian.org>  Thu, 25 Jan 2007 14:26:12 -0700

bind9 (1:9.4.0~rc1.0-3) experimental; urgency=low

  * add NEWS file talking about the change in defaults:
    As of bind 9.4, allow-query-cache and allow-recursion default to the
    builtin acls 'localnets' and 'localhost'.  If you are setting up a
    name server for a network, you will almost certainly need to change
    this.

    The change in default has been done to make caching servers less
    attractive as reflective amplifying targets for spoofed traffic.
    This still leaves authoritative servers exposed.

 -- LaMont Jones <lamont@debian.org>  Wed, 24 Jan 2007 09:35:06 -0700

bind9 (1:9.4.0~rc1.0-2) experimental; urgency=low

  * Fix mips64.  Closes: #406409

 -- LaMont Jones <lamont@debian.org>  Sun, 21 Jan 2007 15:32:27 -0700

bind9 (1:9.4.0~rc1.0-1) experimental; urgency=low

  * Broken orig.tar.gz.

 -- LaMont Jones <lamont@debian.org>  Thu, 28 Dec 2006 23:04:05 -0700

bind9 (1:9.4.0~rc1-1) experimental; urgency=low

  * New upstream

 -- LaMont Jones <lamont@debian.org>  Thu, 28 Dec 2006 19:00:37 -0700

bind9 (1:9.3.4-2etch2) stable-proposed-updates; urgency=low

  [Thomas Antepoth]

  * unix/socket.c: don't send to a socket with pending_send.  Closes: #430065

  [LaMont Jones]

  * document git repositories
  * db.root: l.root-servers.net changed IP address.  Closes: #449148

 -- LaMont Jones <lamont@debian.org>  Mon, 05 Nov 2007 19:48:23 -0700

bind9 (1:9.3.4-2etch1) stable-security; urgency=high

  * Fix DNS cache poisoning through predictable query IDs. (CVE-2007-2926)

 -- Moritz Muehlenhoff <jmm@debian.org>  Tue, 24 Jul 2007 22:09:35 +0000

bind9 (1:9.3.4-2) unstable; urgency=high

  * Actually really do the merge of 9.3.4.  Sigh.  Closes: #408925

 -- LaMont Jones <lamont@debian.org>  Mon, 29 Jan 2007 06:09:03 -0700

bind9 (1:9.3.4-1) unstable; urgency=high

  * New upstream version.  Addresses CVE-2007-0493 CVE-2007-0494

 -- LaMont Jones <lamont@debian.org>  Thu, 25 Jan 2007 14:31:09 -0700

bind9 (1:9.3.3-1) unstable; urgency=low

  * New upstream version

 -- LaMont Jones <lamont@debian.org>  Tue, 12 Dec 2006 23:31:51 -0700

bind9 (1:9.3.2-P1.0-1) unstable; urgency=low

  * Fix README.Debian to point to the URL.  Closes: #387437
  * Strip rfc's from orig.tar.gz.  Closes: #393359

 -- LaMont Jones <lamont@mmjgroup.com>  Mon, 16 Oct 2006 06:38:22 -0600

bind9 (1:9.3.2-P1-2) unstable; urgency=low

  * Fix init script output.  Closes: #354192
    Thanks to Joey Hess for the patch.
  * Default install should listen on ipv6 interfaces.  Closes: #382438

 -- LaMont Jones <lamont@debian.org>  Sat,  9 Sep 2006 19:01:53 -0600

bind9 (1:9.3.2-P1-1) unstable; urgency=high

  * New upstream, fixes CVE-2006-4095 and CVE-2006-4096.
    Closes: #386237, #386245
  * Drop gcc-3.4 [powerpc] dependency.  Closes: #342957, #372203
  * Add -fno-strict-aliasing for type-punned pointer aliasing issues
    Closes: #386224
  * Use getent in postinst instead of chown/chgrp.  Closes: #386091, #239665
  * Drop redundant update-rc.d calls.  Closes: #356914

 -- LaMont Jones <lamont@debian.org>  Wed,  6 Sep 2006 08:07:13 -0600

bind9 (1:9.3.2-2) unstable; urgency=low

  * correct force-reload.  Closes: #333841
  * Fix init.d's usage message.  Closes: #331090
  * resolvconf tweaks.  Closes: #252232, #275412

 -- LaMont Jones <lamont@debian.org>  Mon, 16 Jan 2006 15:17:04 -0700

bind9 (1:9.3.2-1) unstable; urgency=low

  * New upstream
  * use lsb-base for start/stop messages in init.d.
  * switch to debhelper 4

 -- LaMont Jones <lamont@debian.org>  Thu,  5 Jan 2006 12:29:28 -0700

bind9 (1:9.3.1-2) unstable; urgency=low

  * Getting good reports from experimental, uploading to sid.
    Release team, please consider this package for sarge.  Thanks.
  * correct pidfile name in init.d/lwresd.  Closes: #298100

 -- LaMont Jones <lamont@debian.org>  Sat, 19 Mar 2005 17:46:31 -0700

bind9 (1:9.3.1-1) experimental; urgency=low

  * Build with gcc-3.4 on powerpc, to work around #292958.

 -- LaMont Jones <lamont@debian.org>  Sat, 19 Mar 2005 11:40:06 -0700

bind9 (1:9.3.1-0) experimental; urgency=low

  * New upstream version.

 -- LaMont Jones <lamont@debian.org>  Sun, 13 Mar 2005 21:44:57 -0700

bind9 (1:9.3.0+9.3.1beta2-1) experimental; urgency=low

  * new upstream version

 -- LaMont Jones <lamont@debian.org>  Tue, 25 Jan 2005 14:21:51 -0700

bind9 (1:9.3.0-1) experimental; urgency=low

  * New upstream version

 -- LaMont Jones <lamont@debian.org>  Sat, 25 Sep 2004 21:35:46 -0600

bind9 (1:9.2.4-1) unstable; urgency=high

  * New upstream version.  Closes: #269157 and others.
  * Version debhelper build-dep.  Closes: #262720

 -- LaMont Jones <lamont@mmjgroup.com>  Thu, 23 Sep 2004 09:11:37 -0600

bind9 (1:9.2.3+9.2.4-rc7-1) unstable; urgency=low

  * New upstream

 -- LaMont Jones <lamont@mmjgroup.com>  Wed,  1 Sep 2004 00:04:55 -0600

bind9 (1:9.2.3+9.2.4-rc6-1) unstable; urgency=low

  * New upstream.
  * Comment out delegation-only directives in named.conf

 -- LaMont Jones <lamont@debian.org>  Mon,  2 Aug 2004 10:00:38 -0600

bind9 (1:9.2.3+9.2.4-rc5-1) unstable; urgency=low

  * New upstream release candidate

 -- LaMont Jones <lamont@debian.org>  Thu, 17 Jun 2004 19:50:37 -0600

bind9 (1:9.2.3+9.2.4-rc2-1) unstable; urgency=low

  * New upstream release candidate
  * Remove shared library symlinks in clean.  Closes: #243109
  * Deal with capset being a module.  Closes: #245043, #240874, #241605
  * deliver /var/run/bind/run in lwresd as well.  Closes: #186569

 -- LaMont Jones <lamont@debian.org>  Thu, 22 Apr 2004 12:20:05 -0600

bind9 (1:9.2.3-3) unstable; urgency=low

  * new IP for b.root-servers.net.  Closes: #234278
  * Fix RC linkages to match bind8.  Closes: #218007

 -- LaMont Jones <lamont@debian.org>  Mon,  1 Mar 2004 15:00:44 -0700

bind9 (1:9.2.3-2) unstable; urgency=low

  * Rebuild autoconf files for mips.  Closes: #221419

 -- LaMont Jones <lamont@debian.org>  Tue, 18 Nov 2003 06:33:34 -0700

bind9 (1:9.2.3-1) unstable; urgency=low

  * New upstream.
  * cleanup zones.rfc1918/db.empty stuff.
  * Fix Makefiles to work even if the build environment is unclean.
    Closes: #211503
  * Add comments about root-delegation-only to named.conf.  Closes: #212243
  * Add resolvconf support.  Closes: #199255
  * more SO_BSDCOMPAT hacks for linux.  Closes: #220735, #214460

 -- LaMont Jones <lamont@debian.org>  Mon, 17 Nov 2003 21:30:33 -0700

bind9 (1:9.2.2+9.2.3rc4-1) unstable; urgency=low

  * Yet another new upstream release.

 -- LaMont Jones <lamont@debian.org>  Mon, 22 Sep 2003 09:39:50 -0600

bind9 (1:9.2.2+9.2.3rc3-1) unstable; urgency=low

  * New upstream.  Closes: #211752. #211503. #211496, #211520

 -- LaMont Jones <lamont@debian.org>  Sat, 20 Sep 2003 12:22:59 -0600

bind9 (1:9.2.2+9.2.3rc2-4) unstable; urgency=low

  * Really fix versioned depends.  Closes: #211590

 -- LaMont Jones <lamont@debian.org>  Thu, 18 Sep 2003 17:29:47 -0600

bind9 (1:9.2.2+9.2.3rc2-3) unstable; urgency=low

  * Version depends for all the libraries. sigh.  Closes: #211412,#210293

 -- LaMont Jones <lamont@debian.org>  Wed, 17 Sep 2003 10:56:36 -0600

bind9 (1:9.2.2+9.2.3rc2-2) unstable; urgency=low

  * Need a versioned depend. sigh.

 -- LaMont Jones <lamont@debian.org>  Wed, 17 Sep 2003 10:25:35 -0600

bind9 (1:9.2.2+9.2.3rc2-1) unstable; urgency=low

  * New upstream release.  Closes: #211373
  * Remove RFC's from package, per policy.
  * Make com and net zones delegation-only by default.

 -- LaMont Jones <lamont@debian.org>  Wed, 17 Sep 2003 07:15:37 -0600

bind9 (1:9.2.2+9.2.3rc1-3) unstable; urgency=low

  * A bit more cleanup of descriptions.
  * fix package sections
  * Fix b0rkage with dependencies.

 -- LaMont Jones <lamont@debian.org>  Sun, 14 Sep 2003 09:05:10 -0600

bind9 (1:9.2.2+9.2.3rc1-2) unstable; urgency=low

  * Explicitly link libraries.  Closes: #210653
  * Fix descriptions.  Closes: #209563, #209853, #210063

 -- LaMont Jones <lamont@debian.org>  Sat, 13 Sep 2003 19:29:05 -0600

bind9 (1:9.2.2+9.2.3rc1-1) unstable; urgency=low

  * New upstream release candidate.
  * Quit using SO_BSDCOMPAT (why is it still in the header files??) so
    that the kernel will shut up about it's advertised, obsolete option.
    Closes: #201293, #204282, #205590

 -- LaMont Jones <lamont@debian.org>  Thu, 28 Aug 2003 14:44:28 -0600

bind9 (1:9.2.2-2) unstable; urgency=low

  * Fix libtool.m4. Closes: #183791
  * move lib packages into Section: libs.  Closes: #184788
  * make sure it's libssl0.9.7.  Closes: #182363
  * Add /etc/default/lwresd.  Closes: #169727
  * Add fakeroot dir to dh_shlibdeps.  Closes: #169622
  * Fix rndc manpage.  Closes: #179353
  * Deliver /usr/bin/isc-config.sh (in libbind-dev).  Closes: #178186

 -- LaMont Jones <lamont@debian.org>  Sat, 15 Mar 2003 16:34:15 -0700

bind9 (1:9.2.2-1) unstable; urgency=low

  * New upstream version
  * Document /etc/default/bind9 in init.d script.  Closes: #170267

 -- LaMont Jones <lamont@debian.org>  Tue,  4 Mar 2003 22:43:58 -0700

bind9 (1:9.2.1-7) unstable; urgency=low

  * One more overrides disparity.
  * Fix bashism in postinst.  Closes: #169531

 -- LaMont Jones <lamont@debian.org>  Sun, 17 Nov 2002 19:22:58 -0700

bind9 (1:9.2.1-6) unstable; urgency=low

  * The "I give up for now" release.
  *   Only convert to running as bind if named.conf hasn't been modified.
  *   Closes: #163552, #164352
  * Fix overrides
  * Cleanup README.Debian wrt non-root-by-default.
  * Make sure that /var/run/bind/run exists in init.d script.  Closes: #168912
  * New IP for j.root-servers.net.  Closes: #167818
  * Check for 2.2.18 kernel in preinst.  Closes: #164349
  * Move local options to /etc/default/bind9.  Closes: #169132, #163073
  * Cleanup old bugs (fixed in -5, really).  Closes: #165864
  * Add /etc/bind/named.conf.local, included from named.conf.  Closes: #129576
  * Do options definitions in /etc/bind/named.conf.options, makes life
    easier in the face of named.conf changes from upstream.
  * Add missing Depends: adduser

 -- LaMont Jones <lamont@debian.org>  Sat, 16 Nov 2002 17:05:45 -0700

bind9 (1:9.2.1-5) unstable; urgency=low

  * Run named a non-privileged user by default.  Closes: #149059

 -- LaMont Jones <lamont@debian.org>  Thu, 12 Sep 2002 16:57:37 -0600

bind9 (1:9.2.1-4) unstable; urgency=low

  * swap maintainer/uploader status so LaMont is primary and Bdale is backup
  * Deal with bind/bind9 collisions better.  Closes: #149580
  * Fix some documentation.  Closes: #151579

 -- LaMont Jones <lamont@debian.org>  Wed,  4 Sep 2002 23:25:33 -0600

bind9 (1:9.2.1-3) unstable; urgency=high

  * fold in lib/bind/resolv from 8.3.3 to resolve buffer overlow issue in
    resolver library, closes: #151342, #151431

 -- Bdale Garbee <bdale@gag.com>  Mon,  1 Jul 2002 00:16:31 -0600

bind9 (1:9.2.1-1.woody.1) testing-security woody-proposed-updates; urgency=high

  * backport to woody (simple rebuild) since 9.2.1 resolves a security issue

 -- Bdale Garbee <bdale@gag.com>  Tue,  4 Jun 2002 10:30:57 -0600

bind9 (1:9.2.1-2) unstable; urgency=low

  * don't include nslint man page, closes: #148695
  * fix typo in rndc.8, closes: #139602
  * add a section to README.Debian explaining the rndc key mode that has been
    our default since 9.2.0-2, closes: #129849
  * fix paths for named.conf in named.8 to reflect our default, closes: #143443
  * upstream fixed the nsupdate man page at some point, closes: #121108

 -- Bdale Garbee <bdale@gag.com>  Mon,  3 Jun 2002 15:44:37 -0600

bind9 (1:9.2.1-1) unstable; urgency=medium

  * new upstream version
  * have bind9-host provide host, closes: #140174
  * move bind9-host to priority standard since dnsutils depends on it or host,
    and we prefer bind9-host over host.
  * move libdns5 and libisc4 to priority standard since dnsutils depends on
    them and is priority standard

 -- Bdale Garbee <bdale@gag.com>  Thu, 30 May 2002 10:38:39 -0600

bind9 (1:9.2.0-6) unstable; urgency=low

  * move to US main!  Yippee!  Closes: #123969
  * add info to README.Debian about 2.5 kernels vs --disable-linux-caps

 -- Bdale Garbee <bdale@gag.com>  Sat, 23 Mar 2002 00:18:05 -0700

bind9 (1:9.2.0-5) unstable; urgency=medium

  * clean up various issues in the rules file
  * make bind9-host conflict/replace old dnsutils as host does, otherwise we
    can have problems upgrading from potato to woody, closes: #136686
  * use /dev/urandom for rndc-confgen in postinst, it should be good enough for
    this purpose, and will keep the postinst from blocking arbitrarily.
    closes: #130372
  * add fresh pointers to chroot howto to README.Debian, closes: #135774

 -- Bdale Garbee <bdale@gag.com>  Sun,  3 Mar 2002 16:47:12 -0700

bind9 (1:9.2.0-4) unstable; urgency=low

  * bind9-host needs to conflict with host, closes: #127395

 -- Bdale Garbee <bdale@gag.com>  Tue,  1 Jan 2002 20:12:14 -0700

bind9 (1:9.2.0-3) unstable; urgency=low

  * force removal of old diverted files, closes: #126236
  * change priority of liblwres1 from optional to standard per ftp admins
  * add a bind9-host package so that the 'host' provided with the BIND 9.X
    source tree can be an alternative to the aging NIKHEF version packaged
    separately.  Update dnsutils dependencies to depend on one of the two,
    with preference to this one since it has fewer bugs (but fewer features,
    too).

 -- Bdale Garbee <bdale@gag.com>  Sun, 23 Dec 2001 00:59:15 -0700

bind9 (1:9.2.0-2) unstable; urgency=medium

  * change rc.d links to ensure daemon starts before and stops after other
    daemons that may fail if name service is not working (bug was filed 
    against 8.X bind packages, but is just as relevant here!)
  * use rndc for daemon shutdown instead of start-stop-daemon, closes: #111935
  * add a postinst to dnsutils to remove any lingering diversions from old 
    dnsutils packages, closes: #122227
  * not much point in delivering zone2ldap.1 since we aren't delivering 
    zone2ldap right now (though we might someday?), closes: #124058
  * be more verbose with shared library descriptions, closes: #123426, #123428
  * 9.2.0 added a new rndc.key file that both named and rndc will read to 
    obtain a shared key, and rndc-confgen will easily create this file with 
    a unique-per-system key.  Modify named.conf and remove rndc.conf
    to take advantage of this mechanism and stop delivering a pre-determined 
    static key to all Debian systems (which has been a mild security risk).  
    Create the key in postinst if the key file doesn't already exist, and 
    remove the file in postrm if purging.
    Closes: #86718, #87208

 -- Bdale Garbee <bdale@gag.com>  Fri, 21 Dec 2001 04:04:30 -0700

bind9 (1:9.2.0-1) unstable; urgency=low

  * new upstream version, closes: #108243, #112266, #114250, #119506, #120657
  * /etc/bind/rndc.conf is now a conffile
  * minor hacks to the README.Debian since the chroot instructions it points
    to are 8.X specific, part of addressing bug 111868.
  * libomapi is gone, replaced by libisccc and libisccfg
  * a few lintian-motivated cosmetic cleanups
  * lose task-dns-server meta package, since tasksel doesn't need it now
  * dig problem not reproducible in this version, closes: #89526
  * named-checkconf now uses $sysconfdir, closes: #107835
  * no longer deliver man pages for contributed binaries we're not including
    in dnsutils, closes: #108220
  * fix section in nslookup man page, though that's the least of the man
    page's problems...  glitch reported is unreproducible
    closes: #103630, #120946
  * update libbind-dev README.Debian, closes: #121050

 -- Bdale Garbee <bdale@gag.com>  Tue, 27 Nov 2001 01:41:00 -0700

bind9 (1:9.1.3-1) unstable; urgency=low

  * new upstream version, closes: #96483, #99824, #100647, #101568, #103429
  * update config.sub/guess for hppa/ia64 support
  * small init.d patch from Marco d'Itri to ease adding options on invocation
  * stop having bind9-doc conflict/replace bind-doc since they don't really
    conflict and there's no reason to prevent having both installed at the
    same time, closes: #90994
  * the CHANGES file documents fixes since 9.1.1 that probably cured the
    reported assertion failure.  If it turns out that I'm wrong, the bug can
    be re-opened or a new one filed.  I can't see any way to reproduce the bug 
    in a test case here.  Closes: #99352
  * have libbind-dev depend on the runtime library packages it delivers 
    compile-time symlinks for, closes: #100898, #103855
  * fix lwres man pages to source man3/* instead of * so all the page content
    can actually be found, closes: #85450, #103865

 -- Bdale Garbee <bdale@gag.com>  Mon,  9 Jul 2001 11:30:39 -0600

bind9 (1:9.1.1-1) unstable; urgency=low

  * new upstream release
  * update build-depends for libssl-dev
  * add build-depends on bison, closes: #90150, #90752, #90159
  * split up libbind0 since libdns is changing so numbers
  * downgrade rblcheck from a depends to a suggests, closes: #90783
  * bind9 mkdep creates files in the current working directory, closes: #58353

 -- Bdale Garbee <bdale@gag.com>  Wed, 25 Apr 2001 22:53:21 -0600

bind9 (1:9.1.0-3) unstable; urgency=low

  * merge patch from Zack Weinberg that solves compilation problem, and 
    reduces the memory footprint of applications by making configure.in
    smarter.  Closes: #86776, #86910
  * the bind-doc package includes all relevant documentation from the bind9
    source tree, including HTML content in /usr/share/doc/bind9-doc/arm,
    closes: #85718
  * default named.conf and rndc.conf to not world-readable.  This is an
    interim step towards addressing the concerns about security raised by 
    bugs 86718 and closes: #86836  A better long-term solution would be for
    rndc.conf to allow includes, so that both named.conf and rndc.conf could
    include a key file built on the fly during installation while themselves
    retaining conffile status.  The required functionality has been requested
    of the bind9 upstream, this will limit vulnerability in the meantime.
  * add replaces logic to the dnsutils package to avoid complaints about the
    delivery of nsupdate.8.gz, closes: #86759
  * move a couple of man pages back from dnsutils to bind9 that really belong
    there.  sigh.

 -- Bdale Garbee <bdale@gag.com>  Thu, 22 Feb 2001 16:39:02 -0700

bind9 (1:9.1.0-2) unstable; urgency=low

  * merge patch from Luca Filipozzi <lfilipoz@debian.org> - thanks!
    + bind9:  ships with a working rndc.conf file, closes: #84572
    + bind9:  init.d calls rndc rather than ndc on reload, closes: #85481
    + bind9:  named.conf ships with 'key' and 'control' sections
    + bind9:  correctly creates /var/cache/bind, closes: #85457
    + lwresd: lwresd is split off into its own package, closes: #85627
  * nsupdate is delivered by the dnsutils package, but the (wrong) man page 
    was accidentally also included in the bind9 package, closes: #85717
  * freshen config.sub and config.guess for ia64 and hppa support

 -- Bdale Garbee <bdale@gag.com>  Mon, 12 Feb 2001 23:43:55 -0700

bind9 (1:9.1.0-1) unstable; urgency=low

  * Initial packaging of BIND 9.1.0.  Must use epoch so that meta packages 
    retain their sequencing from the bind 8 package version stream.
  * snarf a couple of man pages from the 8.X tree for now

 -- Bdale Garbee <bdale@gag.com>  Thu,  1 Feb 2001 16:30:35 -0700
<|MERGE_RESOLUTION|>--- conflicted
+++ resolved
@@ -1,10 +1,9 @@
-<<<<<<< HEAD
-bind9 (1:9.11.5.P4+dfsg-5.1+deb10u3pexip1) pexip; urgency=medium
+bind9 (1:9.11.5.P4+dfsg-5.1+deb10u5pexip1) pexip; urgency=medium
 
   * New upstream version
 
- -- Steve McIntyre <steve.mcintyre@pexip.com>  Tue, 23 Feb 2021 09:27:38 +0000
-=======
+ -- Steve McIntyre <steve.mcintyre@pexip.com>  Wed, 05 May 2021 10:22:32 +0100
+
 bind9 (1:9.11.5.P4+dfsg-5.1+deb10u5) buster-security; urgency=high
 
   * CVE-2021-25214: A malformed incoming IXFR transfer could trigger
@@ -17,7 +16,12 @@
     gss_accept_sec_context() fails.
 
  -- Ondřej Surý <ondrej@debian.org>  Thu, 29 Apr 2021 12:42:26 +0200
->>>>>>> c53f3522
+
+bind9 (1:9.11.5.P4+dfsg-5.1+deb10u3pexip1) pexip; urgency=medium
+
+  * New upstream version
+
+ -- Steve McIntyre <steve.mcintyre@pexip.com>  Tue, 23 Feb 2021 09:27:38 +0000
 
 bind9 (1:9.11.5.P4+dfsg-5.1+deb10u3) buster-security; urgency=high
 
