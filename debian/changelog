--- conflicted
+++ resolved
@@ -1,28 +1,3 @@
-<<<<<<< HEAD
-bind9 (1:9.18.19-1~deb12u1+pexip24u4) pexip-bookworm; urgency=medium
-
-  * New versioning scheme
-
- -- Mark Hymers <mark.hymers@pexip.com>  Thu, 01 Feb 2024 15:52:46 +0000
-
-bind9 (1:9.18.19-1~deb12u1pexip3) pexip-bookworm; urgency=medium
-
-  * Bookworm build for product distribution
-
- -- Mark Hymers <mark.hymers@pexip.com>  Sat, 09 Dec 2023 22:51:55 +0000
-
-bind9 (1:9.18.19-1~deb12u1pexip2) pexip-bookworm; urgency=medium
-
-  * Initial bookworm build
-
- -- Mark Hymers <mark.hymers@pexip.com>  Thu, 16 Nov 2023 09:55:40 +0000
-
-bind9 (1:9.18.19-1~deb12u1pexip1) pexip; urgency=medium
-
-  * New upstream release
-
- -- Steve McIntyre <steve.mcintyre@pexip.com>  Mon, 25 Sep 2023 12:39:11 +0100
-=======
 bind9 (1:9.18.24-1) bookworm-security; urgency=high
 
   * New upstream version 9.18.24
@@ -39,7 +14,30 @@
      CPU resources
 
  -- Ondřej Surý <ondrej@debian.org>  Mon, 12 Feb 2024 17:28:03 +0100
->>>>>>> 9c6f2629
+
+bind9 (1:9.18.19-1~deb12u1+pexip24u4) pexip-bookworm; urgency=medium
+
+  * New versioning scheme
+
+ -- Mark Hymers <mark.hymers@pexip.com>  Thu, 01 Feb 2024 15:52:46 +0000
+
+bind9 (1:9.18.19-1~deb12u1pexip3) pexip-bookworm; urgency=medium
+
+  * Bookworm build for product distribution
+
+ -- Mark Hymers <mark.hymers@pexip.com>  Sat, 09 Dec 2023 22:51:55 +0000
+
+bind9 (1:9.18.19-1~deb12u1pexip2) pexip-bookworm; urgency=medium
+
+  * Initial bookworm build
+
+ -- Mark Hymers <mark.hymers@pexip.com>  Thu, 16 Nov 2023 09:55:40 +0000
+
+bind9 (1:9.18.19-1~deb12u1pexip1) pexip; urgency=medium
+
+  * New upstream release
+
+ -- Steve McIntyre <steve.mcintyre@pexip.com>  Mon, 25 Sep 2023 12:39:11 +0100
 
 bind9 (1:9.18.19-1~deb12u1) bookworm-security; urgency=high
 
