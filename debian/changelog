<<<<<<< HEAD
bind9 (1:9.9.5.dfsg-9+deb8u10pexip1) pexip; urgency=low

  * New upstream release

 -- John-Mark Bell <jmb@pexip.com>  Tue, 09 May 2017 14:27:16 +0100
=======
bind9 (1:9.9.5.dfsg-9+deb8u11) jessie-security; urgency=high

  * Non-maintainer upload by the Security Team.
  * Dns64 with "break-dnssec yes;" can result in a assertion failure.
    (CVE-2017-3136) (Closes: #860224)
  * Prerequisite for CVE-2017-3137 cherry-picked from upstream change #4190.
    If not cherry-picking this change the fix for CVE-2017-3137 can cause an
    assertion failure to appear in name.c.
  * Some chaining (CNAME or DNAME) responses to upstream queries could trigger
    assertion failures (CVE-2017-3137) (Closes: #860225)
  * Reimplement: Some chaining (CNAME or DNAME) responses to upstream queries
    could trigger assertion failures. (CVE-2017-3137)
  * Fix regression introduced when handling CNAME to referral below the
    current domain
  * 'rndc ""' could trigger a assertion failure in named. (CVE-2017-3138)
    (Closes: #860226)

 -- Salvatore Bonaccorso <carnil@debian.org>  Thu, 11 May 2017 08:39:19 +0200
>>>>>>> 5271debc

bind9 (1:9.9.5.dfsg-9+deb8u10) jessie-security; urgency=medium

  * Fix regression caused by the fix for CVE-2016-8864 (closes: #855540).
  * Fix CVE-2017-3135: a malicously crafted query can cause named to crash if
    both DNS64 and RPZ are being used (closes: #855520).

 -- Michael Gilbert <mgilbert@debian.org>  Sun, 26 Feb 2017 00:03:04 +0000

bind9 (1:9.9.5.dfsg-9+deb8u9pexip1) pexip; urgency=low

  * Migrate to Jessie

 -- John-Mark Bell <jmb@pexip.com>  Mon, 20 Feb 2017 19:37:36 +0000

bind9 (1:9.9.5.dfsg-9+deb8u9) jessie-security; urgency=medium

  * Apply patches from ISC.
  * CVE-2016-9131: Assertion failure related to caching of TKEY records
    in upstream DNS responses.
  * CVE-2016-9147: Processing of RRSIG records in upstream DNS response
    without corresponding signed data could lead to an assertion failure.
  * CVE-2016-9444: Missing RRSIG records in the authority section of
    upstream responses could lead to an assertion failure.
  * RT #43779: Fix handling of CNAME/DNAME responses.  (Regression due
    to the CVE-2016-8864 fix.)

 -- Florian Weimer <fw@deneb.enyo.de>  Wed, 11 Jan 2017 11:50:31 +0100

bind9 (1:9.9.5.dfsg-9+deb8u8) jessie-security; urgency=medium

  * CVE-2016-8864: Fix assertion failure in DNAME processing with patch
    provided by ISC.

 -- Florian Weimer <fw@deneb.enyo.de>  Tue, 01 Nov 2016 17:51:22 +0100

bind9 (1:9.9.5.dfsg-9+deb8u7) jessie-security; urgency=high

  * CVE-2016-2775: lwresd crash with long query name.
    Backport of upstream commit 38cc2d14e218e536e0102fa70deef99461354232.
    Closes: #831796.
  * CVE-2016-2776: assertion failure due to unspecified crafted query.
    Fix based on 43139-9-9.patch from ISC.  Closes: #839010.

 -- Florian Weimer <fw@deneb.enyo.de>  Tue, 27 Sep 2016 19:46:00 +0200

bind9 (1:9.9.5.dfsg-9+deb8u6) jessie-security; urgency=high

  * Fix CVE-2016-1285: error parsing control channel input.
  * Fix CVE-2016-1286: error parsing DNAME resource records.

 -- Michael Gilbert <mgilbert@debian.org>  Tue, 08 Mar 2016 00:40:53 +0000

bind9 (1:9.9.5.dfsg-9+deb8u5) jessie-security; urgency=high

  * Non-maintainer upload by the Security Team.
  * CVE-2015-8704: Specific APL data could trigger an INSIST in apl_42.c.
    A buffer size check used to guard against overflow could cause named to
    exit with an INSIST failure In apl_42.c.

 -- Salvatore Bonaccorso <carnil@debian.org>  Sat, 16 Jan 2016 10:51:37 +0100

bind9 (1:9.9.5.dfsg-9+deb8u4) jessie-security; urgency=high

  * Non-maintainer upload by the Security Team.
  * Add patch to fix CVE-2015-8000.
    CVE-2015-8000: Insufficient testing when parsing a message allowed
    records with an incorrect class to be be accepted, triggering a REQUIRE
    failure when those records were subsequently cached.

 -- Salvatore Bonaccorso <carnil@debian.org>  Mon, 14 Dec 2015 20:02:04 +0100

bind9 (1:9.9.5.dfsg-9+deb8u3) jessie-security; urgency=medium

  * CVE-2015-5722

 -- Moritz Muehlenhoff <jmm@debian.org>  Wed, 02 Sep 2015 13:11:02 +0000

bind9 (1:9.9.5.dfsg-9+deb8u2) jessie-security; urgency=high

  * Non-maintainer upload by the Security Team.
  * CVE-2015-5477: A failure to reset a value to NULL in tkey.c could
    result in an assertion failure.

 -- Salvatore Bonaccorso <carnil@debian.org>  Mon, 27 Jul 2015 21:06:05 +0200

bind9 (1:9.9.5.dfsg-9+deb8u1) jessie-security; urgency=high

  * Non-maintainer upload by the Security Team.
  * CVE-2015-4620: Specially constructed zone data can cause a resolver to
    crash when validating.

 -- Salvatore Bonaccorso <carnil@debian.org>  Tue, 30 Jun 2015 17:21:49 +0200

bind9 (1:9.9.5.dfsg-9) unstable; urgency=high

  * Fix CVE-2015-1349: named crash due to managed key rollover, primarily only
    affecting setups using DNSSEC (closes: #778733).

 -- Michael Gilbert <mgilbert@debian.org>  Thu, 19 Feb 2015 03:42:21 +0000

bind9 (1:9.9.5.dfsg-8) unstable; urgency=medium

  * Launch rndc command in the background in networking scripts to avoid a
    hang in named from bringing down the entire network (closes: #760555).

 -- Michael Gilbert <mgilbert@debian.org>  Thu, 01 Jan 2015 17:51:52 +0000

bind9 (1:9.9.5.dfsg-7) unstable; urgency=medium

  * Fix CVE-2014-8500: limit recursion in order to avoid memory consuption
    issues that can lead to denial-of-service (closes: #772610).

 -- Michael Gilbert <mgilbert@debian.org>  Sun, 14 Dec 2014 05:05:48 +0000

bind9 (1:9.9.5.dfsg-6) unstable; urgency=medium

  * Include dlz_dlopen.h in libbind-dev (closes: #769117).

 -- Michael Gilbert <mgilbert@debian.org>  Sun, 30 Nov 2014 22:53:50 +0000

bind9 (1:9.9.5.dfsg-5) unstable; urgency=medium

  * Avoid libnsl dependency on non-linux architectures.  Closes: #766430
  * Install export libraries to /lib instead of /usr/lib.  Closes: #766544
  * Add myself to the maintainer team with approval from LaMont and Bdale.

 -- Michael Gilbert <mgilbert@debian.org>  Thu, 30 Oct 2014 02:42:17 +0000

bind9 (1:9.9.5.dfsg-4.3) unstable; urgency=medium

  * Non-maintainer upload.
  * Mark critical section as not parallel in the makefile.  Closes: #762766

 -- Michael Gilbert <mgilbert@debian.org>  Mon, 13 Oct 2014 04:37:55 +0000

bind9 (1:9.9.5.dfsg-4.2) unstable; urgency=low

  * Non-maintainer upload.
  * Fix intermittent parallel build failure.  Closes: #762766
  * Set -fno-delete-null-pointer-checks.  Closes: #750760
  * Use separate packages for the udebs.  Closes: #762762
  * Don't install configuration files to /usr.  Closes: #762948

 -- Michael Gilbert <mgilbert@debian.org>  Mon, 06 Oct 2014 01:23:57 +0000

bind9 (1:9.9.5.dfsg-4.1) unstable; urgency=low

  * Non-maintainer upload.
  * Add support for hurd.  Closes: #746540
  * Provide shared libraries for isc-dhcp.  Closes: #656150

 -- Michael Gilbert <mgilbert@debian.org>  Sun, 14 Sep 2014 00:58:06 +0000

bind9 (1:9.9.5.dfsg-4) unstable; urgency=low

  [Julien Cristau]

  * FTBFS on kfreebsd.  Closes: #741285

  [LaMont Jones]

  * revert aclocal.m4 expansion from earlier merge

 -- LaMont Jones <lamont@debian.org>  Tue, 29 Apr 2014 14:48:50 -0600

bind9 (1:9.9.5.dfsg-3) unstable; urgency=low

  * Re-enable rrl (now a configure option).  Closes: #741059 LP: #1288823

 -- LaMont Jones <lamont@debian.org>  Mon, 24 Mar 2014 06:55:55 -0600

bind9 (1:9.9.5.dfsg-2) unstable; urgency=low

  * merge in ubuntu 1:9.9.3.dfsg.P2-4ubuntu3
  * move dnssec-coverage to bind9utils.  Closes: #739994
  * dnssec-{checkds,verify} manpages in wrong package.  Closes: #739995

 -- LaMont Jones <lamont@debian.org>  Wed, 26 Feb 2014 09:30:31 -0700

bind9 (1:9.9.5.dfsg-1) experimental; urgency=low

  [Internet Software Consortium, Inc]

  * New upstream version: 9.9.5  Closes: #735190

  [Martin Nagy]

  * dynamic loading of database backends. See:
    http://pkgs.fedoraproject.org/cgit/bind.git/tree/bind-96-dyndb.patch. 
    Closes: #722669

  [LaMont Jones]

  * fix sonames
  * merge ubuntu changes
  * Deliver dns/rrl.h.  Closes: #724844
  * rules tweak to make backports to pre-dh-systemd releases easier

 -- LaMont Jones <lamont@debian.org>  Tue, 11 Feb 2014 09:16:05 -0700

bind9 (1:9.9.4.dfsg-0.3) experimental; urgency=low

  [Internet Software Consortium, Inc]

  * Upstream version 9.9.4

  [LaMont Jones]

  * fix sonames
  * merge ubuntu change
  * Deliver dns/rrl.h.  Closes: #724844

 -- LaMont Jones <lamont@debian.org>  Wed, 06 Nov 2013 13:27:37 -0700

bind9 (1:9.9.3.dfsg.P2-4ubuntu3) trusty; urgency=low

  * SECURITY UPDATE: denial of service when processing NSEC3-signed zone
    queries
    - debian/patches/CVE-2014-0591.patch: don't call memcpy with
      overlapping ranges in bin/named/query.c.
    - patch backported from 9.9.4-P2.
    - CVE-2014-0591

 -- Marc Deslauriers <marc.deslauriers@ubuntu.com>  Fri, 10 Jan 2014 09:36:55 -0500

bind9 (1:9.9.3.dfsg.P2-4ubuntu2) trusty; urgency=medium

  * Use dh-autoreconf to update libtool and configure for new ports.

 -- Adam Conrad <adconrad@ubuntu.com>  Wed, 18 Dec 2013 04:42:22 -0700

bind9 (1:9.9.3.dfsg.P2-4ubuntu1) saucy; urgency=low

  * Use dh_autotools-dev to update config.{sub,guess} for new ports.

 -- Adam Conrad <adconrad@ubuntu.com>  Mon, 07 Oct 2013 23:09:45 -0600

bind9 (1:9.9.3.dfsg.P2-4) unstable; urgency=low

  [Peter Marschall]

  * If rndc.conf exists, skip creation of rndc.key.  Closes: #620394

  [Al Tarakanoff]

  * properly quote check of pid in bind9 init.d.  LP: #1092243

  [LaMont Jones]

  * include distro and package version in version string
  * apparmor: allow GeoIP data file access.  LP: #834901
  * enable filter-aaaa.  Closes: #701704  LP: #1115168

 -- LaMont Jones <lamont@debian.org>  Thu, 29 Aug 2013 16:22:29 -0600

bind9 (1:9.9.3.dfsg.P2-3) unstable; urgency=low

  [Michael Stapelberg]

  * add systemd service file.  Closes: #718212

  [LaMont Jones]

  * deliver more dnssec-* tools in bind9utils.  Closes: #713026
  * support parallel=N DEB_BUILD_OPTIONS, fix -j build. Closes: #713025
  * deliver rrl.h and stat.h Closes: #692483, #720813

 -- LaMont Jones <lamont@debian.org>  Tue, 27 Aug 2013 10:06:37 -0600

bind9 (1:9.9.3.dfsg.P2-2build1) saucy; urgency=low

  [Marc Deslauriers]

  * 9.9.2.dfsg.P1-2ubuntu1: fixed in 9.9.3b1
  * 9.9.2.dfsg.P1-2ubuntu3: fixed in 9.9.3-P2

  [Robie Basak]

  * 9.9.2.dfsg.P1-2ubuntu2: fixed in 9.9.3b1

  [LaMont Jones]

  * Merge ubuntu changes, except: autoconf files are generated as part
    of the source packagee creation, not on the build host.  NAK
  * deliver more dnssec-* tools in bind9utils.  Closes: #713026
  * support parallel=N DEB_BUILD_OPTIONS, fix -j build

  [Michael Stapelberg]

  * add systemd service file.  Closes: #718212

 -- LaMont Jones <lamont@debian.org>  Thu, 22 Aug 2013 10:57:17 -0600

bind9 (1:9.9.3.dfsg.P2-2) unstable; urgency=low

  * ack NMUs of 9.8.4
    - upstream 9.9.3-P2 fixes: CVE-2013-4854, CVE-2012-5689,
      CVE-2013-2266
    - deliver rrl.h

  [LaMont Jones]

  * Use ISC's bin/tests
  * Diff cleanup and rationalization to 9.9.3 upstream

 -- LaMont Jones <lamont@debian.org>  Sat, 17 Aug 2013 07:09:54 -0600

bind9 (1:9.9.3.dfsg.P2-1) unstable; urgency=low


  [Internet Software Consortium, Inc]

  * 9.9.3-P2

  [Ben Hutchings]

  * Initialise OpenSSL before calling chroot().  Closes: #696661

  [LaMont Jones]

  * soname changes

  [Paul Vixie]

  * Reapply rpz/rrl patches from http://www.redbarn.org/dns/ratelimits

 -- LaMont Jones <lamont@debian.org>  Wed, 14 Aug 2013 10:38:59 -0600

bind9 (1:9.9.2.dfsg.P1-3) experimental; urgency=low

  [LaMont Jones]
  
  * Merge 1:9.8.4.dfsg.P1-6

  [Ben Hutchings]

  * Initialise OpenSSL before calling chroot().  Closes: #696661

 -- LaMont Jones <lamont@debian.org>  Mon, 04 Mar 2013 09:30:50 -0700

bind9 (1:9.9.2.dfsg.P1-2ubuntu3) saucy; urgency=low

  * SECURITY UPDATE: denial of service via incorrect bounds checking on
    private type 'keydata'
    - lib/dns/rdata/generic/keydata_65533.c: check for correct length.
    - Patch backported from 9.9.3-P2
    - CVE-2013-4854

 -- Marc Deslauriers <marc.deslauriers@ubuntu.com>  Sun, 28 Jul 2013 10:13:06 -0400

bind9 (1:9.9.2.dfsg.P1-2ubuntu2) raring; urgency=low

  * configure.in: detect libxml 2.9 as well as 2.[678] (LP: #1164475). 
  * debian/control: add Build-Depends on dh-autoreconf.
  * debian/rules: use dh_autoreconf and dh_autoreconf_clean.

 -- Robie Basak <robie.basak@canonical.com>  Wed, 10 Apr 2013 16:50:28 +0000

bind9 (1:9.9.2.dfsg.P1-2ubuntu1) raring; urgency=low

  * SECURITY UPDATE: denial of service via regex syntax checking
    - configure,configure.in,config.h.in: remove check for regex.h to
      disable regex syntax checking.
    - CVE-2013-2266

 -- Marc Deslauriers <marc.deslauriers@ubuntu.com>  Thu, 28 Mar 2013 15:04:57 -0400

bind9 (1:9.9.2.dfsg.P1-2) experimental; urgency=low

  [Michael Gilbert]

  * Use /var/lib/bind for state file.  Closes: #689332

  [LaMont Jones]

  * zone transfers now involve link(), update the apparmor profile
  * Update db.root with new IP for D.root-servers.net.  Closes: #697352
  * re-drop dlzexternal test
  * Reduce log level for "sucessfully validated after lower casing" dnssec
    based on mail from Mark Andrews.  Closes: #697681
  * remove /var/lib/bind/bind9-default.md5sum in postrm
  * remove /etc/bind/named.conf.options on purge.  Closes: #668801

  [Sebastian Wiesinger]

  * Build and deliver dnssec-checkds and dnssec-verify in bind9utils

 -- LaMont Jones <lamont@debian.org>  Wed, 09 Jan 2013 10:09:40 -0700

bind9 (1:9.8.4.dfsg.P1-6+nmu3) unstable; urgency=high

  * Non-maintainer upload by the Security Team.
  * CVE-2013-4854: A specially crafted query that includes malformed rdata can
    cause named to terminate with an assertion failure while rejecting the
    malformed query. (Closes: #717936).

 -- Salvatore Bonaccorso <carnil@debian.org>  Sat, 27 Jul 2013 10:24:07 +0200

bind9 (1:9.8.4.dfsg.P1-6+nmu2) unstable; urgency=medium

  * Non-maintainer upload.
  * Install /usr/include/dns/rrl.h (closes: #699834).

 -- Michael Gilbert <mgilbert@debian.org>  Tue, 16 Apr 2013 01:59:05 +0000

bind9 (1:9.8.4.dfsg.P1-6+nmu1) unstable; urgency=high

  * Non-maintainer upload by the Security Team.
  * Fix cve-2012-5689: issue in nameservers using DNS64 to perform a AAAA
    lookup for a record with an A record overwrite rule in a Response Policy
    Zone (closes: #699145).
  * Fix cve-2013-2266: issues in regular expression handling (closes: #704174).

 -- Michael Gilbert <mgilbert@debian.org>  Fri, 29 Mar 2013 00:47:25 +0000

bind9 (1:9.8.4.dfsg.P1-6) unstable; urgency=low

  [Ben Hutchings]

  * Initialise OpenSSL before calling chroot().  Closes: #696661

 -- LaMont Jones <lamont@debian.org>  Fri, 01 Mar 2013 08:23:27 -0700

bind9 (1:9.8.4.dfsg.P1-5) unstable; urgency=low

  [LaMont Jones]

  * Properly acknowledge 1:9.8.1.dfsg.P1-4.4: [Philipp Kern]
    - Fix CVE-2012-4244. Thanks to Moritz Mühlenhoff for providing the patch.

  [Paul Vixie]

  * Include rpz/rrl patches from http://www.redbarn.org/dns/ratelimits. 
    Closes: #698641

 -- LaMont Jones <lamont@debian.org>  Wed, 30 Jan 2013 14:04:35 -0700

bind9 (1:9.8.4.dfsg.P1-4) unstable; urgency=high

  * The rest of the dnssec validation logspam removal.  Closes: #697681

 -- LaMont Jones <lamont@debian.org>  Mon, 21 Jan 2013 13:18:53 -0700

bind9 (1:9.8.4.dfsg.P1-3) unstable; urgency=low

  [Marc Deslauriers]

  * debian/bind9.apport: Add AppArmor info and logs to apport hook.

  [LaMont Jones]

  * Reduce log level for "sucessfully validated after lower casing" dnssec
    based on mail from Mark Andrews.  Closes: #697681
  * remove /var/lib/bind/bind9-default.md5sum in postrm
  * remove /etc/bind/named.conf.options on purge.  Closes: #668801

 -- LaMont Jones <lamont@debian.org>  Wed, 09 Jan 2013 09:47:24 -0700

bind9 (1:9.9.2.dfsg.P1-1) experimental; urgency=low

  * Named could die on specific queries with dns64 enabled.
    [Addressed in change #3388 for BIND 9.8.5 and 9.9.3.]
    CVE-2012-5688  Closes: #695192

 -- LaMont Jones <lamont@debian.org>  Wed, 05 Dec 2012 05:27:18 -0700

bind9 (1:9.8.4.dfsg.P1-2) unstable; urgency=low

  [Michael Gilbert]

  * Use /var/lib/bind for state file.  Closes: #689332

  [LaMont Jones]

  * Re-enable dlopen, do not build the test that fails.  Closes: #692416
  * Update db.root with new IP for D.root-servers.net.  Closes: #697352

 -- LaMont Jones <lamont@debian.org>  Mon, 07 Jan 2013 06:50:25 -0700

bind9 (1:9.8.4.dfsg.P1-1) unstable; urgency=low

  * Named could die on specific queries with dns64 enabled.
    [Addressed in change #3388 for BIND 9.8.5 and 9.9.3.]
    CVE-2012-5688  Closes: #695192

 -- LaMont Jones <lamont@debian.org>  Wed, 05 Dec 2012 05:22:06 -0700

bind9 (1:9.9.2.dfsg-1) experimental; urgency=low

  [Matthew Grant]

  * Turn off dlopen as it was causing test compile failures.
  * Add missing library .postrm files for debhelper

  [LaMont Jones]

  * New upstream version 9.9.2
  * soname fixes

 -- LaMont Jones <lamont@debian.org>  Thu, 01 Nov 2012 08:59:57 -0600

bind9 (1:9.9.1.dfsg.P1-1) unstable; urgency=low

  [LaMont Jones]

  * New upstream 9.9.1-P1

 -- LaMont Jones <lamont@debian.org>  Wed, 13 Jun 2012 08:22:15 -0600

bind9 (1:9.9.0.dfsg-1) unstable; urgency=low

  [Internet Software Consortium, Inc]

  * 9.9.0 release

  [Christoph Egger]

  * define _GNU_SOURCE on kfreebsd et al.  Closes: #658201

  [LaMont Jones]

  * chmod typo in postinst.  LP: #980798
  * Correctly order debhelper bits in postrm.  Closes: #661040

 -- LaMont Jones <lamont@debian.org>  Mon, 23 Apr 2012 09:52:51 -0600

bind9 (1:9.9.0.dfsg~rc4-1) unstable; urgency=low

  [Internet Software Consortium, Inc]

  * New upstream release

  [LaMont Jones]

  * soname changes for new release

 -- LaMont Jones <lamont@debian.org>  Fri, 17 Feb 2012 17:51:39 -0700

bind9 (1:9.8.4.dfsg-1ubuntu2) raring; urgency=low

  * SECURITY UPDATE: denial of service via DNS64 and crafted query
    - bin/named/query.c: init rdataset before cleanup.
    - Patch backported from 9.8.4-P1
    - CVE-2012-5688

 -- Marc Deslauriers <marc.deslauriers@ubuntu.com>  Wed, 05 Dec 2012 15:42:08 -0500

bind9 (1:9.8.4.dfsg-1ubuntu1) raring; urgency=low

  * Merge from Debian unstable. Remaining changes:
    - debian/bind9.apport: Add AppArmor info and logs to apport hook.

 -- Marc Deslauriers <marc.deslauriers@ubuntu.com>  Fri, 23 Nov 2012 08:13:50 -0500

bind9 (1:9.8.4.dfsg-1) unstable; urgency=low

  [Matthew Grant]

  * Turn off dlopen as it was causing test compile failures.
  * Add missing library .postrm files for debhelper

  [LaMont Jones]

  * New upstream version
  * soname fixup
  * Ack NMUs

 -- LaMont Jones <lamont@debian.org>  Mon, 29 Oct 2012 08:37:49 -0600

bind9 (1:9.8.1.dfsg.P1-4.4) testing-proposed-updates; urgency=low

  * Non-maintainer upload.
  * Fix CVE-2012-4244. Thanks to Moritz Mühlenhoff for providing
    the patch.

 -- Philipp Kern <pkern@debian.org>  Sat, 03 Nov 2012 20:43:43 +0100

bind9 (1:9.8.1.dfsg.P1-4.3) unstable; urgency=medium

  [ Philipp Kern ]
  * Non-maintainer upload.

  [ Marc Deslauriers ]
  * SECURITY UPDATE: denial of service via specific combinations of RDATA
    - bin/named/query.c: fix logic
    - Patch backported from 9.8.3-P4
    - CVE-2012-5166

 -- Philipp Kern <pkern@debian.org>  Sun, 28 Oct 2012 20:28:11 +0100

bind9 (1:9.8.1.dfsg.P1-4.2) unstable; urgency=high

  * Non-maintainer upload by the Security Team.
  * Fix denial of service vulnerability triggered
    through an assert because of using bad cache
    (CVE-2012-3817; Closes: #683259).

 -- Nico Golde <nion@debian.org>  Mon, 30 Jul 2012 20:56:10 +0200

bind9 (1:9.8.1.dfsg.P1-4.1) unstable; urgency=high

  * Non-maintainer upload by the Security Team.
  * SECURITY UPDATE: ghost domain names attack
    - lib/dns/rbtdb.c: Restrict the TTL of NS RRset to no more than that
      of the old NS RRset when replacing it.
    - Patch backported from 9.8.2.
    - CVE-2012-1033
  * SECURITY UPDATE: denial of service via zero length rdata handling
    - lib/dns/rdata.c,lib/dns/rdataslab.c: use sentinel pointer for
      duplicate rdata.
    - Patch backported from 9.8.3-P1.
    - CVE-2012-1667

 -- Luk Claes <luk@debian.org>  Wed, 20 Jun 2012 15:26:09 -0400

bind9 (1:9.8.1.dfsg.P1-4) unstable; urgency=low

  [Christoph Egger]

  * define _GNU_SOURCE on kfreebsd et al.  Closes: #658201

  [LaMont Jones]

  * chmod typo in postinst.  LP: #980798
  * Correctly order debhelper bits in postrm.  Closes: #661040

 -- LaMont Jones <lamont@debian.org>  Fri, 13 Apr 2012 12:09:24 -0600

bind9 (1:9.8.1.dfsg.P1-3) unstable; urgency=low

  [Zlatan Todoric]

  * fixed Serbian latin translation of debconf template.  Closes: #634951

  [Peter Eisentraut]

  * Add support for "status" action to lwresd init script.  Closes: #651540

  [Bjørn Steensrud]

  * NB Translations.  Closes: #654454

  [LaMont Jones]

  * Default to run_resolvconf=false.  LP: #933723
  * Deliver named.conf.options on fresh install.  Closes: #657042  LP: #920202
  * Do not deliver /usr/share/bind9/bind9-default.md5sum in the bind9 deb. 
    Closes: #620007  LP: #681536
  * Deliver and use /etc/apparmor.d/local/usr.sbin.named for local overrides.
    LP: #929563

 -- LaMont Jones <lamont@debian.org>  Fri, 17 Feb 2012 14:40:29 -0800

bind9 (1:9.8.1.dfsg.P1-2) unstable; urgency=low

  * Deliver named.conf.options on fresh install.  Closes: #657042  LP: #920202

 -- LaMont Jones <lamont@debian.org>  Wed, 25 Jan 2012 03:55:21 -0700

bind9 (1:9.8.1.dfsg.P1-1) unstable; urgency=low

  [Internet Software Consortium, Inc]

  * 9.8.1-P1
    -  Cache lookup could return RRSIG data associated with nonexistent
       records, leading to an assertion failure.

  [LaMont Jones]

  * add a readme entry for DNSSEC-by-default
  * Failed to install due to chgrp on non-existant directory.  Closes: #647598
  * ack NMU: l10n issues

 -- LaMont Jones <lamont@debian.org>  Wed, 18 Jan 2012 10:44:14 -0700

bind9 (1:9.8.1.dfsg-1.1) unstable; urgency=low

  * Non-maintainer upload.
  * Fix pending l10n issues. Debconf translations:
    - Danish (Joe Hansen).  Closes: #619302
    - Korean (강민지).  Closes: #632006, #632016
    - Serbian (FULL NAME).  Closes: #634886

 -- Christian Perrier <bubulle@debian.org>  Sat, 03 Dec 2011 17:22:12 +0100

bind9 (1:9.8.1.dfsg-1) unstable; urgency=low

  [Internet Software Consortium, Inc]

  * New upstream release

  [LaMont Jones]

  * cleanup the messages around killing named
  * enable dnssec validation: deliver named.conf.options outside of
    conffiledom, and update if able, complain and do not update if not
    Closes: #516979
  * typo in min-ncache-ttl processing
  * disable dlz until we get a patch to make it build again

  [Jay Ford]

  * Fix "waiting for pid $pid to die" loop to not be infinite.  Closes: #570852

 -- LaMont Jones <lamont@debian.org>  Tue, 01 Nov 2011 16:39:19 -0600

bind9 (1:9.8.0.dfsg.P1-0) unstable; urgency=low

  [Internet Software Consortium, Inc]

  * 9.8.0-P1

  [LaMont Jones]

  * soname changes

 -- LaMont Jones <lamont@debian.org>  Fri, 13 May 2011 03:46:22 -0600

bind9 (1:9.7.4.dfsg-0) unstable; urgency=low

  * New upstream

 -- LaMont Jones <lamont@debian.org>  Sun, 21 Aug 2011 04:43:16 -0600

bind9 (1:9.7.3.dfsg-1ubuntu4) oneiric; urgency=low

  * debian/apparmor-profile: Allow /var/run and /run. (LP: #810270)

 -- Martin Pitt <martin.pitt@ubuntu.com>  Thu, 14 Jul 2011 15:15:45 +0200

bind9 (1:9.7.3.dfsg-1ubuntu3) oneiric; urgency=low

  * SECURITY UPDATE: denial of service via specially crafted packet
    - lib/dns/include/dns/rdataset.h, lib/dns/{masterdump,message,ncache,
      nsec3,rbtdb,rdataset,resolver,validator}.c: Use an rdataset attribute
      flag to indicate negative-cache records rather than using rrtype 0.
    - Patch backported from 9.7.3-P3.
    - CVE-2011-2464

 -- Marc Deslauriers <marc.deslauriers@ubuntu.com>  Tue, 05 Jul 2011 08:33:30 -0400

bind9 (1:9.7.3.dfsg-1ubuntu2.1) natty-security; urgency=low

  * SECURITY UPDATE: denial of service via off-by-one
    - lib/dns/ncache.c: correctly validate length.
    - Patch backported from 9.7.3-P1.
    - CVE-2011-1910

 -- Marc Deslauriers <marc.deslauriers@ubuntu.com>  Fri, 27 May 2011 12:50:40 -0400

bind9 (1:9.7.3.dfsg-1ubuntu2) natty; urgency=low

  * debian/rules, configure, contrib/dlz/config.dlz.in: use
    DEB_HOST_MULTIARCH so we can find multiarch libraries and fix FTBFS.
    (LP: #745642)

 -- Marc Deslauriers <marc.deslauriers@ubuntu.com>  Wed, 30 Mar 2011 10:19:37 -0400

bind9 (1:9.7.3.dfsg-1ubuntu1) natty; urgency=low

  * debian/bind9-default.md5sum:
    - updated to reflect the default md5sum in maverick and natty, this
      avoids a bogus /etc/default/bind9.dpkg-dist file
      (LP: #556332)

 -- Michael Vogt <michael.vogt@ubuntu.com>  Tue, 29 Mar 2011 10:13:11 +0200

bind9 (1:9.7.3.dfsg-1) unstable; urgency=low

  [Peter Palfrader]

  * Add db-4.6 to bdb_libnames in dlz/config.dlz.in so that it finds the right
    db.

  [Internet Systems Consortium, Inc]

  * 9.7.3 - Closes: #612287

  [Mahyuddin Susanto]

  * Updated Indonesian debconf templates.  Closes: #608559

  [LaMont Jones]

  * soname changes

 -- LaMont Jones <lamont@debian.org>  Wed, 23 Feb 2011 09:14:36 -0700

bind9 (1:9.7.3.dfsg~rc1-1) unstable; urgency=low

  [Internet Software Consortium, Inc]

  * New upstream

  [Peter Palfrader]

  * Add db-4.6 to bdb_libnames in dlz/config.dlz.in so that it finds the right
    db.

  [Mahyuddin Susanto]

  * Updated Indonesian debconf templates.  Closes: #608559

  [LaMont Jones]

  * soname changes for new upstream

 -- LaMont Jones <lamont@debian.org>  Fri, 04 Feb 2011 21:20:05 -0700

bind9 (1:9.7.2.dfsg.P3-1) unstable; urgency=high

  [ISC]
  * Fix denial of service via ncache entry and a rrsig for the
    same type (CVE-2010-3613)
  * answers were incorrectly marked as insecure during key algorithm
    rollover (CVE-2010-3614)
  * Using "allow-query" in the "options" or "view" statements to
    restrict access to authoritative zones had no effect.
    (CVE-2010-3615)

  [LaMont Jones]

  * Adjust indentation for dpkg change.  Closes: #597171

 -- LaMont Jones <lamont@debian.org>  Wed, 01 Dec 2010 16:32:48 -0700

bind9 (1:9.7.2.dfsg.P2-3) unstable; urgency=low

  [LaMont Jones]

  * Adjust indentation for dpkg change.  Closes: #597171
  * acknowledge and incorporate ubuntu change.

 -- LaMont Jones <lamont@debian.org>  Fri, 26 Nov 2010 05:18:43 -0700

bind9 (1:9.7.2.dfsg.P2-2ubuntu1) natty; urgency=low

  [ Andres Rodriguez ]
  * Add apport hook (LP: #533601):
    - debian/bind9.apport: Added.

  [ Martin Pitt ]
  * debian/rules: Install Apport hook when building on Ubuntu.

 -- Martin Pitt <martin.pitt@ubuntu.com>  Fri, 26 Nov 2010 10:50:17 +0100

bind9 (1:9.7.2.dfsg.P2-2) unstable; urgency=low

  [Roy Jamison]

  * lib/isc/unix/resource.c was missing inttypes.h include.  LP: #674199

 -- LaMont Jones <lamont@debian.org>  Fri, 12 Nov 2010 10:52:32 -0700

bind9 (1:9.7.2.dfsg.P2-1) unstable; urgency=low

  [Joe Dalton]

  * Add Danish translation of debconf templates.  Closes: #599431

  [Internet Software Consortium, Inc]

  * v9.7.2-P2

  [José Figueiredo]

  * Add Brazilian Portuguese debconf templates translation.  Closes: #597616

  [LaMont Jones]

  * drop this v3 (quilt) source format idea.  Closes: #589916

 -- LaMont Jones <lamont@debian.org>  Sun, 10 Oct 2010 19:01:57 -0600

bind9 (1:9.7.1.dfsg.P2-2) unstable; urgency=low

  * Correct conflicts for bind9-host

 -- LaMont Jones <lamont@debian.org>  Fri, 16 Jul 2010 05:24:38 -0600

bind9 (1:9.7.1.dfsg.P2-1) unstable; urgency=low

  [Internet Software Consortium, Inc]

  * Temporarily and partially disable change 2864 because it would cause
    inifinite attempts of RRSIG queries.  This is an urgent care fix; we'll
    revisit the issue and complete the fix later.  [RT #21710]
  * Temporarially rollback change 2748. [RT #21594]
  * Named failed to accept uncachable negative responses from insecure zones.
    [RT# 21555]

  [LaMont Jones]

  * freshen copyright file

 -- LaMont Jones <lamont@debian.org>  Thu, 15 Jul 2010 15:07:54 -0600

bind9 (1:9.7.1.dfsg.0-1) unstable; urgency=low

  * Repack to drop zkt/doc/{draft,rfc}*  Closes: #588055

 -- LaMont Jones <lamont@debian.org>  Mon, 05 Jul 2010 07:21:34 -0600

bind9 (1:9.7.1.dfsg-2) unstable; urgency=low

  [Regid Ichira]

  * explicitly add nsupdate to dynamic updates in README.Debian. 
    Closes: #577398

  [LaMont Jones]

  * Cleanup bind9-host description.  Closes: #579421
  * switch to 3.0 (quilt) source format, but not to quilt.  Closes: #578210

  [Stephen Gran]

  * updated geoip patch for ipv6, based on work by John 'Warthog9' Hawley
    <warthog9@eaglescrag.net>.  Closes: #584603

 -- LaMont Jones <lamont@debian.org>  Fri, 02 Jul 2010 08:19:29 -0600

bind9 (1:9.7.1.dfsg-1) unstable; urgency=low

  [Internet Software Consortium, Inc]

  * 9.7.1

  [LaMont Jones]

  * Add freebsd support.  Closes: #578447
  * soname changes
  * freshen root cache.  LP: #596363

 -- LaMont Jones <lamont@debian.org>  Mon, 21 Jun 2010 09:53:30 -0600

bind9 (1:9.7.0.dfsg.P1-1) unstable; urgency=low

  [Internet Software Consortium, Inc]

  * 9.7.0-P1
    - 2852. [bug] Handle broken DNSSEC trust chains better. [RT #15619]

 -- LaMont Jones <lamont@debian.org>  Wed, 17 Mar 2010 08:06:42 -0600

bind9 (1:9.7.0.dfsg.1-1) unstable; urgency=low

  [Niko Tyni]

  * fix mips/mipsel startup.  Closes: #516616

  [LaMont Jones]

  * ignore failures due to a lack of /etc/bind/named.conf*.  LP: #422968
  * ldap API changed regarding % sign.  LP: #227344
  * Drop more rfc and draft files.  Closes: #572606
  * update config.guess, config.sub.  Closes: #572528

 -- LaMont Jones <lamont@debian.org>  Fri, 12 Mar 2010 14:56:08 -0700

bind9 (1:9.7.0.dfsg-2) unstable; urgency=low

  [Aurelien Jarno]

  * kfreebsd has linux threads.  Closes: #470500

  [LaMont Jones]

  * do not error out on initial install.  Closes: #572443

 -- LaMont Jones <lamont@debian.org>  Thu, 04 Mar 2010 09:32:13 -0700

bind9 (1:9.7.0.dfsg-1) unstable; urgency=low

  * New upstream release

 -- LaMont Jones <lamont@debian.org>  Wed, 17 Feb 2010 14:53:36 -0700

bind9 (1:9.7.0.dfsg~rc2-1) experimental; urgency=low

  * New upstream release

 -- LaMont Jones <lamont@debian.org>  Thu, 28 Jan 2010 05:46:50 -0700

bind9 (1:9.7.0.dfsg~b3-2) experimental; urgency=low

  * merge changes from 9.6.1.dfsg.P2-1
  * meta: drop verisoned depends from library packages, for less upgrade pain
  * apparmor: allow named to create /var/run/named/session.key

 -- LaMont Jones <lamont@debian.org>  Sun, 06 Dec 2009 11:46:17 -0700

bind9 (1:9.7.0.dfsg~b3-1) experimental; urgency=low

  [Internet Software Consortium, Inc]

  * 9.7.0b3

  [LaMont Jones]

  * Merge remote branch 'origin/master'
  * soname changes

 -- LaMont Jones <lamont@debian.org>  Mon, 30 Nov 2009 21:07:58 -0700

bind9 (1:9.6.1.dfsg.P2-1) unstable; urgency=low

  [Internet Software Consortium, Inc]

  * 9.6.1-P2
    - When validating, track whether pending data was from the
      additional section or not and only return it if validates
      as secure. [RT #20438] CVE-2009-4022

  [LaMont Jones]

  * prerm: do not stop named on upgrade.  Closes: #542888
  * Drop some RFCs that crept into the diff.
  * meta: add ${misc:Depends}
  * lintian: update config.guess, config.sub in idnkit-1.0 tree
  * dnsutils: remove pre-sarge dpkg-divert calls in postinst
  * meta: soname changes
  * l10n: missing newline in pofile.

 -- LaMont Jones <lamont@debian.org>  Fri, 27 Nov 2009 10:07:10 -0700

bind9 (1:9.7.0.dfsg~b2-2) experimental; urgency=low

  * dnsutils: remove pre-sarge dpkg-divert calls in postinst

 -- LaMont Jones <lamont@debian.org>  Tue, 17 Nov 2009 22:42:40 -0600

bind9 (1:9.7.0.dfsg~b2-1) experimental; urgency=low

  [Internet Software Consortium, Inc]

  * 9.7.0b2

  [LaMont Jones]

  * /etc/bind/bind.keys need not be executable.
  * bind9: drop old stale code from postinst
  * prerm: do not stop named on upgrade.  Closes: #542888
  * Drop some RFCs that crept into the diff.
  * meta: add ${misc:Depends}
  * lintian: update config.guess, config.sub in idnkit-1.0 tree
  * l10n: missing newline in pofile.

 -- LaMont Jones <lamont@debian.org>  Mon, 16 Nov 2009 18:53:24 -0700

bind9 (1:9.7.0~a1.dfsg-0) experimental; urgency=low

  [Internet Software Consortium, Inc]

  * 9.7.0a1

 -- LaMont Jones <lamont@debian.org>  Wed, 24 Jun 2009 15:10:08 -0600

bind9 (1:9.6.1.dfsg.P1-3) unstable; urgency=low

  * Build-Depend on the fixed libgeoip-dev.  Closes: #540973

 -- LaMont Jones <lamont@debian.org>  Mon, 17 Aug 2009 06:53:11 -0600

bind9 (1:9.6.1.dfsg.P1-2) unstable; urgency=low

  [Jamie Strandboge]

  * reload individual named profile, not all of apparmor.  LP: #412751

  [Guillaume Delacour]

  * bind9 did not purge cleanly.  Closes: #497959

  [LaMont Jones]

  * postinst: do not append a blank line to /etc/default/bind9. 
    Closes: #541469
  * init.d stop needs to not error out.  LP: #398033
  * meta: fix build-depends.  Closes: #539230

 -- LaMont Jones <lamont@debian.org>  Fri, 14 Aug 2009 17:03:31 -0600

bind9 (1:9.6.1.dfsg.P1-1) unstable; urgency=low

  [Internet Software Consortium, Inc]

  * A specially crafted update packet will cause named to exit. 
    CVE-2009-0696, CERT VU#725188.  Closes: #538975

  [InterNIC]

  * Update db.root hints file.

  [LaMont Jones]

  * Move default zone definitions from named.conf to named.conf.default-zones.
     Closes: #492308
  * use start-stop-daemon if rndc stop fails.  Closes: #536487
  * lwresd: pidfile name was wrong in init script.  Closes: #527137

 -- LaMont Jones <lamont@debian.org>  Tue, 28 Jul 2009 22:03:14 -0600

bind9 (1:9.6.1.dfsg-2) unstable; urgency=low

  * ia64: fix atomic.h

 -- LaMont Jones <lamont@debian.org>  Tue, 23 Jun 2009 01:56:35 -0600

bind9 (1:9.6.1.dfsg-1) unstable; urgency=low

  [Internet Software Consortium, Inc]

  * 9.6.1

 -- LaMont Jones <lamont@debian.org>  Mon, 22 Jun 2009 14:33:20 -0600

bind9 (1:9.6.0.dfsg.P1-3) unstable; urgency=low

  [Martin Zobel-Helas]

  * GEO-IP Patch from
    git://git.kernel.org/pub/scm/network/bind/bind-geodns.git.  Closes: #395191

  [LaMont Jones]

  * Remove /var/lib/bind on purge.  Closes: #527613
  * Build-Depend: libdb-dev (>4.6).  Closes: #527877, #528772
  * init.d: detect rndc errors better.  LP: #380962
  * init.d: clean up exit status.  Closes: #523454
  * Enable pkcs11 support, and then Revert - causes assertion failures
    c.f.: #516552

 -- LaMont Jones <lamont@debian.org>  Mon, 22 Jun 2009 13:58:32 -0600

bind9 (1:9.6.0.dfsg.P1-2) unstable; urgency=low

  * random_1 broke memory usage assertions.

 -- LaMont Jones <lamont@debian.org>  Thu, 23 Apr 2009 05:15:45 -0600

bind9 (1:9.6.0.dfsg.P1-1) experimental; urgency=low

  [Michael Milligan]

  * Add min-cache-ttl and min-ncache-ttl keywords

  [LaMont Jones]
  
  * Fix merge errors from 9.6.0.dfsg.P1-0

 -- LaMont Jones <lamont@debian.org>  Fri, 20 Mar 2009 15:50:50 -0600

bind9 (1:9.6.0.dfsg.P1-0) experimental; urgency=low

  [Internet Software Consortium, Inc]

  * 9.6.0-P1

  [LaMont Jones]

  * meta: fix override disparity
  * meta: soname package fixups for 9.6.0
  * meta: update Standards-Version: 3.7.3.0
  * upstream now uses a bind subdir.  Closes: #212659

  [Sven Joachim]

  * meta: pass host and build into configure for hybrid build machines. 
    Closes: #515110

 -- LaMont Jones <lamont@debian.org>  Fri, 20 Mar 2009 11:54:55 -0600

bind9 (1:9.5.1.dfsg.P1-3) unstable; urgency=low

  * package -2 for unstable

 -- LaMont Jones <lamont@debian.org>  Wed, 18 Mar 2009 09:40:18 -0600

bind9 (1:9.5.1.dfsg.P1-2) stable; urgency=low

  [Juhana Helovuo]

  * fix atomic operations on alpha.  Closes: #512285

  [Dann Frazier]

  * fix atomic operations on ia64.  Closes: #520179

  [LaMont Jones]

  * build-conflict: libdb4.2-dev.  Closes: #515074, #507013

  [localization folks]

  * l10n: Basque debconf template.  Closes: #516549 (Piarres Beobide)

 -- LaMont Jones <lamont@debian.org>  Wed, 18 Mar 2009 05:30:22 -0600

bind9 (1:9.5.1.dfsg.P1-1) unstable; urgency=low

  * New upstream patch release
    - supportable version of fix from 9.5.0.dfsg.P2-5.1
    - CVE-2009-0025:  Closes: #511936
    - 2475: Overly agressive cache entry removal.  Closes: #511768
    - other bug fixes worthy of patch-release inclusion

 -- LaMont Jones <lamont@debian.org>  Mon, 26 Jan 2009 10:33:42 -0700

bind9 (1:9.5.0.dfsg.P2-5.1) unstable; urgency=low

  * Non-maintainer upload.
  * Apply upstream ACL fixes from 9.5.1 to fix RC bug. Patch was provided
    by Evan Hunt (upstream bind9 developer) after Emmanuel Bouthenot
    contacted him. Closes: #496954, #501800.
  * Remove obsolete dh_installmanpages invocation which was adding
    unwanted manual pages to bind9. Closes: #486196.

 -- Ben Hutchings <ben@decadent.org.uk>  Fri, 02 Jan 2009 16:51:42 +0000

bind9 (1:9.5.0.dfsg.P2-5) unstable; urgency=low

  [ISC]

  * 2463: IPv6 Advanced Socket API broken on linux.  LP: #249824

  [Jamie Strandboge]

  * apparmor: add capability sys_resource
  * apparmor: add krb keytab access.  LP: #277370

  [LaMont Jones]

  * apparmor: allow proc/*/net/if_inet6 read access too.  LP: #289060
  * apparmor: add /var/log/named/* entries.  LP: #294935

  [Ben Hutchings]

  * meta: Add dependency of bind9 on net-tools (ifconfig used in init script)
  * meta: Fix bind9utils Depends.
  * meta: fix typo in package description

  [localization folks]

  * l10n: add polish debconf translations.  Closes: #506856 (L)

 -- LaMont Jones <lamont@debian.org>  Sun, 07 Dec 2008 21:03:29 -0700

bind9 (1:9.5.0.dfsg.P2-4) unstable; urgency=low

  * meta: fix typo in Depends: lsb-base.  Closes: #501365

 -- LaMont Jones <lamont@debian.org>  Tue, 07 Oct 2008 17:20:11 -0600

bind9 (1:9.5.0.dfsg.P2-3) unstable; urgency=low

  [LaMont Jones]

  * enable largefile support.  Closes: #497040

  [localization folks]

  * l10n: Dutch translation.  Closes: #499977 (Paul Gevers)
  * l10n: simplified chinese debconf template.  Closes: #501103 (LI Daobing)
  * l10n: Update spanish template.  Closes: #493775 (Ignacio Mondino)

 -- LaMont Jones <lamont@debian.org>  Sun, 05 Oct 2008 20:20:00 -0600

bind9 (1:9.5.0.dfsg.P2-2) unstable; urgency=low

  [Kees Cook]

  * debian/{control,rules}: enable PIE hardening (from -1ubuntu1)

  [Nicolas Valcárcel]

  * Add ufw integration (from -1ubuntu2)

  [Dustin Kirkland]

  * use pid file in init.d/bind9 status.  LP: #247084

  [LaMont Jones]

  * dig: add -DDIG_SIGCHASE to compile options.  LP: #257682
  * apparmor profile: add /var/log/named

  [Nikita Ofitserov]

  * ipv6 support requires _GNU_SOURCE definition.  LP: #249824

 -- LaMont Jones <lamont@debian.org>  Thu, 28 Aug 2008 23:08:36 -0600

bind9 (1:9.5.0.dfsg.P2-1) unstable; urgency=low

  [LaMont Jones]

  * default to using resolvconf if it is installed
  * fix sonames and dependencies.  Closes: #149259, #492418
  * Do not build-depend libcap2-dev on non-linux.  Closes: #493392
  * drop unused query-loc manpage.  Closes: #492564
  * lwresd: Deliver /etc/bind directory.  Closes: #490027
  * fix query-source comment in default install

  [Internet Software Consortium, Inc]

  * 9.5.0-P2.  Closes: #492949

  [localization folks]

  * l10n: Spanish debconf translation.  Closes: #492425 (Ignacio Mondino)
  * l10n: Swedish debconf templates.  Closes: #491369 (Martin Ågren)
  * l10n: Japanese debconf translations.  Closes: #492048 (Hideki Yamane
    (Debian-JP))
  * l10n: Finnish translation.  Closes: #490630 (Esko Arajärvi)
  * l10n: Italian debconf translations.  Closes: #492587 (Alessandro Vietta)

 -- LaMont Jones <lamont@debian.org>  Sat, 02 Aug 2008 14:20:20 -0600

bind9 (1:9.5.0.dfsg.P1-2) unstable; urgency=low

  * Revert "meta: merge the mess of single-lib packages back into one large
    one." - That way lies madness and pain.
  * init.d/bind9: implement status function.  LP: #203169

 -- LaMont Jones <lamont@debian.org>  Tue, 08 Jul 2008 21:56:58 -0600

bind9 (1:9.5.0.dfsg.P1-1) unstable; urgency=low

  * Repackage 9.5.0.dfsg-5 with the -P1 tarball.

 -- LaMont Jones <lamont@debian.org>  Tue, 08 Jul 2008 15:06:07 -0600

bind9 (1:9.5.0.dfsg-5) unstable; urgency=low

  [Internet Software Consortium, Inc]

  * Randomize UDP query source ports to improve forgery resilience.
    (CVE-2008-1447)                                                                              

  [LaMont Jones]

  * add build-depends: texlive-latex-base, xsltproc, remove Bv9ARM.pdf in clean
  * fix sonames
  * drop unneeded build-deps, since we do not actually deliver B9vARM.pdf
  * meta: cleanup libbind9-41 Provides/Conflicts
  * build: fix sonames for new libraries
  * postinst: really restart bind/lwresd in postinst

 -- LaMont Jones <lamont@debian.org>  Sun, 06 Jul 2008 21:34:18 -0600

bind9 (1:9.5.0.dfsg-4) unstable; urgency=low

  [LaMont Jones]

  * control: fix dnsutils description to avoid list reformatting. 
    Closes: #480317
  * lwresd: restart in postinst.  Closes: #486481
  * meta: merge the mess of single-lib packages back into one large one.
  * apparmor: allow bind to create files in /var/{lib,cache}/bind
  * build: drop .la files.  Closes: #486969
  * build: drop the extra lib path from the library-package merge
  * meta: liblwres40 does not conflict with the libbind9-40-provided libbind0

  [localization folks]

  * l10n: German debconf translation.  Closes: #486547 (Helge Kreutzmann)
  * l10n: Indonesian debconf translations.  Closes: #486503 (Arief S Fitrianto)
  * l10n: Slovak po-debconf translation Closes: #488905 (helix84)
  * l10n: Turkish debconf template.  Closes: #486479 (Mert Dirik)

 -- LaMont Jones <lamont@debian.org>  Mon, 30 Jun 2008 11:22:05 -0600

bind9 (1:9.4.2-12) unstable; urgency=low

  * apparmor: allow bind to create files in /var/{lib,cache}/bind

 -- LaMont Jones <lamont@debian.org>  Mon, 30 Jun 2008 11:17:53 -0600

bind9 (1:9.4.2-11) unstable; urgency=low

  * apparmor: add dnscvsutil package files
  * lwresd Depends: adduser
  * control: fix dnsutils description to avoid list reformatting. 
    Closes: #480317

 -- LaMont Jones <lamont@debian.org>  Tue, 17 Jun 2008 21:30:12 -0600

bind9 (1:9.5.0.dfsg-3) unstable; urgency=low

  [LaMont Jones]

  * bind9utils Depends: libbind9-40.  Closes: #486194
  * bind9 should not deliver manpages for nonexistant binaries. 
    Closes: #486196

  [localization folks]

  * l10n: Vietnamese debconf templates translation update.  Closes: #486185
    (Clytie Siddall)
  * l10n: Russian debconf templates translation.  Closes: #486191 (Yuri Kozlov)
  * l10n: Galician debconf template.  Closes: #486215 (Jacobo Tarrio)
  * l10n: French debconf templates.  Closes: #486325 (CALARESU Luc)
  * l10n: Czech debconf translation.  Closes: #486337 (Miroslav Kure)
  * l10n: Updated Portuguese translation.  Closes: #486267 (Traduz -
    Portuguese Translation Team)

 -- LaMont Jones <lamont@debian.org>  Sun, 15 Jun 2008 18:25:02 -0600

bind9 (1:9.5.0.dfsg-2) unstable; urgency=low

  [Tim Spriggs]

  * init.d: Nexenta has different ifconfig arguments

  [LaMont Jones]

  * templates rework from debian-l10n-english
  * reload named when an interface goes up or down.  LP: #226495
  * build: need to create the directories for interface restart triggering
  * Build-Depends: libcap2-dev.  Closes: #485747
  * Leave named running during update.  Closes: #453765
  * Fix path to uname, cleaning up the nexenta checks.
  * l10n: avoid double-question in templates.

  [localization folks]

  * l10n: Vietnamese debconf translations.  Closes: #483911 (Clytie Siddall)
  * l10n: Portuguese debconf translations.  Closes: #483872 (Traduz -
    Portuguese Translation Team)

 -- LaMont Jones <lamont@debian.org>  Fri, 13 Jun 2008 16:54:42 -0600

bind9 (1:9.5.0.dfsg-1) unstable; urgency=low

  [LaMont Jones]

  * manpages: fix references that should say /etc/bind
  * meta: build-depend libxml2-dev for statistics support

 -- LaMont Jones <lamont@debian.org>  Sat, 31 May 2008 12:17:21 -0600

bind9 (1:9.5.0.dfsg-0) experimental; urgency=low

  [Internet Software Consortium, Inc]

  * 9.5.0 release

  [LaMont Jones]

  * Only use capabilities if they are present: reprise.  Closes: #360339, #212226
  * control: fix dnsutils description to avoid list reformatting.  Closes: #480317
  * build: use the correct directories in dh_shlibdeps invocation
  * build: turn on dlz.  No pgsql or mysql support yet.  LP: #227344

 -- LaMont Jones <lamont@debian.org>  Thu, 29 May 2008 22:05:19 -0600

bind9 (1:9.5.0~rc1-2~0ubuntu2) intrepid; urgency=low

  * build: use the correct directories in dh_shlibdeps invocation
  * build: turn on dlz.  LP: #227344

 -- LaMont Jones <lamont@ubuntu.com>  Tue, 27 May 2008 21:43:06 -0600

bind9 (1:9.5.0~rc1-2~0ubuntu1) intrepid; urgency=low

  * Upload what will become (maybe an ancestor of) -2 to intrepid.
    - Only use capabilities if they are present: reprise.  Closes: #360339, #212226
    - control: fix dnsutils description to avoid list reformatting.  Closes: #480317

 -- LaMont Jones <lamont@ubuntu.com>  Mon, 26 May 2008 11:46:27 -0600

bind9 (1:9.5.0~rc1-1) experimental; urgency=low

  [Patrick Winnertz]

  * postinst: make add debconf support.  Closes: #473460

  [Jamie Strandboge]

  * debian/bind9.preinst: Apparmor force-complain on upgrade without
    existing profile.  LP: #204658

  [LaMont Jones]

  * bind9utils: fix typos in .install
  * host: manpage inaccurately describes default query.  LP: #203087
  * apparmor: add dnscvsutil package files
  * Revert "Only use capabilities if they are present." for merge of 9.5.0rc1.
  * soname: libdns41 -> 42
  * fix typos in debconf patch, #473460
  * cleanup more files in clean target
  * lwresd Depends: adduser

 -- LaMont Jones <lamont@debian.org>  Thu, 15 May 2008 17:59:54 -0600

bind9 (1:9.5.0~b2-2) experimental; urgency=low

  * meta: add bind9utils binary package, with various useful utilities.  Closes: #151957, #130445, #160483

 -- LaMont Jones <lamont@debian.org>  Thu, 03 Apr 2008 07:01:42 -0600

bind9 (1:9.4.2-10) unstable; urgency=low

  [Jamie Strandboge]

  * debian/bind9.preinst: AA force-complain on upgrade without existing
    profile.  LP: #204658

  [LaMont Jones]

  * host: manpage inaccurately describes default query.  LP: #203087

 -- LaMont Jones <lamont@debian.org>  Tue, 08 Apr 2008 22:45:57 -0600

bind9 (1:9.4.2-9) unstable; urgency=low

  * apparmor: allow subdirs in {/etc,/var/cache,/var/lib}/bind
  * apparmor: make profile match README.Debian

 -- LaMont Jones <lamont@debian.org>  Tue, 01 Apr 2008 21:13:05 -0600

bind9 (1:9.4.2-8) unstable; urgency=low

  [ISC]

  * CVE-2008-0122: off by one error in (unused) inet_network function.
    Closes: #462783  LP: #203476

  [Michael Milligan]

  * Fix min-cache-ttl and min-ncache-ttl keywords

  [Jamie Strandboge]

  * apparmor: force complain-mode for apparmor on certain upgrades.  LP: #203528
  * debian/bind9.postrm: purge /etc/apparmor.d/force-complain/usr.sbin.named

 -- LaMont Jones <lamont@debian.org>  Tue, 18 Mar 2008 18:35:15 -0600

bind9 (1:9.4.2-7) unstable; urgency=low

  [Jamie Strandboge]

  * Allow rw access to /var/lib/bind/* in apparmor-profile.  LP: #201954

  [LaMont Jones]

  * Drop root-delegation comments from named.conf.  Closes: #217829, #297219

 -- LaMont Jones <lamont@debian.org>  Sat, 15 Mar 2008 09:48:10 -0600

bind9 (1:9.4.2-6) unstable; urgency=low

  * Correct apparmor profile filename.  LP: #200739

 -- LaMont Jones <lamont@debian.org>  Mon, 10 Mar 2008 14:28:01 -0600

bind9 (1:9.4.2-5) unstable; urgency=low

  * add "order random_1" support (return one random RR)
  * Fix doc pathnames in README.Debian.  Closes: #266891
  * Add AAAA ::1 entry to db.local.  Closes: #230088

 -- LaMont Jones <lamont@debian.org>  Mon, 10 Mar 2008 13:51:28 -0600

bind9 (1:9.5.0~b2-1) experimental; urgency=low

  [Thiemo Seufer]

  * mips:atomic.h: improve implementation of atomic ops, fix mips{el,64}

  [LaMont Jones]

  * manpages: call it /etc/bind/named.conf throughout, and typos.  Closes: #419750
  * named.conf.5: correct filename.  Closes: #428015
  * manpages: fix typo errors.  Closes: #395834
  * Makefile.in: be explicit about library paths
  * build: Turn on GSS-TSIG support.  LP: #158197
  * build: soname changes
  * db.root: include AAAA RRs.  Closes: #464111
  * soname: lib{dns,isc}40 -> 41
  * meta: use binary:Version instead of Source-Version

  [Andreas John]

  * Only use capabilities if they are present.  Closes: #360339, #212226

 -- LaMont Jones <lamont@debian.org>  Sat, 23 Feb 2008 08:06:17 -0700

bind9 (1:9.4.2-4) unstable; urgency=low

  * incorporate ubuntu apparmor change from Jamie Strandboge,
    with changes:
    - Add apparmor profile, reload apparmor profile on config
    - Add a note about apparmor to README.Debian
    - conflicts/replaces old apparmor versions
  * db.root: include AAAA RRs.  Closes: #464111
  * Don't die when /var/lib/bind already exists.  LP: #191685
  * build: turn on optimization.  Closes: #435194

 -- LaMont Jones <lamont@debian.org>  Fri, 22 Feb 2008 22:05:25 -0700

bind9 (1:9.4.2-3ubuntu1) hardy; urgency=low

  * add AppArmor profile
    + debian/apparmor-profile
    + debian/bind9.postinst: Reload AA profile on configuration
  * updated debian/README.Debian for note on AppArmor
  * debian/control: Replaces apparmor-profiles << 2.1+1075-0ubuntu4 as we
    should now take control
  * debian/control: Conflicts with apparmor-profiles << 2.1+1075-0ubuntu4
    to make sure that if earlier version of apparmor-profiles gets installed
    it won't overwrite our profile
  * Modify Maintainer value to match the DebianMaintainerField
    specification.

 -- Jamie Strandboge <jamie@ubuntu.com>  Wed, 13 Feb 2008 17:30:45 +0000

bind9 (1:9.4.2-3) unstable; urgency=low

  * don't run rndc-confgen when it's not there.  Closes: #459551
  * control: drop use of ${Source-Version}

 -- LaMont Jones <lamont@debian.org>  Mon, 07 Jan 2008 10:16:06 -0700

bind9 (1:9.4.2-2) unstable; urgency=low

  * init.d: add --oknodo to start-stop-daemon.  Closes: #411881
  * init: LSB dependency info.  Closes: #459421, #448006
  * meta: bind9 Suggests: resolvconf.  Closes: #252285
  * bind9: deliver /var/lib/bind directory, and document.
    Closes: #248771, #200253, #202981, #209022
  * lwresd: create bind user/group and rndc key if needed, at install.
    Closes: #190742
  * dnsutils: update long description.  Closes: #236901

 -- LaMont Jones <lamont@debian.org>  Sun, 06 Jan 2008 12:25:31 -0700

bind9 (1:9.4.2-1) unstable; urgency=low

  [Mike O'Connor]

  * bind9.init: LSB compliance.  Closes: #448006

  [Internet Software Consortium, Inc]

  * New release: 9.4.2

  [LaMont Jones]

  * soname shifts for new release

 -- LaMont Jones <lamont@debian.org>  Sat, 17 Nov 2007 10:50:07 -0700

bind9 (1:9.4.2~rc2-1) experimental; urgency=low

  * New upstream release

 -- LaMont Jones <lamont@debian.org>  Fri, 12 Oct 2007 18:33:57 -0600

bind9 (1:9.4.1-P1-4) unstable; urgency=low

  [Thomas Antepoth]

  * unix/socket.c: don't send to a socket with pending_send.  Closes: #430065

  [LaMont Jones]

  * document git repositories
  * db.root: l.root-servers.net changed IP address.  Closes: #449148  LP: #160176
  * init.d: if there are no networks configured, error out quickly

 -- LaMont Jones <lamont@debian.org>  Thu, 08 Nov 2007 21:31:55 -0700

bind9 (1:9.4.1-P1-3) unstable; urgency=low

  * Only deliver upstream changes with bind9-doc

 -- LaMont Jones <lamont@debian.org>  Thu, 04 Oct 2007 08:30:55 -0600

bind9 (1:9.4.1-P1-2) unstable; urgency=low

  * manpages: fix typo errors.  Closes: #395834
  * manpages: call it /etc/bind/named.conf throughout, and typos.  Closes: #419750
  * named.conf.5: correct filename.  Closes: #428015
  * bind9.NEWS: update version for ACL change doc.  Closes: #435225
  * build: don't have dnsutils deliver man pages that it shouldn't.  LP: #82178
  * nslookup.1: some of the manpage was not visible.  LP: #131415
  * document git repositories
  * unix/socket.c: don't send to a socket with pending_send.  Closes: #430065

 -- LaMont Jones <lamont@debian.org>  Wed, 03 Oct 2007 01:10:59 -0600

bind9 (1:9.4.1-P1-1) unstable; urgency=high

  * New upstream version, addresses CVE-2007-2926 and CVE-2007-2925 

 -- Bdale Garbee <bdale@gag.com>  Thu, 26 Jul 2007 16:41:50 -0600

bind9 (1:9.4.1-1) unstable; urgency=low

  * New upstream version

 -- LaMont Jones <lamont@debian.org>  Mon, 30 Apr 2007 16:59:05 -0600

bind9 (1:9.4.0-2) unstable; urgency=low

  * upload to unstable

 -- LaMont Jones <lamont@debian.org>  Tue, 10 Apr 2007 11:12:16 -0600

bind9 (1:9.4.0-1) experimental; urgency=low

  * New upstream version
  * more mipsel patch.  Closes: #406409

 -- LaMont Jones <lamont@debian.org>  Sun, 25 Feb 2007 11:44:11 -0700

bind9 (1:9.4.0~rc2-1) experimental; urgency=low

  * New upstream version.  Addresses CVE-2007-0493 CVE-2007-0494

 -- LaMont Jones <lamont@debian.org>  Thu, 25 Jan 2007 14:26:12 -0700

bind9 (1:9.4.0~rc1.0-3) experimental; urgency=low

  * add NEWS file talking about the change in defaults:
    As of bind 9.4, allow-query-cache and allow-recursion default to the
    builtin acls 'localnets' and 'localhost'.  If you are setting up a
    name server for a network, you will almost certainly need to change
    this.

    The change in default has been done to make caching servers less
    attractive as reflective amplifying targets for spoofed traffic.
    This still leaves authoritative servers exposed.

 -- LaMont Jones <lamont@debian.org>  Wed, 24 Jan 2007 09:35:06 -0700

bind9 (1:9.4.0~rc1.0-2) experimental; urgency=low

  * Fix mips64.  Closes: #406409

 -- LaMont Jones <lamont@debian.org>  Sun, 21 Jan 2007 15:32:27 -0700

bind9 (1:9.4.0~rc1.0-1) experimental; urgency=low

  * Broken orig.tar.gz.

 -- LaMont Jones <lamont@debian.org>  Thu, 28 Dec 2006 23:04:05 -0700

bind9 (1:9.4.0~rc1-1) experimental; urgency=low

  * New upstream

 -- LaMont Jones <lamont@debian.org>  Thu, 28 Dec 2006 19:00:37 -0700

bind9 (1:9.3.4-2etch2) stable-proposed-updates; urgency=low

  [Thomas Antepoth]

  * unix/socket.c: don't send to a socket with pending_send.  Closes: #430065

  [LaMont Jones]

  * document git repositories
  * db.root: l.root-servers.net changed IP address.  Closes: #449148

 -- LaMont Jones <lamont@debian.org>  Mon, 05 Nov 2007 19:48:23 -0700

bind9 (1:9.3.4-2etch1) stable-security; urgency=high

  * Fix DNS cache poisoning through predictable query IDs. (CVE-2007-2926)

 -- Moritz Muehlenhoff <jmm@debian.org>  Tue, 24 Jul 2007 22:09:35 +0000

bind9 (1:9.3.4-2) unstable; urgency=high

  * Actually really do the merge of 9.3.4.  Sigh.  Closes: #408925

 -- LaMont Jones <lamont@debian.org>  Mon, 29 Jan 2007 06:09:03 -0700

bind9 (1:9.3.4-1) unstable; urgency=high

  * New upstream version.  Addresses CVE-2007-0493 CVE-2007-0494

 -- LaMont Jones <lamont@debian.org>  Thu, 25 Jan 2007 14:31:09 -0700

bind9 (1:9.3.3-1) unstable; urgency=low

  * New upstream version

 -- LaMont Jones <lamont@debian.org>  Tue, 12 Dec 2006 23:31:51 -0700

bind9 (1:9.3.2-P1.0-1) unstable; urgency=low

  * Fix README.Debian to point to the URL.  Closes: #387437
  * Strip rfc's from orig.tar.gz.  Closes: #393359

 -- LaMont Jones <lamont@mmjgroup.com>  Mon, 16 Oct 2006 06:38:22 -0600

bind9 (1:9.3.2-P1-2) unstable; urgency=low

  * Fix init script output.  Closes: #354192
    Thanks to Joey Hess for the patch.
  * Default install should listen on ipv6 interfaces.  Closes: #382438

 -- LaMont Jones <lamont@debian.org>  Sat,  9 Sep 2006 19:01:53 -0600

bind9 (1:9.3.2-P1-1) unstable; urgency=high

  * New upstream, fixes CVE-2006-4095 and CVE-2006-4096.
    Closes: #386237, #386245
  * Drop gcc-3.4 [powerpc] dependency.  Closes: #342957, #372203
  * Add -fno-strict-aliasing for type-punned pointer aliasing issues
    Closes: #386224
  * Use getent in postinst instead of chown/chgrp.  Closes: #386091, #239665
  * Drop redundant update-rc.d calls.  Closes: #356914

 -- LaMont Jones <lamont@debian.org>  Wed,  6 Sep 2006 08:07:13 -0600

bind9 (1:9.3.2-2) unstable; urgency=low

  * correct force-reload.  Closes: #333841
  * Fix init.d's usage message.  Closes: #331090
  * resolvconf tweaks.  Closes: #252232, #275412

 -- LaMont Jones <lamont@debian.org>  Mon, 16 Jan 2006 15:17:04 -0700

bind9 (1:9.3.2-1) unstable; urgency=low

  * New upstream
  * use lsb-base for start/stop messages in init.d.
  * switch to debhelper 4

 -- LaMont Jones <lamont@debian.org>  Thu,  5 Jan 2006 12:29:28 -0700

bind9 (1:9.3.1-2) unstable; urgency=low

  * Getting good reports from experimental, uploading to sid.
    Release team, please consider this package for sarge.  Thanks.
  * correct pidfile name in init.d/lwresd.  Closes: #298100

 -- LaMont Jones <lamont@debian.org>  Sat, 19 Mar 2005 17:46:31 -0700

bind9 (1:9.3.1-1) experimental; urgency=low

  * Build with gcc-3.4 on powerpc, to work around #292958.

 -- LaMont Jones <lamont@debian.org>  Sat, 19 Mar 2005 11:40:06 -0700

bind9 (1:9.3.1-0) experimental; urgency=low

  * New upstream version.

 -- LaMont Jones <lamont@debian.org>  Sun, 13 Mar 2005 21:44:57 -0700

bind9 (1:9.3.0+9.3.1beta2-1) experimental; urgency=low

  * new upstream version

 -- LaMont Jones <lamont@debian.org>  Tue, 25 Jan 2005 14:21:51 -0700

bind9 (1:9.3.0-1) experimental; urgency=low

  * New upstream version

 -- LaMont Jones <lamont@debian.org>  Sat, 25 Sep 2004 21:35:46 -0600

bind9 (1:9.2.4-1) unstable; urgency=high

  * New upstream version.  Closes: #269157 and others.
  * Version debhelper build-dep.  Closes: #262720

 -- LaMont Jones <lamont@mmjgroup.com>  Thu, 23 Sep 2004 09:11:37 -0600

bind9 (1:9.2.3+9.2.4-rc7-1) unstable; urgency=low

  * New upstream

 -- LaMont Jones <lamont@mmjgroup.com>  Wed,  1 Sep 2004 00:04:55 -0600

bind9 (1:9.2.3+9.2.4-rc6-1) unstable; urgency=low

  * New upstream.
  * Comment out delegation-only directives in named.conf

 -- LaMont Jones <lamont@debian.org>  Mon,  2 Aug 2004 10:00:38 -0600

bind9 (1:9.2.3+9.2.4-rc5-1) unstable; urgency=low

  * New upstream release candidate

 -- LaMont Jones <lamont@debian.org>  Thu, 17 Jun 2004 19:50:37 -0600

bind9 (1:9.2.3+9.2.4-rc2-1) unstable; urgency=low

  * New upstream release candidate
  * Remove shared library symlinks in clean.  Closes: #243109
  * Deal with capset being a module.  Closes: #245043, #240874, #241605
  * deliver /var/run/bind/run in lwresd as well.  Closes: #186569

 -- LaMont Jones <lamont@debian.org>  Thu, 22 Apr 2004 12:20:05 -0600

bind9 (1:9.2.3-3) unstable; urgency=low

  * new IP for b.root-servers.net.  Closes: #234278
  * Fix RC linkages to match bind8.  Closes: #218007

 -- LaMont Jones <lamont@debian.org>  Mon,  1 Mar 2004 15:00:44 -0700

bind9 (1:9.2.3-2) unstable; urgency=low

  * Rebuild autoconf files for mips.  Closes: #221419

 -- LaMont Jones <lamont@debian.org>  Tue, 18 Nov 2003 06:33:34 -0700

bind9 (1:9.2.3-1) unstable; urgency=low

  * New upstream.
  * cleanup zones.rfc1918/db.empty stuff.
  * Fix Makefiles to work even if the build environment is unclean.
    Closes: #211503
  * Add comments about root-delegation-only to named.conf.  Closes: #212243
  * Add resolvconf support.  Closes: #199255
  * more SO_BSDCOMPAT hacks for linux.  Closes: #220735, #214460

 -- LaMont Jones <lamont@debian.org>  Mon, 17 Nov 2003 21:30:33 -0700

bind9 (1:9.2.2+9.2.3rc4-1) unstable; urgency=low

  * Yet another new upstream release.

 -- LaMont Jones <lamont@debian.org>  Mon, 22 Sep 2003 09:39:50 -0600

bind9 (1:9.2.2+9.2.3rc3-1) unstable; urgency=low

  * New upstream.  Closes: #211752. #211503. #211496, #211520

 -- LaMont Jones <lamont@debian.org>  Sat, 20 Sep 2003 12:22:59 -0600

bind9 (1:9.2.2+9.2.3rc2-4) unstable; urgency=low

  * Really fix versioned depends.  Closes: #211590

 -- LaMont Jones <lamont@debian.org>  Thu, 18 Sep 2003 17:29:47 -0600

bind9 (1:9.2.2+9.2.3rc2-3) unstable; urgency=low

  * Version depends for all the libraries. sigh.  Closes: #211412,#210293

 -- LaMont Jones <lamont@debian.org>  Wed, 17 Sep 2003 10:56:36 -0600

bind9 (1:9.2.2+9.2.3rc2-2) unstable; urgency=low

  * Need a versioned depend. sigh.

 -- LaMont Jones <lamont@debian.org>  Wed, 17 Sep 2003 10:25:35 -0600

bind9 (1:9.2.2+9.2.3rc2-1) unstable; urgency=low

  * New upstream release.  Closes: #211373
  * Remove RFC's from package, per policy.
  * Make com and net zones delegation-only by default.

 -- LaMont Jones <lamont@debian.org>  Wed, 17 Sep 2003 07:15:37 -0600

bind9 (1:9.2.2+9.2.3rc1-3) unstable; urgency=low

  * A bit more cleanup of descriptions.
  * fix package sections
  * Fix b0rkage with dependencies.

 -- LaMont Jones <lamont@debian.org>  Sun, 14 Sep 2003 09:05:10 -0600

bind9 (1:9.2.2+9.2.3rc1-2) unstable; urgency=low

  * Explicitly link libraries.  Closes: #210653
  * Fix descriptions.  Closes: #209563, #209853, #210063

 -- LaMont Jones <lamont@debian.org>  Sat, 13 Sep 2003 19:29:05 -0600

bind9 (1:9.2.2+9.2.3rc1-1) unstable; urgency=low

  * New upstream release candidate.
  * Quit using SO_BSDCOMPAT (why is it still in the header files??) so
    that the kernel will shut up about it's advertised, obsolete option.
    Closes: #201293, #204282, #205590

 -- LaMont Jones <lamont@debian.org>  Thu, 28 Aug 2003 14:44:28 -0600

bind9 (1:9.2.2-2) unstable; urgency=low

  * Fix libtool.m4. Closes: #183791
  * move lib packages into Section: libs.  Closes: #184788
  * make sure it's libssl0.9.7.  Closes: #182363
  * Add /etc/default/lwresd.  Closes: #169727
  * Add fakeroot dir to dh_shlibdeps.  Closes: #169622
  * Fix rndc manpage.  Closes: #179353
  * Deliver /usr/bin/isc-config.sh (in libbind-dev).  Closes: #178186

 -- LaMont Jones <lamont@debian.org>  Sat, 15 Mar 2003 16:34:15 -0700

bind9 (1:9.2.2-1) unstable; urgency=low

  * New upstream version
  * Document /etc/default/bind9 in init.d script.  Closes: #170267

 -- LaMont Jones <lamont@debian.org>  Tue,  4 Mar 2003 22:43:58 -0700

bind9 (1:9.2.1-7) unstable; urgency=low

  * One more overrides disparity.
  * Fix bashism in postinst.  Closes: #169531

 -- LaMont Jones <lamont@debian.org>  Sun, 17 Nov 2002 19:22:58 -0700

bind9 (1:9.2.1-6) unstable; urgency=low

  * The "I give up for now" release.
  *   Only convert to running as bind if named.conf hasn't been modified.
  *   Closes: #163552, #164352
  * Fix overrides
  * Cleanup README.Debian wrt non-root-by-default.
  * Make sure that /var/run/bind/run exists in init.d script.  Closes: #168912
  * New IP for j.root-servers.net.  Closes: #167818
  * Check for 2.2.18 kernel in preinst.  Closes: #164349
  * Move local options to /etc/default/bind9.  Closes: #169132, #163073
  * Cleanup old bugs (fixed in -5, really).  Closes: #165864
  * Add /etc/bind/named.conf.local, included from named.conf.  Closes: #129576
  * Do options definitions in /etc/bind/named.conf.options, makes life
    easier in the face of named.conf changes from upstream.
  * Add missing Depends: adduser

 -- LaMont Jones <lamont@debian.org>  Sat, 16 Nov 2002 17:05:45 -0700

bind9 (1:9.2.1-5) unstable; urgency=low

  * Run named a non-privileged user by default.  Closes: #149059

 -- LaMont Jones <lamont@debian.org>  Thu, 12 Sep 2002 16:57:37 -0600

bind9 (1:9.2.1-4) unstable; urgency=low

  * swap maintainer/uploader status so LaMont is primary and Bdale is backup
  * Deal with bind/bind9 collisions better.  Closes: #149580
  * Fix some documentation.  Closes: #151579

 -- LaMont Jones <lamont@debian.org>  Wed,  4 Sep 2002 23:25:33 -0600

bind9 (1:9.2.1-3) unstable; urgency=high

  * fold in lib/bind/resolv from 8.3.3 to resolve buffer overlow issue in
    resolver library, closes: #151342, #151431

 -- Bdale Garbee <bdale@gag.com>  Mon,  1 Jul 2002 00:16:31 -0600

bind9 (1:9.2.1-1.woody.1) testing-security woody-proposed-updates; urgency=high

  * backport to woody (simple rebuild) since 9.2.1 resolves a security issue

 -- Bdale Garbee <bdale@gag.com>  Tue,  4 Jun 2002 10:30:57 -0600

bind9 (1:9.2.1-2) unstable; urgency=low

  * don't include nslint man page, closes: #148695
  * fix typo in rndc.8, closes: #139602
  * add a section to README.Debian explaining the rndc key mode that has been
    our default since 9.2.0-2, closes: #129849
  * fix paths for named.conf in named.8 to reflect our default, closes: #143443
  * upstream fixed the nsupdate man page at some point, closes: #121108

 -- Bdale Garbee <bdale@gag.com>  Mon,  3 Jun 2002 15:44:37 -0600

bind9 (1:9.2.1-1) unstable; urgency=medium

  * new upstream version
  * have bind9-host provide host, closes: #140174
  * move bind9-host to priority standard since dnsutils depends on it or host,
    and we prefer bind9-host over host.
  * move libdns5 and libisc4 to priority standard since dnsutils depends on
    them and is priority standard

 -- Bdale Garbee <bdale@gag.com>  Thu, 30 May 2002 10:38:39 -0600

bind9 (1:9.2.0-6) unstable; urgency=low

  * move to US main!  Yippee!  Closes: #123969
  * add info to README.Debian about 2.5 kernels vs --disable-linux-caps

 -- Bdale Garbee <bdale@gag.com>  Sat, 23 Mar 2002 00:18:05 -0700

bind9 (1:9.2.0-5) unstable; urgency=medium

  * clean up various issues in the rules file
  * make bind9-host conflict/replace old dnsutils as host does, otherwise we
    can have problems upgrading from potato to woody, closes: #136686
  * use /dev/urandom for rndc-confgen in postinst, it should be good enough for
    this purpose, and will keep the postinst from blocking arbitrarily.
    closes: #130372
  * add fresh pointers to chroot howto to README.Debian, closes: #135774

 -- Bdale Garbee <bdale@gag.com>  Sun,  3 Mar 2002 16:47:12 -0700

bind9 (1:9.2.0-4) unstable; urgency=low

  * bind9-host needs to conflict with host, closes: #127395

 -- Bdale Garbee <bdale@gag.com>  Tue,  1 Jan 2002 20:12:14 -0700

bind9 (1:9.2.0-3) unstable; urgency=low

  * force removal of old diverted files, closes: #126236
  * change priority of liblwres1 from optional to standard per ftp admins
  * add a bind9-host package so that the 'host' provided with the BIND 9.X
    source tree can be an alternative to the aging NIKHEF version packaged
    separately.  Update dnsutils dependencies to depend on one of the two,
    with preference to this one since it has fewer bugs (but fewer features,
    too).

 -- Bdale Garbee <bdale@gag.com>  Sun, 23 Dec 2001 00:59:15 -0700

bind9 (1:9.2.0-2) unstable; urgency=medium

  * change rc.d links to ensure daemon starts before and stops after other
    daemons that may fail if name service is not working (bug was filed 
    against 8.X bind packages, but is just as relevant here!)
  * use rndc for daemon shutdown instead of start-stop-daemon, closes: #111935
  * add a postinst to dnsutils to remove any lingering diversions from old 
    dnsutils packages, closes: #122227
  * not much point in delivering zone2ldap.1 since we aren't delivering 
    zone2ldap right now (though we might someday?), closes: #124058
  * be more verbose with shared library descriptions, closes: #123426, #123428
  * 9.2.0 added a new rndc.key file that both named and rndc will read to 
    obtain a shared key, and rndc-confgen will easily create this file with 
    a unique-per-system key.  Modify named.conf and remove rndc.conf
    to take advantage of this mechanism and stop delivering a pre-determined 
    static key to all Debian systems (which has been a mild security risk).  
    Create the key in postinst if the key file doesn't already exist, and 
    remove the file in postrm if purging.
    Closes: #86718, #87208

 -- Bdale Garbee <bdale@gag.com>  Fri, 21 Dec 2001 04:04:30 -0700

bind9 (1:9.2.0-1) unstable; urgency=low

  * new upstream version, closes: #108243, #112266, #114250, #119506, #120657
  * /etc/bind/rndc.conf is now a conffile
  * minor hacks to the README.Debian since the chroot instructions it points
    to are 8.X specific, part of addressing bug 111868.
  * libomapi is gone, replaced by libisccc and libisccfg
  * a few lintian-motivated cosmetic cleanups
  * lose task-dns-server meta package, since tasksel doesn't need it now
  * dig problem not reproducible in this version, closes: #89526
  * named-checkconf now uses $sysconfdir, closes: #107835
  * no longer deliver man pages for contributed binaries we're not including
    in dnsutils, closes: #108220
  * fix section in nslookup man page, though that's the least of the man
    page's problems...  glitch reported is unreproducible
    closes: #103630, #120946
  * update libbind-dev README.Debian, closes: #121050

 -- Bdale Garbee <bdale@gag.com>  Tue, 27 Nov 2001 01:41:00 -0700

bind9 (1:9.1.3-1) unstable; urgency=low

  * new upstream version, closes: #96483, #99824, #100647, #101568, #103429
  * update config.sub/guess for hppa/ia64 support
  * small init.d patch from Marco d'Itri to ease adding options on invocation
  * stop having bind9-doc conflict/replace bind-doc since they don't really
    conflict and there's no reason to prevent having both installed at the
    same time, closes: #90994
  * the CHANGES file documents fixes since 9.1.1 that probably cured the
    reported assertion failure.  If it turns out that I'm wrong, the bug can
    be re-opened or a new one filed.  I can't see any way to reproduce the bug 
    in a test case here.  Closes: #99352
  * have libbind-dev depend on the runtime library packages it delivers 
    compile-time symlinks for, closes: #100898, #103855
  * fix lwres man pages to source man3/* instead of * so all the page content
    can actually be found, closes: #85450, #103865

 -- Bdale Garbee <bdale@gag.com>  Mon,  9 Jul 2001 11:30:39 -0600

bind9 (1:9.1.1-1) unstable; urgency=low

  * new upstream release
  * update build-depends for libssl-dev
  * add build-depends on bison, closes: #90150, #90752, #90159
  * split up libbind0 since libdns is changing so numbers
  * downgrade rblcheck from a depends to a suggests, closes: #90783
  * bind9 mkdep creates files in the current working directory, closes: #58353

 -- Bdale Garbee <bdale@gag.com>  Wed, 25 Apr 2001 22:53:21 -0600

bind9 (1:9.1.0-3) unstable; urgency=low

  * merge patch from Zack Weinberg that solves compilation problem, and 
    reduces the memory footprint of applications by making configure.in
    smarter.  Closes: #86776, #86910
  * the bind-doc package includes all relevant documentation from the bind9
    source tree, including HTML content in /usr/share/doc/bind9-doc/arm,
    closes: #85718
  * default named.conf and rndc.conf to not world-readable.  This is an
    interim step towards addressing the concerns about security raised by 
    bugs 86718 and closes: #86836  A better long-term solution would be for
    rndc.conf to allow includes, so that both named.conf and rndc.conf could
    include a key file built on the fly during installation while themselves
    retaining conffile status.  The required functionality has been requested
    of the bind9 upstream, this will limit vulnerability in the meantime.
  * add replaces logic to the dnsutils package to avoid complaints about the
    delivery of nsupdate.8.gz, closes: #86759
  * move a couple of man pages back from dnsutils to bind9 that really belong
    there.  sigh.

 -- Bdale Garbee <bdale@gag.com>  Thu, 22 Feb 2001 16:39:02 -0700

bind9 (1:9.1.0-2) unstable; urgency=low

  * merge patch from Luca Filipozzi <lfilipoz@debian.org> - thanks!
    + bind9:  ships with a working rndc.conf file, closes: #84572
    + bind9:  init.d calls rndc rather than ndc on reload, closes: #85481
    + bind9:  named.conf ships with 'key' and 'control' sections
    + bind9:  correctly creates /var/cache/bind, closes: #85457
    + lwresd: lwresd is split off into its own package, closes: #85627
  * nsupdate is delivered by the dnsutils package, but the (wrong) man page 
    was accidentally also included in the bind9 package, closes: #85717
  * freshen config.sub and config.guess for ia64 and hppa support

 -- Bdale Garbee <bdale@gag.com>  Mon, 12 Feb 2001 23:43:55 -0700

bind9 (1:9.1.0-1) unstable; urgency=low

  * Initial packaging of BIND 9.1.0.  Must use epoch so that meta packages 
    retain their sequencing from the bind 8 package version stream.
  * snarf a couple of man pages from the 8.X tree for now

 -- Bdale Garbee <bdale@gag.com>  Thu,  1 Feb 2001 16:30:35 -0700
<|MERGE_RESOLUTION|>--- conflicted
+++ resolved
@@ -1,10 +1,9 @@
-<<<<<<< HEAD
-bind9 (1:9.9.5.dfsg-9+deb8u10pexip1) pexip; urgency=low
+bind9 (1:9.9.5.dfsg-9+deb8u11pexip1) pexip; urgency=low
 
   * New upstream release
 
- -- John-Mark Bell <jmb@pexip.com>  Tue, 09 May 2017 14:27:16 +0100
-=======
+ -- John-Mark Bell <jmb@pexip.com>  Mon, 05 Jun 2017 20:12:46 +0100
+
 bind9 (1:9.9.5.dfsg-9+deb8u11) jessie-security; urgency=high
 
   * Non-maintainer upload by the Security Team.
@@ -23,7 +22,12 @@
     (Closes: #860226)
 
  -- Salvatore Bonaccorso <carnil@debian.org>  Thu, 11 May 2017 08:39:19 +0200
->>>>>>> 5271debc
+
+bind9 (1:9.9.5.dfsg-9+deb8u10pexip1) pexip; urgency=low
+
+  * New upstream release
+
+ -- John-Mark Bell <jmb@pexip.com>  Tue, 09 May 2017 14:27:16 +0100
 
 bind9 (1:9.9.5.dfsg-9+deb8u10) jessie-security; urgency=medium
 
