--- conflicted
+++ resolved
@@ -1,10 +1,9 @@
-<<<<<<< HEAD
-bind9 (1:9.8.1.dfsg.P1-4ubuntu0.15pexip1) pexip; urgency=low
+bind9 (1:9.8.1.dfsg.P1-4ubuntu0.16pexip1) pexip; urgency=low
 
   * New upstream release
 
- -- John-Mark Bell <jmb@pexip.com>  Mon, 25 Jan 2016 09:39:42 +0000
-=======
+ -- John-Mark Bell <jmb@pexip.com>  Thu, 10 Mar 2016 12:15:51 +0000
+
 bind9 (1:9.8.1.dfsg.P1-4ubuntu0.16) precise-security; urgency=medium
 
   * SECURITY UPDATE: denial of service via rndc control channel input
@@ -18,7 +17,12 @@
     - CVE-2016-1286
 
  -- Marc Deslauriers <marc.deslauriers@ubuntu.com>  Tue, 08 Mar 2016 08:35:01 -0500
->>>>>>> de48f26e
+
+bind9 (1:9.8.1.dfsg.P1-4ubuntu0.15pexip1) pexip; urgency=low
+
+  * New upstream release
+
+ -- John-Mark Bell <jmb@pexip.com>  Mon, 25 Jan 2016 09:39:42 +0000
 
 bind9 (1:9.8.1.dfsg.P1-4ubuntu0.15) precise-security; urgency=medium
 
