Source: bind9
Section: net
Priority: optional
Maintainer: Pexip AS <packaging@pexip.com>
XSBC-Pexip-Original-Maintainer: Debian DNS Team <team+dns@tracker.debian.org>
XSBC-Pexip-Original-Uploaders: Ondřej Surý <ondrej@debian.org>,
           Bernhard Schmidt <berni@debian.org>
Build-Depends: bison,
               debhelper-compat (= 12),
               dh-apparmor,
               dh-exec,
               libcap2-dev [linux-any],
               libcmocka-dev,
               libdb-dev,
               libedit-dev,
               libfstrm-dev,
               libidn2-dev,
               libjemalloc-dev,
               libjson-c-dev,
               libkrb5-dev,
               liblmdb-dev,
               libltdl-dev,
               libmaxminddb-dev (>= 1.3.0),
               libnghttp2-dev,
               libprotobuf-c-dev,
<<<<<<< HEAD
               libssl-dev (>= 3),
=======
               libssl-dev,
               libsystemd-dev [linux-any],
>>>>>>> e1227e4c
               libtool,
               libuv1-dev (>= 1.40.0),
               libxml2-dev,
               pkg-config,
               protobuf-c-compiler,
               python3,
               zlib1g-dev
Build-Depends-Indep: fonts-freefont-otf,
                     latexmk,
                     python3-sphinx,
                     python3-sphinx-rtd-theme,
                     texlive-fonts-extra,
                     texlive-latex-recommended,
                     texlive-xetex,
                     xindy
Standards-Version: 4.6.2
Vcs-Browser: https://salsa.debian.org/dns-team/bind9
Vcs-Git: https://salsa.debian.org/dns-team/bind9.git -b debian/9.18
Homepage: https://www.isc.org/downloads/bind/
XS-Pexip-Upstream: http://ftp.debian.org/debian/ bookworm

Package: bind9
Architecture: any
Pre-Depends: ${misc:Pre-Depends}
Depends: adduser,
         bind9-libs (= ${binary:Version}),
         bind9-utils (= ${binary:Version}),
         debconf | debconf-2.0,
         dns-root-data,
         iproute2,
         lsb-base (>= 3.2-14),
         netbase,
         ${misc:Depends},
         ${shlibs:Depends}
Suggests: bind-doc,
          dnsutils,
          resolvconf,
          ufw
Breaks: bind (<< 1:9.13.6~)
Replaces: bind (<< 1:9.13.6~)
Description: Internet Domain Name Server
 The Berkeley Internet Name Domain (BIND 9) implements an Internet domain
 name server.  BIND 9 is the most widely-used name server software on the
 Internet, and is supported by the Internet Software Consortium, www.isc.org.
 .
 This package provides the server and related configuration files.

Package: bind9utils
Architecture: all
Depends: bind9-utils,
         ${misc:Depends}
Priority: optional
Section: oldlibs
Description: Transitional package for bind9-utils
 This is a transitional package. It can safely be removed.

Package: bind9-utils
Architecture: any
Depends: bind9-libs (= ${binary:Version}),
         ${misc:Depends},
         ${shlibs:Depends}
Breaks: bind-utils (<< 1:9.13.6~),
        bind9utils (<< 1:9.12.0~),
        freeipa
Replaces: bind-utils (<< 1:9.13.6~),
          bind9utils (<< 1:9.12.0~)
Provides: bind9utils
Description: Utilities for BIND 9
 This package provides various utilities that are useful for maintaining a
 working BIND 9 installation.

Package: bind9-doc
Architecture: all
Section: doc
Depends: ${misc:Depends}
Breaks: bind-doc (<< 1:9.13.6~)
Replaces: bind-doc (<< 1:9.13.6~)
Description: Documentation for BIND 9
 This package provides various documents that are useful for maintaining a
 working BIND 9 installation.

Package: bind9-host
Priority: standard
Architecture: any
Depends: bind9-libs (= ${binary:Version}),
         ${misc:Depends},
         ${shlibs:Depends}
Provides: host
Breaks: bind-host (<< 1:9.13.6~)
Replaces: bind-host (<< 1:9.13.6~)
Description: DNS Lookup Utility
 This package provides the 'host' DNS lookup utility in the form that
 is bundled with the BIND 9 sources.

Package: bind9-libs
Section: libs
Priority: standard
Architecture: any
Multi-Arch: same
Depends: libuv1 (>= 1.40.0),
         ${misc:Depends},
         ${shlibs:Depends}
Breaks: bind-libs (<< 1:9.13.6~)
Replaces: bind-libs (<< 1:9.13.6~)
Description: Shared Libraries used by BIND 9
 The Berkeley Internet Name Domain (BIND 9) implements an Internet domain
 name server.  BIND 9 is the most widely-used name server software on the
 Internet, and is supported by the Internet Software Consortium, www.isc.org.
 .
 This package contains a bundle of shared libraries used by BIND 9.

Package: bind9-dev
Section: devel
Priority: optional
Architecture: any
Multi-Arch: same
Depends: bind9-libs (= ${binary:Version}),
         ${misc:Depends},
         ${shlibs:Depends}
Breaks: libbind-dev (<< 1:9.16.0~)
Replaces: libbind-dev (<< 1:9.16.0~)
Description: Static Libraries and Headers used by BIND 9
 The Berkeley Internet Name Domain (BIND 9) implements an Internet domain
 name server.  BIND 9 is the most widely-used name server software on the
 Internet, and is supported by the Internet Software Consortium, www.isc.org.
 .
 This package contains a bundle of static libraries and header files used by
 BIND 9.
 .
 Please be aware that the BIND 9 libraries are considered private by upstream
 developers and the API and ABI might break at any time.

Package: dnsutils
Architecture: all
Depends: bind9-dnsutils,
         ${misc:Depends}
Priority: optional
Section: oldlibs
Description: Transitional package for bind9-dnsutils
 This is a transitional package. It can safely be removed.

Package: bind9-dnsutils
Priority: standard
Architecture: any
Depends: bind9-host | host,
         bind9-libs (= ${binary:Version}),
         ${misc:Depends},
         ${shlibs:Depends}
Breaks: bind-dnsutils (<< 1:9.13.6~),
        dnsutils (<< 1:9.13.6~)
Conflicts: bind-dnsutils (<< 1:9.13.6~),
           dnsutils (<< 1:9.13.6~)
Provides: dnsutils
Description: Clients provided with BIND 9
 The Berkeley Internet Name Domain (BIND 9) implements an Internet domain
 name server.  BIND 9 is the most widely-used name server software on the
 Internet, and is supported by the Internet Software Consortium, www.isc.org.
 .
 This package delivers various client programs related to DNS that are
 derived from the BIND 9 source tree.
 .
  - dig - query the DNS in various ways
  - nslookup - the older way to do it
  - nsupdate - perform dynamic updates (See RFC2136)<|MERGE_RESOLUTION|>--- conflicted
+++ resolved
@@ -23,12 +23,8 @@
                libmaxminddb-dev (>= 1.3.0),
                libnghttp2-dev,
                libprotobuf-c-dev,
-<<<<<<< HEAD
                libssl-dev (>= 3),
-=======
-               libssl-dev,
                libsystemd-dev [linux-any],
->>>>>>> e1227e4c
                libtool,
                libuv1-dev (>= 1.40.0),
                libxml2-dev,
