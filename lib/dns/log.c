--- conflicted
+++ resolved
@@ -83,11 +83,7 @@
 	{ "dns/dlz",		0 },
 	{ "dns/dnssec",		0 },
 	{ "dns/crypto",		0 },
-<<<<<<< HEAD
-	{ "dns/dynamic_db",	0 },
-=======
 	{ "dns/packets",	0 },
->>>>>>> e2a8783c
 	{ NULL, 		0 }
 };
 
