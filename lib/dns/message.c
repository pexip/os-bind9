--- conflicted
+++ resolved
@@ -440,11 +440,8 @@
 	m->saved.base = NULL;
 	m->saved.length = 0;
 	m->free_saved = 0;
-<<<<<<< HEAD
-=======
 	m->sitok = 0;
 	m->sitbad = 0;
->>>>>>> e2a8783c
 	m->tkey = 0;
 	m->rdclass_set = 0;
 	m->querytsig = NULL;
@@ -1182,71 +1179,14 @@
 	return (ISC_FALSE);
 }
 
-/*
- * Check to confirm that all DNSSEC records (DS, NSEC, NSEC3) have
- * covering RRSIGs.
- */
-static isc_boolean_t
-auth_signed(dns_namelist_t *section) {
-	dns_name_t *name;
-
-	for (name = ISC_LIST_HEAD(*section);
-	     name != NULL;
-	     name = ISC_LIST_NEXT(name, link))
-	{
-		int auth_dnssec = 0, auth_rrsig = 0;
-		dns_rdataset_t *rds;
-
-		for (rds = ISC_LIST_HEAD(name->list);
-		     rds != NULL;
-		     rds = ISC_LIST_NEXT(rds, link))
-		{
-			switch (rds->type) {
-			case dns_rdatatype_ds:
-				auth_dnssec |= 0x1;
-				break;
-			case dns_rdatatype_nsec:
-				auth_dnssec |= 0x2;
-				break;
-			case dns_rdatatype_nsec3:
-				auth_dnssec |= 0x4;
-				break;
-			case dns_rdatatype_rrsig:
-				break;
-			default:
-				continue;
-			}
-
-			switch (rds->covers) {
-			case dns_rdatatype_ds:
-				auth_rrsig |= 0x1;
-				break;
-			case dns_rdatatype_nsec:
-				auth_rrsig |= 0x2;
-				break;
-			case dns_rdatatype_nsec3:
-				auth_rrsig |= 0x4;
-				break;
-			default:
-				break;
-			}
-		}
-
-		if (auth_dnssec != auth_rrsig)
-			return (ISC_FALSE);
-	}
-
-	return (ISC_TRUE);
-}
-
 static isc_result_t
 getsection(isc_buffer_t *source, dns_message_t *msg, dns_decompress_t *dctx,
 	   dns_section_t sectionid, unsigned int options)
 {
 	isc_region_t r;
 	unsigned int count, rdatalen;
-	dns_name_t *name = NULL;
-	dns_name_t *name2 = NULL;
+	dns_name_t *name;
+	dns_name_t *name2;
 	dns_offsets_t *offsets;
 	dns_rdataset_t *rdataset;
 	dns_rdatalist_t *rdatalist;
@@ -1256,7 +1196,7 @@
 	dns_rdata_t *rdata;
 	dns_ttl_t ttl;
 	dns_namelist_t *section;
-	isc_boolean_t free_name = ISC_FALSE, free_rdataset = ISC_FALSE;
+	isc_boolean_t free_name, free_rdataset;
 	isc_boolean_t preserve_order, best_effort, seen_problem;
 	isc_boolean_t issigzero;
 
@@ -1264,11 +1204,11 @@
 	best_effort = ISC_TF(options & DNS_MESSAGEPARSE_BESTEFFORT);
 	seen_problem = ISC_FALSE;
 
-	section = &msg->sections[sectionid];
-
 	for (count = 0; count < msg->counts[sectionid]; count++) {
 		int recstart = source->current;
 		isc_boolean_t skip_name_search, skip_type_search;
+
+		section = &msg->sections[sectionid];
 
 		skip_name_search = ISC_FALSE;
 		skip_type_search = ISC_FALSE;
@@ -1442,7 +1382,7 @@
 			goto cleanup;
 		rdata->rdclass = rdclass;
 		issigzero = ISC_FALSE;
-		if (rdtype == dns_rdatatype_rrsig &&
+		if (rdtype == dns_rdatatype_rrsig  &&
 		    rdata->flags == 0) {
 			covers = dns_rdata_covers(rdata);
 			if (covers == 0)
@@ -1657,19 +1597,6 @@
 		INSIST(free_rdataset == ISC_FALSE);
 	}
 
-	/*
-	 * If any of DS, NSEC or NSEC3 appeared in the
-	 * authority section of a query response without
-	 * a covering RRSIG, FORMERR
-	 */
-	if (sectionid == DNS_SECTION_AUTHORITY &&
-	    msg->opcode == dns_opcode_query &&
-	    ((msg->flags & DNS_MESSAGEFLAG_QR) != 0) &&
-	    ((msg->flags & DNS_MESSAGEFLAG_TC) == 0) &&
-	    !preserve_order &&
-	    !auth_signed(section)) 
-		DO_FORMERR;
-
 	if (seen_problem)
 		return (DNS_R_RECOVERABLE);
 	return (ISC_R_SUCCESS);
@@ -1827,7 +1754,7 @@
 	if (r.length < DNS_MESSAGE_HEADERLEN)
 		return (ISC_R_NOSPACE);
 
-	if (r.length - DNS_MESSAGE_HEADERLEN < msg->reserved)
+	if (r.length < msg->reserved)
 		return (ISC_R_NOSPACE);
 
 	/*
@@ -1968,29 +1895,8 @@
 
 	return (ISC_TRUE);
 }
+
 #endif
-
-static isc_result_t
-renderset(dns_rdataset_t *rdataset, dns_name_t *owner_name,
-	  dns_compress_t *cctx, isc_buffer_t *target,
-	  unsigned int reserved, unsigned int options, unsigned int *countp)
-{
-	isc_result_t result;
-
-	/*
-	 * Shrink the space in the buffer by the reserved amount.
-	 */
-	if (target->length - target->used < reserved)
-		return (ISC_R_NOSPACE);
-
-	target->length -= reserved;
-	result = dns_rdataset_towire(rdataset, owner_name,
-				     cctx, target, options, countp);
-	target->length += reserved;
-
-	return (result);
-}
-
 isc_result_t
 dns_message_rendersection(dns_message_t *msg, dns_section_t sectionid,
 			  unsigned int options)
@@ -2033,8 +1939,6 @@
 	/*
 	 * Shrink the space in the buffer by the reserved amount.
 	 */
-	if (msg->buffer->length - msg->buffer->used < msg->reserved)
-		return (ISC_R_NOSPACE);
 	msg->buffer->length -= msg->reserved;
 
 	total = 0;
@@ -2310,8 +2214,9 @@
 		 * Render.
 		 */
 		count = 0;
-		result = renderset(msg->opt, dns_rootname, msg->cctx,
-				   msg->buffer, msg->reserved, 0, &count);
+		result = dns_rdataset_towire(msg->opt, dns_rootname,
+					     msg->cctx, msg->buffer, 0,
+					     &count);
 		msg->counts[DNS_SECTION_ADDITIONAL] += count;
 		if (result != ISC_R_SUCCESS)
 			return (result);
@@ -2327,8 +2232,9 @@
 		if (result != ISC_R_SUCCESS)
 			return (result);
 		count = 0;
-		result = renderset(msg->tsig, msg->tsigname, msg->cctx,
-				   msg->buffer, msg->reserved, 0, &count);
+		result = dns_rdataset_towire(msg->tsig, msg->tsigname,
+					     msg->cctx, msg->buffer, 0,
+					     &count);
 		msg->counts[DNS_SECTION_ADDITIONAL] += count;
 		if (result != ISC_R_SUCCESS)
 			return (result);
@@ -2349,8 +2255,9 @@
 		 * the owner name of a SIG(0) is irrelevant, and will not
 		 * be set in a message being rendered.
 		 */
-		result = renderset(msg->sig0, dns_rootname, msg->cctx,
-				   msg->buffer, msg->reserved, 0, &count);
+		result = dns_rdataset_towire(msg->sig0, dns_rootname,
+					     msg->cctx, msg->buffer, 0,
+					     &count);
 		msg->counts[DNS_SECTION_ADDITIONAL] += count;
 		if (result != ISC_R_SUCCESS)
 			return (result);
@@ -3085,19 +2992,12 @@
 
 		result = dns_rdata_tostruct(&rdata, &tsig, NULL);
 		INSIST(result == ISC_R_SUCCESS);
-		if (msg->verified_sig &&
-		    msg->tsigstatus == dns_rcode_noerror &&
-		    tsig.error == dns_rcode_noerror)
-		{
+		if (msg->tsigstatus != dns_rcode_noerror)
+			result = DNS_R_TSIGVERIFYFAILURE;
+		else if (tsig.error != dns_rcode_noerror)
+			result = DNS_R_TSIGERRORSET;
+		else
 			result = ISC_R_SUCCESS;
-		} else if ((!msg->verified_sig) ||
-			   (msg->tsigstatus != dns_rcode_noerror))
-		{
-			result = DNS_R_TSIGVERIFYFAILURE;
-		} else {
-			INSIST(tsig.error != dns_rcode_noerror);
-			result = DNS_R_TSIGERRORSET;
-		}
 		dns_rdata_freestruct(&tsig);
 
 		if (msg->tsigkey == NULL) {
