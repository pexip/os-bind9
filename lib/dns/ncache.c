--- conflicted
+++ resolved
@@ -49,7 +49,7 @@
 
 static isc_result_t
 addoptout(dns_message_t *message, dns_db_t *cache, dns_dbnode_t *node,
-	  dns_rdatatype_t covers, isc_stdtime_t now, dns_ttl_t maxttl,
+	  dns_rdatatype_t covers, isc_stdtime_t now, dns_ttl_t minttl, dns_ttl_t maxttl,
 	  isc_boolean_t optout, isc_boolean_t secure,
 	  dns_rdataset_t *addedrdataset);
 
@@ -102,13 +102,8 @@
 	       dns_rdatatype_t covers, isc_stdtime_t now, dns_ttl_t minttl, dns_ttl_t maxttl,
 	       dns_rdataset_t *addedrdataset)
 {
-<<<<<<< HEAD
-	return (dns_ncache_addoptout(message, cache, node, covers, now, minttl, maxttl,
-				    ISC_FALSE, addedrdataset));
-=======
-	return (addoptout(message, cache, node, covers, now, maxttl,
+	return (addoptout(message, cache, node, covers, now, minttl, maxttl,
 			  ISC_FALSE, ISC_FALSE, addedrdataset));
->>>>>>> 83788ecb
 }
 
 isc_result_t
@@ -117,13 +112,13 @@
 		     isc_stdtime_t now, dns_ttl_t minttl, dns_ttl_t maxttl,
 		     isc_boolean_t optout, dns_rdataset_t *addedrdataset)
 {
-	return (addoptout(message, cache, node, covers, now, maxttl,
+	return (addoptout(message, cache, node, covers, now, minttl, maxttl,
 			  optout, ISC_TRUE, addedrdataset));
 }
 
 static isc_result_t
 addoptout(dns_message_t *message, dns_db_t *cache, dns_dbnode_t *node,
-	  dns_rdatatype_t covers, isc_stdtime_t now, dns_ttl_t maxttl,
+	  dns_rdatatype_t covers, isc_stdtime_t now, dns_ttl_t minttl, dns_ttl_t maxttl,
 	  isc_boolean_t optout, isc_boolean_t secure,
 	  dns_rdataset_t *addedrdataset)
 {
@@ -209,7 +204,7 @@
 					 */
 					isc_buffer_availableregion(&buffer,
 								   &r);
-					if (r.length < 2)
+					if (r.length < 3)
 						return (ISC_R_NOSPACE);
 					isc_buffer_putuint16(&buffer,
 							     rdataset->type);
