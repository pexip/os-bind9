/*
 * Copyright (C) 2004, 2005, 2007, 2015  Internet Systems Consortium, Inc. ("ISC")
 * Copyright (C) 2002  Internet Software Consortium.
 *
 * Permission to use, copy, modify, and/or distribute this software for any
 * purpose with or without fee is hereby granted, provided that the above
 * copyright notice and this permission notice appear in all copies.
 *
 * THE SOFTWARE IS PROVIDED "AS IS" AND ISC DISCLAIMS ALL WARRANTIES WITH
 * REGARD TO THIS SOFTWARE INCLUDING ALL IMPLIED WARRANTIES OF MERCHANTABILITY
 * AND FITNESS.  IN NO EVENT SHALL ISC BE LIABLE FOR ANY SPECIAL, DIRECT,
 * INDIRECT, OR CONSEQUENTIAL DAMAGES OR ANY DAMAGES WHATSOEVER RESULTING FROM
 * LOSS OF USE, DATA OR PROFITS, WHETHER IN AN ACTION OF CONTRACT, NEGLIGENCE
 * OR OTHER TORTIOUS ACTION, ARISING OUT OF OR IN CONNECTION WITH THE USE OR
 * PERFORMANCE OF THIS SOFTWARE.
 */

/* $Id: order.c,v 1.10 2007/06/19 23:47:16 tbox Exp $ */

/*! \file */

#include <config.h>

#include <isc/magic.h>
#include <isc/mem.h>
#include <isc/types.h>
#include <isc/util.h>
#include <isc/refcount.h>

#include <dns/fixedname.h>
#include <dns/name.h>
#include <dns/order.h>
#include <dns/rdataset.h>
#include <dns/types.h>

typedef struct dns_order_ent dns_order_ent_t;
struct dns_order_ent {
	dns_fixedname_t			name;
	dns_rdataclass_t		rdclass;
	dns_rdatatype_t			rdtype;
	unsigned int			mode;
	ISC_LINK(dns_order_ent_t)	link;
};

struct dns_order {
	unsigned int			magic;
	isc_refcount_t          	references;
	ISC_LIST(dns_order_ent_t)	ents;
	isc_mem_t			*mctx;
};

#define DNS_ORDER_MAGIC ISC_MAGIC('O','r','d','r')
#define DNS_ORDER_VALID(order)	ISC_MAGIC_VALID(order, DNS_ORDER_MAGIC)

isc_result_t
dns_order_create(isc_mem_t *mctx, dns_order_t **orderp) {
	dns_order_t *order;
	isc_result_t result;

	REQUIRE(orderp != NULL && *orderp == NULL);

	order = isc_mem_get(mctx, sizeof(*order));
	if (order == NULL)
		return (ISC_R_NOMEMORY);

	ISC_LIST_INIT(order->ents);

	/* Implicit attach. */
	result = isc_refcount_init(&order->references, 1);
	if (result != ISC_R_SUCCESS) {
		isc_mem_put(mctx, order, sizeof(*order));
		return (result);
	}

	order->mctx = NULL;
	isc_mem_attach(mctx, &order->mctx);
	order->magic = DNS_ORDER_MAGIC;
	*orderp = order;
	return (ISC_R_SUCCESS);
}

isc_result_t
dns_order_add(dns_order_t *order, dns_name_t *name,
	      dns_rdatatype_t rdtype, dns_rdataclass_t rdclass,
	      unsigned int mode)
{
	dns_order_ent_t *ent;

	REQUIRE(DNS_ORDER_VALID(order));
	REQUIRE(mode == DNS_RDATASETATTR_RANDOMIZE ||
<<<<<<< HEAD
	        mode == DNS_RDATASETATTR_FIXEDORDER ||
		mode == (DNS_RDATASETATTR_RANDOMIZE|DNS_RDATASETATTR_SINGLE) ||
=======
		mode == DNS_RDATASETATTR_FIXEDORDER ||
>>>>>>> e2a8783c
		mode == 0 /* DNS_RDATASETATTR_CYCLIC */ );

	ent = isc_mem_get(order->mctx, sizeof(*ent));
	if (ent == NULL)
		return (ISC_R_NOMEMORY);

	dns_fixedname_init(&ent->name);
	RUNTIME_CHECK(dns_name_copy(name, dns_fixedname_name(&ent->name), NULL)
		      == ISC_R_SUCCESS);
	ent->rdtype = rdtype;
	ent->rdclass = rdclass;
	ent->mode = mode;
	ISC_LINK_INIT(ent, link);
	ISC_LIST_INITANDAPPEND(order->ents, ent, link);
	return (ISC_R_SUCCESS);
}

static inline isc_boolean_t
match(dns_name_t *name1, dns_name_t *name2) {

	if (dns_name_iswildcard(name2))
		return(dns_name_matcheswildcard(name1, name2));
	return (dns_name_equal(name1, name2));
}

unsigned int
dns_order_find(dns_order_t *order, dns_name_t *name,
	       dns_rdatatype_t rdtype, dns_rdataclass_t rdclass)
{
	dns_order_ent_t *ent;
	REQUIRE(DNS_ORDER_VALID(order));

	for (ent = ISC_LIST_HEAD(order->ents);
	     ent != NULL;
	     ent = ISC_LIST_NEXT(ent, link)) {
		if (ent->rdtype != rdtype && ent->rdtype != dns_rdatatype_any)
			continue;
		if (ent->rdclass != rdclass &&
		    ent->rdclass != dns_rdataclass_any)
			continue;
		if (match(name, dns_fixedname_name(&ent->name)))
			return (ent->mode);
	}
	return (DNS_RDATASETATTR_RANDOMIZE);
}

void
dns_order_attach(dns_order_t *source, dns_order_t **target) {
	REQUIRE(DNS_ORDER_VALID(source));
	REQUIRE(target != NULL && *target == NULL);
	isc_refcount_increment(&source->references, NULL);
	*target = source;
}

void
dns_order_detach(dns_order_t **orderp) {
	dns_order_t *order;
	dns_order_ent_t *ent;
	unsigned int references;

	REQUIRE(orderp != NULL);
	order = *orderp;
	REQUIRE(DNS_ORDER_VALID(order));
	isc_refcount_decrement(&order->references, &references);
	*orderp = NULL;
	if (references != 0)
		return;

	order->magic = 0;
	while ((ent = ISC_LIST_HEAD(order->ents)) != NULL) {
		ISC_LIST_UNLINK(order->ents, ent, link);
		isc_mem_put(order->mctx, ent, sizeof(*ent));
	}
	isc_refcount_destroy(&order->references);
	isc_mem_putanddetach(&order->mctx, order, sizeof(*order));
}<|MERGE_RESOLUTION|>--- conflicted
+++ resolved
@@ -88,12 +88,7 @@
 
 	REQUIRE(DNS_ORDER_VALID(order));
 	REQUIRE(mode == DNS_RDATASETATTR_RANDOMIZE ||
-<<<<<<< HEAD
-	        mode == DNS_RDATASETATTR_FIXEDORDER ||
-		mode == (DNS_RDATASETATTR_RANDOMIZE|DNS_RDATASETATTR_SINGLE) ||
-=======
 		mode == DNS_RDATASETATTR_FIXEDORDER ||
->>>>>>> e2a8783c
 		mode == 0 /* DNS_RDATASETATTR_CYCLIC */ );
 
 	ent = isc_mem_get(order->mctx, sizeof(*ent));
