--- conflicted
+++ resolved
@@ -502,11 +502,7 @@
 	isc_buffer_t st;
 	isc_boolean_t use_default = ISC_FALSE;
 	isc_uint32_t activelength;
-<<<<<<< HEAD
-	size_t length;
-=======
 	unsigned int length;
->>>>>>> 83788ecb
 
 	REQUIRE(dctx != NULL);
 	if (rdata != NULL) {
@@ -687,12 +683,8 @@
 	unsigned long line;
 	void (*callback)(dns_rdatacallbacks_t *, const char *, ...);
 	isc_result_t tresult;
-<<<<<<< HEAD
-	size_t length;
-=======
 	unsigned int length;
 	isc_boolean_t unknown;
->>>>>>> 83788ecb
 
 	REQUIRE(origin == NULL || dns_name_isabsolute(origin) == ISC_TRUE);
 	if (rdata != NULL) {
@@ -924,11 +916,7 @@
 	isc_buffer_t st;
 	isc_region_t region;
 	isc_boolean_t use_default = ISC_FALSE;
-<<<<<<< HEAD
-	size_t length;
-=======
 	unsigned int length;
->>>>>>> 83788ecb
 
 	REQUIRE(source != NULL);
 	if (rdata != NULL) {
