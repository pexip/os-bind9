--- conflicted
+++ resolved
@@ -49,10 +49,7 @@
 typedef struct isc_constregion		isc_constregion_t;	/*%< Const region */
 typedef struct isc_consttextregion	isc_consttextregion_t;	/*%< Const Text Region */
 typedef struct isc_counter		isc_counter_t;		/*%< Counter */
-<<<<<<< HEAD
-=======
 typedef isc_int16_t			isc_dscp_t;		/*%< Diffserv code point */
->>>>>>> e2a8783c
 typedef struct isc_entropy		isc_entropy_t;		/*%< Entropy */
 typedef struct isc_entropysource	isc_entropysource_t;	/*%< Entropy Source */
 typedef struct isc_event		isc_event_t;		/*%< Event */
