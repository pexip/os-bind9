/*
 * Portions Copyright (C) 2004-2007, 2012, 2013  Internet Systems Consortium, Inc. ("ISC")
 * Portions Copyright (C) 2001-2003  Internet Software Consortium.
 *
 * Permission to use, copy, modify, and/or distribute this software for any
 * purpose with or without fee is hereby granted, provided that the above
 * copyright notice and this permission notice appear in all copies.
 *
 * THE SOFTWARE IS PROVIDED "AS IS" AND ISC AND NOMINUM DISCLAIMS ALL
 * WARRANTIES WITH REGARD TO THIS SOFTWARE INCLUDING ALL IMPLIED WARRANTIES
 * OF MERCHANTABILITY AND FITNESS.  IN NO EVENT SHALL ISC BE LIABLE FOR ANY
 * SPECIAL, DIRECT, INDIRECT, OR CONSEQUENTIAL DAMAGES OR ANY DAMAGES
 * WHATSOEVER RESULTING FROM LOSS OF USE, DATA OR PROFITS, WHETHER IN AN
 * ACTION OF CONTRACT, NEGLIGENCE OR OTHER TORTIOUS ACTION, ARISING OUT OF
 * OR IN CONNECTION WITH THE USE OR PERFORMANCE OF THIS SOFTWARE.
 *
 * Portions Copyright (C) 2001  Nominum, Inc.
 *
 * Permission to use, copy, modify, and/or distribute this software for any
 * purpose with or without fee is hereby granted, provided that the above
 * copyright notice and this permission notice appear in all copies.
 *
 * THE SOFTWARE IS PROVIDED "AS IS" AND ISC AND NOMINUM DISCLAIMS ALL
 * WARRANTIES WITH REGARD TO THIS SOFTWARE INCLUDING ALL IMPLIED WARRANTIES
 * OF MERCHANTABILITY AND FITNESS.  IN NO EVENT SHALL ISC BE LIABLE FOR ANY
 * SPECIAL, DIRECT, INDIRECT, OR CONSEQUENTIAL DAMAGES OR ANY DAMAGES
 * WHATSOEVER RESULTING FROM LOSS OF USE, DATA OR PROFITS, WHETHER IN AN
 * ACTION OF CONTRACT, NEGLIGENCE OR OTHER TORTIOUS ACTION, ARISING OUT OF
 * OR IN CONNECTION WITH THE USE OR PERFORMANCE OF THIS SOFTWARE.
 */

/* $Id: cc.c,v 1.18 2007/08/28 07:20:43 tbox Exp $ */

/*! \file */

#include <config.h>

#include <stdio.h>
#include <string.h>
#include <errno.h>

#include <isc/assertions.h>
#include <isc/hmacmd5.h>
#include <isc/print.h>
#include <isc/safe.h>
#include <isc/stdlib.h>

#include <isccc/alist.h>
#include <isccc/base64.h>
#include <isccc/cc.h>
#include <isccc/result.h>
#include <isccc/sexpr.h>
#include <isccc/symtab.h>
#include <isccc/symtype.h>
#include <isccc/util.h>

#define MAX_TAGS		256
#define DUP_LIFETIME		900

typedef isccc_sexpr_t *sexpr_ptr;

static unsigned char auth_hmd5[] = {
	0x05, 0x5f, 0x61, 0x75, 0x74, 0x68,		/*%< len + _auth */
	ISCCC_CCMSGTYPE_TABLE,				/*%< message type */
	0x00, 0x00, 0x00, 0x20,				/*%< length == 32 */
	0x04, 0x68, 0x6d, 0x64, 0x35,			/*%< len + hmd5 */
	ISCCC_CCMSGTYPE_BINARYDATA,			/*%< message type */
	0x00, 0x00, 0x00, 0x16,				/*%< length == 22 */
	/*
	 * The base64 encoding of one of our HMAC-MD5 signatures is
	 * 22 bytes.
	 */
	0x00, 0x00, 0x00, 0x00, 0x00, 0x00, 0x00, 0x00,
	0x00, 0x00, 0x00, 0x00, 0x00, 0x00, 0x00, 0x00,
	0x00, 0x00, 0x00, 0x00, 0x00, 0x00
};

#define HMD5_OFFSET	21		/*%< 21 = 6 + 1 + 4 + 5 + 1 + 4 */
#define HMD5_LENGTH	22

static isc_result_t
table_towire(isccc_sexpr_t *alist, isccc_region_t *target);

static isc_result_t
list_towire(isccc_sexpr_t *alist, isccc_region_t *target);

static isc_result_t
value_towire(isccc_sexpr_t *elt, isccc_region_t *target)
{
	unsigned int len;
	unsigned char *lenp;
	isccc_region_t *vr;
	isc_result_t result;

	if (isccc_sexpr_binaryp(elt)) {
		vr = isccc_sexpr_tobinary(elt);
		len = REGION_SIZE(*vr);
		if (REGION_SIZE(*target) < 1 + 4 + len)
			return (ISC_R_NOSPACE);
		PUT8(ISCCC_CCMSGTYPE_BINARYDATA, target->rstart);
		PUT32(len, target->rstart);
		if (REGION_SIZE(*target) < len)
			return (ISC_R_NOSPACE);
		PUT_MEM(vr->rstart, len, target->rstart);
	} else if (isccc_alist_alistp(elt)) {
		if (REGION_SIZE(*target) < 1 + 4)
			return (ISC_R_NOSPACE);
		PUT8(ISCCC_CCMSGTYPE_TABLE, target->rstart);
		/*
		 * Emit a placeholder length.
		 */
		lenp = target->rstart;
		PUT32(0, target->rstart);
		/*
		 * Emit the table.
		 */
		result = table_towire(elt, target);
		if (result != ISC_R_SUCCESS)
			return (result);
		len = (unsigned int)(target->rstart - lenp);
		/*
		 * 'len' is 4 bytes too big, since it counts
		 * the placeholder length too.  Adjust and
		 * emit.
		 */
		INSIST(len >= 4U);
		len -= 4;
		PUT32(len, lenp);
	} else if (isccc_sexpr_listp(elt)) {
		if (REGION_SIZE(*target) < 1 + 4)
			return (ISC_R_NOSPACE);
		PUT8(ISCCC_CCMSGTYPE_LIST, target->rstart);
		/*
		 * Emit a placeholder length and count.
		 */
		lenp = target->rstart;
		PUT32(0, target->rstart);
		/*
		 * Emit the list.
		 */
		result = list_towire(elt, target);
		if (result != ISC_R_SUCCESS)
			return (result);
		len = (unsigned int)(target->rstart - lenp);
		/*
		 * 'len' is 4 bytes too big, since it counts
		 * the placeholder length.  Adjust and emit.
		 */
		INSIST(len >= 4U);
		len -= 4;
		PUT32(len, lenp);
	}

	return (ISC_R_SUCCESS);
}

static isc_result_t
table_towire(isccc_sexpr_t *alist, isccc_region_t *target)
{
	isccc_sexpr_t *kv, *elt, *k, *v;
	char *ks;
	isc_result_t result;
	size_t len;

	for (elt = isccc_alist_first(alist);
	     elt != NULL;
	     elt = ISCCC_SEXPR_CDR(elt)) {
		kv = ISCCC_SEXPR_CAR(elt);
		k = ISCCC_SEXPR_CAR(kv);
		ks = isccc_sexpr_tostring(k);
		v = ISCCC_SEXPR_CDR(kv);
		len = strlen(ks);
		INSIST(len <= 255U);
		/*
		 * Emit the key name.
		 */
		if (REGION_SIZE(*target) < 1 + len)
			return (ISC_R_NOSPACE);
		PUT8(len, target->rstart);
		PUT_MEM(ks, len, target->rstart);
		/*
		 * Emit the value.
		 */
		result = value_towire(v, target);
		if (result != ISC_R_SUCCESS)
			return (result);
	}

	return (ISC_R_SUCCESS);
}

static isc_result_t
list_towire(isccc_sexpr_t *list, isccc_region_t *target)
{
	isc_result_t result;

	while (list != NULL) {
		result = value_towire(ISCCC_SEXPR_CAR(list), target);
		if (result != ISC_R_SUCCESS)
			return (result);
		list = ISCCC_SEXPR_CDR(list);
	}

	return (ISC_R_SUCCESS);
}

static isc_result_t
sign(unsigned char *data, unsigned int length, unsigned char *hmd5,
     isccc_region_t *secret)
{
	isc_hmacmd5_t ctx;
	isc_result_t result;
	isccc_region_t source, target;
	unsigned char digest[ISC_MD5_DIGESTLENGTH];
	unsigned char digestb64[ISC_MD5_DIGESTLENGTH * 4];

	isc_hmacmd5_init(&ctx, secret->rstart, REGION_SIZE(*secret));
	isc_hmacmd5_update(&ctx, data, length);
	isc_hmacmd5_sign(&ctx, digest);
	source.rstart = digest;
	source.rend = digest + ISC_MD5_DIGESTLENGTH;
	target.rstart = digestb64;
	target.rend = digestb64 + ISC_MD5_DIGESTLENGTH * 4;
	result = isccc_base64_encode(&source, 64, "", &target);
	if (result != ISC_R_SUCCESS)
		return (result);
	PUT_MEM(digestb64, HMD5_LENGTH, hmd5);

	return (ISC_R_SUCCESS);
}

isc_result_t
isccc_cc_towire(isccc_sexpr_t *alist, isccc_region_t *target,
	      isccc_region_t *secret)
{
	unsigned char *hmd5_rstart, *signed_rstart;
	isc_result_t result;

	if (REGION_SIZE(*target) < 4 + sizeof(auth_hmd5))
		return (ISC_R_NOSPACE);
	/*
	 * Emit protocol version.
	 */
	PUT32(1, target->rstart);
	if (secret != NULL) {
		/*
		 * Emit _auth section with zeroed HMAC-MD5 signature.
		 * We'll replace the zeros with the real signature once
		 * we know what it is.
		 */
		hmd5_rstart = target->rstart + HMD5_OFFSET;
		PUT_MEM(auth_hmd5, sizeof(auth_hmd5), target->rstart);
	} else
		hmd5_rstart = NULL;
	signed_rstart = target->rstart;
	/*
	 * Delete any existing _auth section so that we don't try
	 * to encode it.
	 */
	isccc_alist_delete(alist, "_auth");
	/*
	 * Emit the message.
	 */
	result = table_towire(alist, target);
	if (result != ISC_R_SUCCESS)
		return (result);
	if (secret != NULL)
		return (sign(signed_rstart,
			     (unsigned int)(target->rstart - signed_rstart),
			     hmd5_rstart, secret));
	return (ISC_R_SUCCESS);
}

static isc_result_t
verify(isccc_sexpr_t *alist, unsigned char *data, unsigned int length,
       isccc_region_t *secret)
{
	isc_hmacmd5_t ctx;
	isccc_region_t source;
	isccc_region_t target;
	isc_result_t result;
	isccc_sexpr_t *_auth, *hmd5;
	unsigned char digest[ISC_MD5_DIGESTLENGTH];
	unsigned char digestb64[ISC_MD5_DIGESTLENGTH * 4];

	/*
	 * Extract digest.
	 */
	_auth = isccc_alist_lookup(alist, "_auth");
	if (!isccc_alist_alistp(_auth))
		return (ISC_R_FAILURE);
	hmd5 = isccc_alist_lookup(_auth, "hmd5");
	if (!isccc_sexpr_binaryp(hmd5))
		return (ISC_R_FAILURE);
	/*
	 * Compute digest.
	 */
	isc_hmacmd5_init(&ctx, secret->rstart, REGION_SIZE(*secret));
	isc_hmacmd5_update(&ctx, data, length);
	isc_hmacmd5_sign(&ctx, digest);
	source.rstart = digest;
	source.rend = digest + ISC_MD5_DIGESTLENGTH;
	target.rstart = digestb64;
	target.rend = digestb64 + ISC_MD5_DIGESTLENGTH * 4;
	result = isccc_base64_encode(&source, 64, "", &target);
	if (result != ISC_R_SUCCESS)
		return (result);
	/*
	 * Strip trailing == and NUL terminate target.
	 */
	target.rstart -= 2;
	*target.rstart++ = '\0';
	/*
	 * Verify.
	 */
	if (!isc_safe_memcmp((unsigned char *) isccc_sexpr_tostring(hmd5),
			     digestb64, HMD5_LENGTH))
		return (ISCCC_R_BADAUTH);

	return (ISC_R_SUCCESS);
}

static isc_result_t
table_fromwire(isccc_region_t *source, isccc_region_t *secret,
	       isccc_sexpr_t **alistp);

static isc_result_t
list_fromwire(isccc_region_t *source, isccc_sexpr_t **listp);

static isc_result_t
value_fromwire(isccc_region_t *source, isccc_sexpr_t **valuep)
{
	unsigned int msgtype;
	isc_uint32_t len;
	isccc_sexpr_t *value;
	isccc_region_t active;
	isc_result_t result;

	if (REGION_SIZE(*source) < 1 + 4)
		return (ISC_R_UNEXPECTEDEND);
	GET8(msgtype, source->rstart);
	GET32(len, source->rstart);
	if (REGION_SIZE(*source) < len)
		return (ISC_R_UNEXPECTEDEND);
	active.rstart = source->rstart;
	active.rend = active.rstart + len;
	source->rstart = active.rend;
	if (msgtype == ISCCC_CCMSGTYPE_BINARYDATA) {
		value = isccc_sexpr_frombinary(&active);
		if (value != NULL) {
			*valuep = value;
			result = ISC_R_SUCCESS;
		} else
			result = ISC_R_NOMEMORY;
	} else if (msgtype == ISCCC_CCMSGTYPE_TABLE)
		result = table_fromwire(&active, NULL, valuep);
	else if (msgtype == ISCCC_CCMSGTYPE_LIST)
		result = list_fromwire(&active, valuep);
	else
		result = ISCCC_R_SYNTAX;

	return (result);
}

static isc_result_t
table_fromwire(isccc_region_t *source, isccc_region_t *secret,
	       isccc_sexpr_t **alistp)
{
	char key[256];
	isc_uint32_t len;
	isc_result_t result;
	isccc_sexpr_t *alist, *value;
	isc_boolean_t first_tag;
	unsigned char *checksum_rstart;

	REQUIRE(alistp != NULL && *alistp == NULL);

	checksum_rstart = NULL;
	first_tag = ISC_TRUE;
	alist = isccc_alist_create();
	if (alist == NULL)
		return (ISC_R_NOMEMORY);

	while (!REGION_EMPTY(*source)) {
		GET8(len, source->rstart);
		if (REGION_SIZE(*source) < len) {
			result = ISC_R_UNEXPECTEDEND;
			goto bad;
		}
		GET_MEM(key, len, source->rstart);
		key[len] = '\0';	/* Ensure NUL termination. */
		value = NULL;
		result = value_fromwire(source, &value);
		if (result != ISC_R_SUCCESS)
			goto bad;
		if (isccc_alist_define(alist, key, value) == NULL) {
			result = ISC_R_NOMEMORY;
			goto bad;
		}
		if (first_tag && secret != NULL && strcmp(key, "_auth") == 0)
			checksum_rstart = source->rstart;
		first_tag = ISC_FALSE;
	}

	if (secret != NULL) {
		if (checksum_rstart != NULL)
			result = verify(alist, checksum_rstart,
					(unsigned int)
					(source->rend - checksum_rstart),
					secret);
		else
			result = ISCCC_R_BADAUTH;
	} else
		result = ISC_R_SUCCESS;

 bad:
	if (result == ISC_R_SUCCESS)
		*alistp = alist;
	else
		isccc_sexpr_free(&alist);

	return (result);
}

static isc_result_t
list_fromwire(isccc_region_t *source, isccc_sexpr_t **listp)
{
	isccc_sexpr_t *list, *value;
	isc_result_t result;

	list = NULL;
	while (!REGION_EMPTY(*source)) {
		value = NULL;
		result = value_fromwire(source, &value);
		if (result != ISC_R_SUCCESS) {
			isccc_sexpr_free(&list);
			return (result);
		}
		if (isccc_sexpr_addtolist(&list, value) == NULL) {
			isccc_sexpr_free(&value);
			isccc_sexpr_free(&list);
			return (result);
		}
	}

	*listp = list;

	return (ISC_R_SUCCESS);
}

isc_result_t
isccc_cc_fromwire(isccc_region_t *source, isccc_sexpr_t **alistp,
		isccc_region_t *secret)
{
	unsigned int size;
	isc_uint32_t version;

	size = REGION_SIZE(*source);
	if (size < 4)
		return (ISC_R_UNEXPECTEDEND);
	GET32(version, source->rstart);
	if (version != 1)
		return (ISCCC_R_UNKNOWNVERSION);

	return (table_fromwire(source, secret, alistp));
}

static isc_result_t
createmessage(isc_uint32_t version, const char *from, const char *to,
	      isc_uint32_t serial, isccc_time_t now,
	      isccc_time_t expires, isccc_sexpr_t **alistp,
	      isc_boolean_t want_expires)
{
	isccc_sexpr_t *alist, *_ctrl, *_data;
	isc_result_t result;

	REQUIRE(alistp != NULL && *alistp == NULL);

	if (version != 1)
		return (ISCCC_R_UNKNOWNVERSION);

	alist = isccc_alist_create();
	if (alist == NULL)
		return (ISC_R_NOMEMORY);

	result = ISC_R_NOMEMORY;

	_ctrl = isccc_alist_create();
	if (_ctrl == NULL)
		goto bad;
	if (isccc_alist_define(alist, "_ctrl", _ctrl) == NULL) {
		isccc_sexpr_free(&_ctrl);
		goto bad;
	}

	_data = isccc_alist_create();
	if (_data == NULL)
		goto bad;
	if (isccc_alist_define(alist, "_data", _data) == NULL) {
		isccc_sexpr_free(&_data);
		goto bad;
	}

	if (isccc_cc_defineuint32(_ctrl, "_ser", serial) == NULL ||
	    isccc_cc_defineuint32(_ctrl, "_tim", now) == NULL ||
	    (want_expires &&
	     isccc_cc_defineuint32(_ctrl, "_exp", expires) == NULL))
		goto bad;
	if (from != NULL &&
	    isccc_cc_definestring(_ctrl, "_frm", from) == NULL)
		goto bad;
	if (to != NULL &&
	    isccc_cc_definestring(_ctrl, "_to", to) == NULL)
		goto bad;

	*alistp = alist;

	return (ISC_R_SUCCESS);

 bad:
	isccc_sexpr_free(&alist);

	return (result);
}

isc_result_t
isccc_cc_createmessage(isc_uint32_t version, const char *from, const char *to,
		     isc_uint32_t serial, isccc_time_t now,
		     isccc_time_t expires, isccc_sexpr_t **alistp)
{
	return (createmessage(version, from, to, serial, now, expires,
			      alistp, ISC_TRUE));
}

isc_result_t
isccc_cc_createack(isccc_sexpr_t *message, isc_boolean_t ok,
		 isccc_sexpr_t **ackp)
{
	char *_frm, *_to;
	isc_uint32_t serial;
	isccc_sexpr_t *ack, *_ctrl;
	isc_result_t result;
	isccc_time_t t;

	REQUIRE(ackp != NULL && *ackp == NULL);

	_ctrl = isccc_alist_lookup(message, "_ctrl");
	if (!isccc_alist_alistp(_ctrl) ||
	    isccc_cc_lookupuint32(_ctrl, "_ser", &serial) != ISC_R_SUCCESS ||
	    isccc_cc_lookupuint32(_ctrl, "_tim", &t) != ISC_R_SUCCESS)
		return (ISC_R_FAILURE);
	/*
	 * _frm and _to are optional.
	 */
	_frm = NULL;
	(void)isccc_cc_lookupstring(_ctrl, "_frm", &_frm);
	_to = NULL;
	(void)isccc_cc_lookupstring(_ctrl, "_to", &_to);
	/*
	 * Create the ack.
	 */
	ack = NULL;
	result = createmessage(1, _to, _frm, serial, t, 0, &ack, ISC_FALSE);
	if (result != ISC_R_SUCCESS)
		return (result);

	_ctrl = isccc_alist_lookup(ack, "_ctrl");
	if (_ctrl == NULL) {
		result = ISC_R_FAILURE;
		goto bad;
	}
	if (isccc_cc_definestring(ack, "_ack", (ok) ? "1" : "0") == NULL) {
		result = ISC_R_NOMEMORY;
		goto bad;
	}

	*ackp = ack;

	return (ISC_R_SUCCESS);

 bad:
	isccc_sexpr_free(&ack);

	return (result);
}

isc_boolean_t
isccc_cc_isack(isccc_sexpr_t *message)
{
	isccc_sexpr_t *_ctrl;

	_ctrl = isccc_alist_lookup(message, "_ctrl");
	if (!isccc_alist_alistp(_ctrl))
		return (ISC_FALSE);
	if (isccc_cc_lookupstring(_ctrl, "_ack", NULL) == ISC_R_SUCCESS)
		return (ISC_TRUE);
	return (ISC_FALSE);
}

isc_boolean_t
isccc_cc_isreply(isccc_sexpr_t *message)
{
	isccc_sexpr_t *_ctrl;

	_ctrl = isccc_alist_lookup(message, "_ctrl");
	if (!isccc_alist_alistp(_ctrl))
		return (ISC_FALSE);
	if (isccc_cc_lookupstring(_ctrl, "_rpl", NULL) == ISC_R_SUCCESS)
		return (ISC_TRUE);
	return (ISC_FALSE);
}

isc_result_t
isccc_cc_createresponse(isccc_sexpr_t *message, isccc_time_t now,
		      isccc_time_t expires, isccc_sexpr_t **alistp)
{
	char *_frm, *_to, *type = NULL;
	isc_uint32_t serial;
	isccc_sexpr_t *alist, *_ctrl, *_data;
	isc_result_t result;

	REQUIRE(alistp != NULL && *alistp == NULL);

	_ctrl = isccc_alist_lookup(message, "_ctrl");
	_data = isccc_alist_lookup(message, "_data");
<<<<<<< HEAD
	if (!isccc_alist_alistp(_ctrl) || !isccc_alist_alistp(_data) ||
=======
	if (_ctrl == NULL || _data == NULL ||
>>>>>>> 83788ecb
	    isccc_cc_lookupuint32(_ctrl, "_ser", &serial) != ISC_R_SUCCESS ||
	    isccc_cc_lookupstring(_data, "type", &type) != ISC_R_SUCCESS)
		return (ISC_R_FAILURE);
	/*
	 * _frm and _to are optional.
	 */
	_frm = NULL;
	(void)isccc_cc_lookupstring(_ctrl, "_frm", &_frm);
	_to = NULL;
	(void)isccc_cc_lookupstring(_ctrl, "_to", &_to);
	/*
	 * Create the response.
	 */
	alist = NULL;
	result = isccc_cc_createmessage(1, _to, _frm, serial, now, expires,
					 &alist);
	if (result != ISC_R_SUCCESS)
		return (result);

	_ctrl = isccc_alist_lookup(alist, "_ctrl");
	if (_ctrl == NULL) {
		result = ISC_R_FAILURE;
		goto bad;
	}

	_data = isccc_alist_lookup(alist, "_data");
	if (_data == NULL) {
		result = ISC_R_FAILURE;
		goto bad;
	}

	if (isccc_cc_definestring(_ctrl, "_rpl", "1") == NULL ||
	    isccc_cc_definestring(_data, "type", type) == NULL)
	{
		result = ISC_R_NOMEMORY;
		goto bad;
	}

	*alistp = alist;

	return (ISC_R_SUCCESS);

 bad:
	isccc_sexpr_free(&alist);
	return (result);
}

isccc_sexpr_t *
isccc_cc_definestring(isccc_sexpr_t *alist, const char *key, const char *str)
{
	size_t len;
	isccc_region_t r;

	len = strlen(str);
	DE_CONST(str, r.rstart);
	r.rend = r.rstart + len;

	return (isccc_alist_definebinary(alist, key, &r));
}

isccc_sexpr_t *
isccc_cc_defineuint32(isccc_sexpr_t *alist, const char *key, isc_uint32_t i)
{
	char b[100];
	size_t len;
	isccc_region_t r;

	snprintf(b, sizeof(b), "%u", i);
	len = strlen(b);
	r.rstart = (unsigned char *)b;
	r.rend = (unsigned char *)b + len;

	return (isccc_alist_definebinary(alist, key, &r));
}

isc_result_t
isccc_cc_lookupstring(isccc_sexpr_t *alist, const char *key, char **strp)
{
	isccc_sexpr_t *kv, *v;

	REQUIRE(strp == NULL || *strp == NULL);

	kv = isccc_alist_assq(alist, key);
	if (kv != NULL) {
		v = ISCCC_SEXPR_CDR(kv);
		if (isccc_sexpr_binaryp(v)) {
			if (strp != NULL)
				*strp = isccc_sexpr_tostring(v);
			return (ISC_R_SUCCESS);
		} else
			return (ISC_R_EXISTS);
	}

	return (ISC_R_NOTFOUND);
}

isc_result_t
isccc_cc_lookupuint32(isccc_sexpr_t *alist, const char *key,
		       isc_uint32_t *uintp)
{
	isccc_sexpr_t *kv, *v;

	kv = isccc_alist_assq(alist, key);
	if (kv != NULL) {
		v = ISCCC_SEXPR_CDR(kv);
		if (isccc_sexpr_binaryp(v)) {
			if (uintp != NULL)
				*uintp = (isc_uint32_t)
					strtoul(isccc_sexpr_tostring(v),
						NULL, 10);
			return (ISC_R_SUCCESS);
		} else
			return (ISC_R_EXISTS);
	}

	return (ISC_R_NOTFOUND);
}

static void
symtab_undefine(char *key, unsigned int type, isccc_symvalue_t value,
		void *arg)
{
	UNUSED(type);
	UNUSED(value);
	UNUSED(arg);

	free(key);
}

static isc_boolean_t
symtab_clean(char *key, unsigned int type, isccc_symvalue_t value,
	     void *arg)
{
	isccc_time_t *now;

	UNUSED(key);
	UNUSED(type);

	now = arg;

	if (*now < value.as_uinteger)
		return (ISC_FALSE);
	if ((*now - value.as_uinteger) < DUP_LIFETIME)
		return (ISC_FALSE);
	return (ISC_TRUE);
}

isc_result_t
isccc_cc_createsymtab(isccc_symtab_t **symtabp)
{
	return (isccc_symtab_create(11897, symtab_undefine, NULL, ISC_FALSE,
				  symtabp));
}

void
isccc_cc_cleansymtab(isccc_symtab_t *symtab, isccc_time_t now)
{
	isccc_symtab_foreach(symtab, symtab_clean, &now);
}

static isc_boolean_t
has_whitespace(const char *str)
{
	char c;

	if (str == NULL)
		return (ISC_FALSE);
	while ((c = *str++) != '\0') {
		if (c == ' ' || c == '\t' || c == '\n')
			return (ISC_TRUE);
	}
	return (ISC_FALSE);
}

isc_result_t
isccc_cc_checkdup(isccc_symtab_t *symtab, isccc_sexpr_t *message,
		isccc_time_t now)
{
	const char *_frm;
	const char *_to;
	char *_ser = NULL, *_tim = NULL, *tmp;
	isc_result_t result;
	char *key;
	size_t len;
	isccc_symvalue_t value;
	isccc_sexpr_t *_ctrl;

	_ctrl = isccc_alist_lookup(message, "_ctrl");
	if (!isccc_alist_alistp(_ctrl) ||
	    isccc_cc_lookupstring(_ctrl, "_ser", &_ser) != ISC_R_SUCCESS ||
	    isccc_cc_lookupstring(_ctrl, "_tim", &_tim) != ISC_R_SUCCESS)
		return (ISC_R_FAILURE);

	INSIST(_ser != NULL);
	INSIST(_tim != NULL);

	/*
	 * _frm and _to are optional.
	 */
	tmp = NULL;
	if (isccc_cc_lookupstring(_ctrl, "_frm", &tmp) != ISC_R_SUCCESS)
		_frm = "";
	else
		_frm = tmp;
	tmp = NULL;
	if (isccc_cc_lookupstring(_ctrl, "_to", &tmp) != ISC_R_SUCCESS)
		_to = "";
	else
		_to = tmp;
	/*
	 * Ensure there is no newline in any of the strings.  This is so
	 * we can write them to a file later.
	 */
	if (has_whitespace(_frm) || has_whitespace(_to) ||
	    has_whitespace(_ser) || has_whitespace(_tim))
		return (ISC_R_FAILURE);
	len = strlen(_frm) + strlen(_to) + strlen(_ser) + strlen(_tim) + 4;
	key = malloc(len);
	if (key == NULL)
		return (ISC_R_NOMEMORY);
	snprintf(key, len, "%s;%s;%s;%s", _frm, _to, _ser, _tim);
	value.as_uinteger = now;
	result = isccc_symtab_define(symtab, key, ISCCC_SYMTYPE_CCDUP, value,
				   isccc_symexists_reject);
	if (result != ISC_R_SUCCESS) {
		free(key);
		return (result);
	}

	return (ISC_R_SUCCESS);
}<|MERGE_RESOLUTION|>--- conflicted
+++ resolved
@@ -623,11 +623,7 @@
 
 	_ctrl = isccc_alist_lookup(message, "_ctrl");
 	_data = isccc_alist_lookup(message, "_data");
-<<<<<<< HEAD
 	if (!isccc_alist_alistp(_ctrl) || !isccc_alist_alistp(_data) ||
-=======
-	if (_ctrl == NULL || _data == NULL ||
->>>>>>> 83788ecb
 	    isccc_cc_lookupuint32(_ctrl, "_ser", &serial) != ISC_R_SUCCESS ||
 	    isccc_cc_lookupstring(_data, "type", &type) != ISC_R_SUCCESS)
 		return (ISC_R_FAILURE);
